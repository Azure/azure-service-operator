--- conflicted
+++ resolved
@@ -196,7 +196,6 @@
 		setupLog.Error(err, "unable to create controller", "controller", "SqlFirewallRule")
 		os.Exit(1)
 	}
-<<<<<<< HEAD
 	if err = (&controllers.SqlUserReconciler{
 		Client:   mgr.GetClient(),
 		Log:      ctrl.Log.WithName("controllers").WithName("SqlUser"),
@@ -204,7 +203,6 @@
 		Scheme:   mgr.GetScheme(),
 	}).SetupWithManager(mgr); err != nil {
 		setupLog.Error(err, "unable to create controller", "controller", "SqlUser")
-=======
 	if err = (&controllers.SqlActionReconciler{
 		Client:   mgr.GetClient(),
 		Log:      ctrl.Log.WithName("controllers").WithName("SqlAction"),
@@ -212,7 +210,6 @@
 		Scheme:   mgr.GetScheme(),
 	}).SetupWithManager(mgr); err != nil {
 		setupLog.Error(err, "unable to create controller", "controller", "SqlAction")
->>>>>>> 6390c9a3
 		os.Exit(1)
 	}
 	// +kubebuilder:scaffold:builder
