--- conflicted
+++ resolved
@@ -319,7 +319,7 @@
 		setupLog.Error(err, "unable to create controller", "controller", "AzureDataLakeGen2FileSystem")
 		os.Exit(1)
 	}
-<<<<<<< HEAD
+
 	if err = (&controllers.AppInsightsReconciler{
 		Reconciler: &controllers.AsyncReconciler{
 			Client:      mgr.GetClient(),
@@ -335,8 +335,6 @@
 		setupLog.Error(err, "unable to create controller", "controller", "AppInsights")
 		os.Exit(1)
 	}
-
-=======
 	if err = (&controllers.PostgreSQLServerReconciler{
 		Reconciler: &controllers.AsyncReconciler{
 			Client:      mgr.GetClient(),
@@ -352,6 +350,7 @@
 		setupLog.Error(err, "unable to create controller", "controller", "PostgreSQLServer")
 		os.Exit(1)
 	}
+
 	if err = (&controllers.PostgreSQLDatabaseReconciler{
 		Reconciler: &controllers.AsyncReconciler{
 			Client:      mgr.GetClient(),
@@ -382,7 +381,6 @@
 		setupLog.Error(err, "unable to create controller", "controller", "PostgreSQLFirewallRule")
 		os.Exit(1)
 	}
->>>>>>> 1982e00f
 	// +kubebuilder:scaffold:builder
 
 	setupLog.Info("starting manager")
