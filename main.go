--- conflicted
+++ resolved
@@ -261,16 +261,6 @@
 		os.Exit(1)
 	}
 
-<<<<<<< HEAD
-	if err = (&controllers.AzureSqlDatabaseReconciler{
-		Client:            mgr.GetClient(),
-		Log:               ctrl.Log.WithName("controllers").WithName("AzureSqlDatabase"),
-		Recorder:          mgr.GetEventRecorderFor("AzureSqlDatabase-controller"),
-		Scheme:            mgr.GetScheme(),
-		AzureSqlDbManager: sqlDBManager,
-	}).SetupWithManager(mgr); err != nil {
-		setupLog.Error(err, "unable to create controller", "controller", "AzureSqlDatabase")
-=======
 	/* Azure Sql Database */
 	err = (&controllers.AzureSqlDatabaseReconciler{
 		Reconciler: &controllers.AsyncReconciler{
@@ -286,7 +276,6 @@
 	}).SetupWithManager(mgr)
 	if err != nil {
 		setupLog.Error(err, "unable to create controller", "controller", "AzureSqlDb")
->>>>>>> dbe1bf13
 		os.Exit(1)
 	}
 
