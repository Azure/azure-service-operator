--- conflicted
+++ resolved
@@ -171,52 +171,48 @@
 		setupLog.Error(err, "unable to create controller", "controller", "ConsumerGroup")
 		os.Exit(1)
 	}
-
-<<<<<<< HEAD
+	if err = (&controllers.SqlServerReconciler{
+		Client:   mgr.GetClient(),
+		Log:      ctrl.Log.WithName("controllers").WithName("SqlServer"),
+		Recorder: mgr.GetEventRecorderFor("SqlServer-controller"),
+		Scheme:   mgr.GetScheme(),
+	}).SetupWithManager(mgr); err != nil {
+		setupLog.Error(err, "unable to create controller", "controller", "SqlServer")
+		os.Exit(1)
+	}
+	if err = (&controllers.SqlDatabaseReconciler{
+		Client:   mgr.GetClient(),
+		Log:      ctrl.Log.WithName("controllers").WithName("SqlDatabase"),
+		Recorder: mgr.GetEventRecorderFor("SqlDatabase-controller"),
+		Scheme:   mgr.GetScheme(),
+	}).SetupWithManager(mgr); err != nil {
+		setupLog.Error(err, "unable to create controller", "controller", "SqlDatabase")
+		os.Exit(1)
+	}
+	if err = (&controllers.SqlFirewallRuleReconciler{
+		Client:   mgr.GetClient(),
+		Log:      ctrl.Log.WithName("controllers").WithName("SqlFirewallRule"),
+		Recorder: mgr.GetEventRecorderFor("SqlFirewallRule-controller"),
+		Scheme:   mgr.GetScheme(),
+	}).SetupWithManager(mgr); err != nil {
+		setupLog.Error(err, "unable to create controller", "controller", "SqlFirewallRule")
+		os.Exit(1)
+	}
+	if err = (&controllers.SqlActionReconciler{
+		Client:   mgr.GetClient(),
+		Log:      ctrl.Log.WithName("controllers").WithName("SqlAction"),
+		Recorder: mgr.GetEventRecorderFor("SqlAction-controller"),
+		Scheme:   mgr.GetScheme(),
+	}).SetupWithManager(mgr); err != nil {
+		setupLog.Error(err, "unable to create controller", "controller", "SqlAction")
+		os.Exit(1)
+	}
 	if err = (&controllers.AdlsGen2Reconciler{
 		Client:   mgr.GetClient(),
 		Log:      ctrl.Log.WithName("controllers").WithName("AdlsGen2"),
 		Recorder: mgr.GetEventRecorderFor("AdlsGen2-controller"),
 	}).SetupWithManager(mgr); err != nil {
 		setupLog.Error(err, "unable to create controller", "controller", "AdlsGen2")
-=======
-	if err = (&controllers.SqlServerReconciler{
-		Client:   mgr.GetClient(),
-		Log:      ctrl.Log.WithName("controllers").WithName("SqlServer"),
-		Recorder: mgr.GetEventRecorderFor("SqlServer-controller"),
-		Scheme:   mgr.GetScheme(),
-	}).SetupWithManager(mgr); err != nil {
-		setupLog.Error(err, "unable to create controller", "controller", "SqlServer")
-		os.Exit(1)
-	}
-	if err = (&controllers.SqlDatabaseReconciler{
-		Client:   mgr.GetClient(),
-		Log:      ctrl.Log.WithName("controllers").WithName("SqlDatabase"),
-		Recorder: mgr.GetEventRecorderFor("SqlDatabase-controller"),
-		Scheme:   mgr.GetScheme(),
-	}).SetupWithManager(mgr); err != nil {
-		setupLog.Error(err, "unable to create controller", "controller", "SqlDatabase")
-		os.Exit(1)
-	}
-	if err = (&controllers.SqlFirewallRuleReconciler{
-		Client:   mgr.GetClient(),
-		Log:      ctrl.Log.WithName("controllers").WithName("SqlFirewallRule"),
-		Recorder: mgr.GetEventRecorderFor("SqlFirewallRule-controller"),
-		Scheme:   mgr.GetScheme(),
-	}).SetupWithManager(mgr); err != nil {
-		setupLog.Error(err, "unable to create controller", "controller", "SqlFirewallRule")
-		os.Exit(1)
-	}
-	if err = (&controllers.SqlActionReconciler{
-		Client:   mgr.GetClient(),
-		Log:      ctrl.Log.WithName("controllers").WithName("SqlAction"),
-		Recorder: mgr.GetEventRecorderFor("SqlAction-controller"),
-		Scheme:   mgr.GetScheme(),
-	}).SetupWithManager(mgr); err != nil {
-		setupLog.Error(err, "unable to create controller", "controller", "SqlAction")
->>>>>>> ec0dc258
-		os.Exit(1)
-	}
 	// +kubebuilder:scaffold:builder
 
 	setupLog.Info("starting manager")
