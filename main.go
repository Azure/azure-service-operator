/*

Licensed under the Apache License, Version 2.0 (the "License");
you may not use this file except in compliance with the License.
You may obtain a copy of the License at

    http://www.apache.org/licenses/LICENSE-2.0

Unless required by applicable law or agreed to in writing, software
distributed under the License is distributed on an "AS IS" BASIS,
WITHOUT WARRANTIES OR CONDITIONS OF ANY KIND, either express or implied.
See the License for the specific language governing permissions and
limitations under the License.
*/

package main

import (
	"flag"

	"k8s.io/apimachinery/pkg/runtime"

	"os"

	azurev1alpha1 "github.com/Azure/azure-service-operator/api/v1alpha1"
	"github.com/Azure/azure-service-operator/controllers"
	resourcemanagerconfig "github.com/Azure/azure-service-operator/pkg/resourcemanager/config"

	kscheme "k8s.io/client-go/kubernetes/scheme"
	_ "k8s.io/client-go/plugin/pkg/client/auth/gcp"
	ctrl "sigs.k8s.io/controller-runtime"
	"sigs.k8s.io/controller-runtime/pkg/log/zap"
	// +kubebuilder:scaffold:imports
)

var (
	masterURL, kubeconfig, resources, clusterName               string
	cloudName, tenantID, subscriptionID, clientID, clientSecret string
	useAADPodIdentity                                           bool

	scheme   = runtime.NewScheme()
	setupLog = ctrl.Log.WithName("setup")
)

func init() {

	azurev1alpha1.AddToScheme(scheme)
	kscheme.AddToScheme(scheme)
	_ = azurev1alpha1.AddToScheme(scheme)
	// +kubebuilder:scaffold:scheme
}

// +kubebuilder:rbac:groups=core,resources=secrets,verbs=get;list;watch;create;update;patch;delete
// +kubebuilder:rbac:groups=core,resources=events,verbs=create;watch
// +kubebuilder:rbac:groups=azure.microsoft.com,resources=events,verbs=create;patch
// +kubebuilder:rbac:groups=apps,resources=deployments,verbs=get;list;watch;create;update;patch;delete
// +kubebuilder:rbac:groups=apps,resources=deployments/status,verbs=get;update;patch

func main() {
	var metricsAddr string
	var enableLeaderElection bool
	flag.StringVar(&metricsAddr, "metrics-addr", ":8080", "The address the metric endpoint binds to.")
	flag.BoolVar(&enableLeaderElection, "enable-leader-election", false,
		"Enable leader election for controller manager. Enabling this will ensure there is only one active controller manager.")

	flag.Parse()

	ctrl.SetLogger(zap.Logger(true))

	mgr, err := ctrl.NewManager(ctrl.GetConfigOrDie(), ctrl.Options{
		Scheme:             scheme,
		MetricsBindAddress: metricsAddr,
		LeaderElection:     enableLeaderElection,
	})
	if err != nil {
		setupLog.Error(err, "unable to start manager")
		os.Exit(1)
	}

	err = resourcemanagerconfig.LoadSettings()
	if err != nil {
		setupLog.Error(err, "unable to parse settings required to provision resources in Azure")
	}

	err = (&controllers.EventhubReconciler{
		Client:   mgr.GetClient(),
		Log:      ctrl.Log.WithName("controllers").WithName("Eventhub"),
		Recorder: mgr.GetEventRecorderFor("Eventhub-controller"),
		Scheme:   scheme,
	}).SetupWithManager(mgr)
	if err != nil {
		setupLog.Error(err, "unable to create controller", "controller", "Eventhub")
		os.Exit(1)
	}
	err = (&controllers.ResourceGroupReconciler{
		Client:   mgr.GetClient(),
		Log:      ctrl.Log.WithName("controllers").WithName("ResourceGroup"),
		Recorder: mgr.GetEventRecorderFor("ResourceGroup-controller"),
	}).SetupWithManager(mgr)
	if err != nil {
		setupLog.Error(err, "unable to create controller", "controller", "ResourceGroup")
		os.Exit(1)
	}
	err = (&controllers.EventhubNamespaceReconciler{
		Client:   mgr.GetClient(),
		Log:      ctrl.Log.WithName("controllers").WithName("EventhubNamespace"),
		Recorder: mgr.GetEventRecorderFor("EventhubNamespace-controller"),
	}).SetupWithManager(mgr)
	if err != nil {
		setupLog.Error(err, "unable to create controller", "controller", "EventhubNamespace")
		os.Exit(1)
	}

	if err = (&controllers.KeyVaultReconciler{
		Client:   mgr.GetClient(),
		Log:      ctrl.Log.WithName("controllers").WithName("KeyVault"),
		Recorder: mgr.GetEventRecorderFor("KeyVault-controller"),
	}).SetupWithManager(mgr); err != nil {
		setupLog.Error(err, "unable to create controller", "controller", "KeyVault")
		os.Exit(1)
	}

	err = (&controllers.ConsumerGroupReconciler{
		Client:   mgr.GetClient(),
		Log:      ctrl.Log.WithName("controllers").WithName("ConsumerGroup"),
		Recorder: mgr.GetEventRecorderFor("ConsumerGroup-controller"),
	}).SetupWithManager(mgr)
	if err != nil {
		setupLog.Error(err, "unable to create controller", "controller", "ConsumerGroup")
		os.Exit(1)
	}

	err = (&controllers.StorageReconciler{
		Client:   mgr.GetClient(),
		Log:      ctrl.Log.WithName("controllers").WithName("Storage"),
		Recorder: mgr.GetEventRecorderFor("Storage-controller"),
	}).SetupWithManager(mgr)
	if err != nil {
		setupLog.Error(err, "unable to create controller", "controller", "Storage")
		os.Exit(1)
	}
	err = (&controllers.CosmosDBReconciler{
		Client:   mgr.GetClient(),
		Log:      ctrl.Log.WithName("controllers").WithName("CosmosDB"),
		Recorder: mgr.GetEventRecorderFor("CosmosDB-controller"),
	}).SetupWithManager(mgr)
	if err != nil {
		setupLog.Error(err, "unable to create controller", "controller", "CosmosDB")
		os.Exit(1)
	}
	if err = (&controllers.RedisCacheReconciler{
		Client:   mgr.GetClient(),
		Log:      ctrl.Log.WithName("controllers").WithName("RedisCache"),
		Recorder: mgr.GetEventRecorderFor("RedisCache-controller"),
	}).SetupWithManager(mgr); err != nil {
		setupLog.Error(err, "unable to create controller", "controller", "RedisCache")
		os.Exit(1)
	}
<<<<<<< HEAD
	err = (&controllers.ConsumerGroupReconciler{
		Client:   mgr.GetClient(),
		Log:      ctrl.Log.WithName("controllers").WithName("ConsumerGroup"),
		Recorder: mgr.GetEventRecorderFor("ConsumerGroup-controller"),
	}).SetupWithManager(mgr)
	if err != nil {
		setupLog.Error(err, "unable to create controller", "controller", "ConsumerGroup")
		os.Exit(1)
	}
=======

>>>>>>> f6b9b038
	if !resourcemanagerconfig.Declarative() {
		if err = (&azurev1.EventhubNamespace{}).SetupWebhookWithManager(mgr); err != nil {
			setupLog.Error(err, "unable to create webhook", "webhook", "EventhubNamespace")
			os.Exit(1)
		}

		if err = (&azurev1.Eventhub{}).SetupWebhookWithManager(mgr); err != nil {
			setupLog.Error(err, "unable to create webhook", "webhook", "Eventhub")
			os.Exit(1)
		}
	}

	if err = (&controllers.SqlServerReconciler{
		Client:   mgr.GetClient(),
		Log:      ctrl.Log.WithName("controllers").WithName("SqlServer"),
		Recorder: mgr.GetEventRecorderFor("SqlServer-controller"),
		Scheme:   mgr.GetScheme(),
	}).SetupWithManager(mgr); err != nil {
		setupLog.Error(err, "unable to create controller", "controller", "SqlServer")
		os.Exit(1)
	}
	if err = (&controllers.SqlDatabaseReconciler{
		Client:   mgr.GetClient(),
		Log:      ctrl.Log.WithName("controllers").WithName("SqlDatabase"),
		Recorder: mgr.GetEventRecorderFor("SqlDatabase-controller"),
		Scheme:   mgr.GetScheme(),
	}).SetupWithManager(mgr); err != nil {
		setupLog.Error(err, "unable to create controller", "controller", "SqlDatabase")
		os.Exit(1)
	}
	if err = (&controllers.SqlFirewallRuleReconciler{
		Client:   mgr.GetClient(),
		Log:      ctrl.Log.WithName("controllers").WithName("SqlFirewallRule"),
		Recorder: mgr.GetEventRecorderFor("SqlFirewallRule-controller"),
		Scheme:   mgr.GetScheme(),
	}).SetupWithManager(mgr); err != nil {
		setupLog.Error(err, "unable to create controller", "controller", "SqlFirewallRule")
		os.Exit(1)
	}
	// +kubebuilder:scaffold:builder

	setupLog.Info("starting manager")
	if err := mgr.Start(ctrl.SetupSignalHandler()); err != nil {
		setupLog.Error(err, "problem running manager")
		os.Exit(1)
	}
}<|MERGE_RESOLUTION|>--- conflicted
+++ resolved
@@ -156,26 +156,13 @@
 		setupLog.Error(err, "unable to create controller", "controller", "RedisCache")
 		os.Exit(1)
 	}
-<<<<<<< HEAD
-	err = (&controllers.ConsumerGroupReconciler{
-		Client:   mgr.GetClient(),
-		Log:      ctrl.Log.WithName("controllers").WithName("ConsumerGroup"),
-		Recorder: mgr.GetEventRecorderFor("ConsumerGroup-controller"),
-	}).SetupWithManager(mgr)
-	if err != nil {
-		setupLog.Error(err, "unable to create controller", "controller", "ConsumerGroup")
-		os.Exit(1)
-	}
-=======
-
->>>>>>> f6b9b038
 	if !resourcemanagerconfig.Declarative() {
-		if err = (&azurev1.EventhubNamespace{}).SetupWebhookWithManager(mgr); err != nil {
+		if err = (&azurev1alpha1.EventhubNamespace{}).SetupWebhookWithManager(mgr); err != nil {
 			setupLog.Error(err, "unable to create webhook", "webhook", "EventhubNamespace")
 			os.Exit(1)
 		}
 
-		if err = (&azurev1.Eventhub{}).SetupWebhookWithManager(mgr); err != nil {
+		if err = (&azurev1alpha1.Eventhub{}).SetupWebhookWithManager(mgr); err != nil {
 			setupLog.Error(err, "unable to create webhook", "webhook", "Eventhub")
 			os.Exit(1)
 		}
