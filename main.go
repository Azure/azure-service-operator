--- conflicted
+++ resolved
@@ -130,8 +130,6 @@
 		os.Exit(1)
 	}
 
-<<<<<<< HEAD
-=======
 	err = (&controllers.StorageReconciler{
 		Client:   mgr.GetClient(),
 		Log:      ctrl.Log.WithName("controllers").WithName("Storage"),
@@ -159,7 +157,6 @@
 		os.Exit(1)
 	}
 
->>>>>>> 1e16a25e
 	if !resourcemanagerconfig.Declarative() {
 		if err = (&azurev1.EventhubNamespace{}).SetupWebhookWithManager(mgr); err != nil {
 			setupLog.Error(err, "unable to create webhook", "webhook", "EventhubNamespace")
