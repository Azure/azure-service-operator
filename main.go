/*

Licensed under the Apache License, Version 2.0 (the "License");
you may not use this file except in compliance with the License.
You may obtain a copy of the License at

    http://www.apache.org/licenses/LICENSE-2.0

Unless required by applicable law or agreed to in writing, software
distributed under the License is distributed on an "AS IS" BASIS,
WITHOUT WARRANTIES OR CONDITIONS OF ANY KIND, either express or implied.
See the License for the specific language governing permissions and
limitations under the License.
*/

package main

import (
	"flag"

	"k8s.io/apimachinery/pkg/runtime"

	"os"

	"github.com/Azure/azure-service-operator/controllers"
	resourcemanagerconfig "github.com/Azure/azure-service-operator/pkg/resourcemanager/config"
	resourcemanagereventhub "github.com/Azure/azure-service-operator/pkg/resourcemanager/eventhubs"
	resourcemanagerkeyvault "github.com/Azure/azure-service-operator/pkg/resourcemanager/keyvaults"
	resourcemanagerresourcegroup "github.com/Azure/azure-service-operator/pkg/resourcemanager/resourcegroups"
	resourcemanagersql "github.com/Azure/azure-service-operator/pkg/resourcemanager/sqlclient"
	resourcemanagerstorage "github.com/Azure/azure-service-operator/pkg/resourcemanager/storages"

	azurev1alpha1 "github.com/Azure/azure-service-operator/api/v1alpha1"
	telemetry "github.com/Azure/azure-service-operator/pkg/telemetry"
	kscheme "k8s.io/client-go/kubernetes/scheme"
	_ "k8s.io/client-go/plugin/pkg/client/auth/gcp"
	ctrl "sigs.k8s.io/controller-runtime"
	"sigs.k8s.io/controller-runtime/pkg/log/zap"
	// +kubebuilder:scaffold:imports
)

const NameAzureSQLFirewallRuleOperator = "AzureSQLFirewallRuleOperator"

var (
	masterURL, kubeconfig, resources, clusterName               string
	cloudName, tenantID, subscriptionID, clientID, clientSecret string
	useAADPodIdentity                                           bool

	scheme   = runtime.NewScheme()
	setupLog = ctrl.Log.WithName("setup")
)

func init() {

	kscheme.AddToScheme(scheme)
	_ = azurev1alpha1.AddToScheme(scheme)
	// +kubebuilder:scaffold:scheme
}

// +kubebuilder:rbac:groups=core,resources=secrets,verbs=get;list;watch;create;update;patch;delete
// +kubebuilder:rbac:groups=core,resources=events,verbs=get;list;watch;create;update;patch;delete
// +kubebuilder:rbac:groups=azure.microsoft.com,resources=events,verbs=get;list;watch;create;update;patch;delete
// +kubebuilder:rbac:groups=apps,resources=deployments,verbs=get;list;watch;create;update;patch;delete
// +kubebuilder:rbac:groups=apps,resources=deployments/status,verbs=get;update;patch

func main() {
	var metricsAddr string
	var enableLeaderElection bool
	flag.StringVar(&metricsAddr, "metrics-addr", ":8080", "The address the metric endpoint binds to.")
	flag.BoolVar(&enableLeaderElection, "enable-leader-election", false,
		"Enable leader election for controller manager. Enabling this will ensure there is only one active controller manager.")

	flag.Parse()

	ctrl.SetLogger(zap.Logger(true))

	mgr, err := ctrl.NewManager(ctrl.GetConfigOrDie(), ctrl.Options{
		Scheme:             scheme,
		MetricsBindAddress: metricsAddr,
		LeaderElection:     enableLeaderElection,
	})
	if err != nil {
		setupLog.Error(err, "unable to start manager")
		os.Exit(1)
	}

	resourceGroupManager := resourcemanagerresourcegroup.AzureResourceGroupManager
	eventhubManagers := resourcemanagereventhub.AzureEventHubManagers
	storageManagers := resourcemanagerstorage.AzureStorageManagers
	keyVaultManager := resourcemanagerkeyvault.AzureKeyVaultManager
	resourceClient := resourcemanagersql.GoSDKClient{}

	err = (&controllers.StorageReconciler{
		Client:         mgr.GetClient(),
		Log:            ctrl.Log.WithName("controllers").WithName("Storage"),
		Recorder:       mgr.GetEventRecorderFor("Storage-controller"),
		StorageManager: storageManagers.Storage,
	}).SetupWithManager(mgr)
	if err != nil {
		setupLog.Error(err, "unable to create controller", "controller", "Storage")
		os.Exit(1)
	}
	err = (&controllers.CosmosDBReconciler{
		Client:   mgr.GetClient(),
		Log:      ctrl.Log.WithName("controllers").WithName("CosmosDB"),
		Recorder: mgr.GetEventRecorderFor("CosmosDB-controller"),
	}).SetupWithManager(mgr)
	if err != nil {
		setupLog.Error(err, "unable to create controller", "controller", "CosmosDB")
		os.Exit(1)
	}
	if err = (&controllers.RedisCacheReconciler{
		Client:   mgr.GetClient(),
		Log:      ctrl.Log.WithName("controllers").WithName("RedisCache"),
		Recorder: mgr.GetEventRecorderFor("RedisCache-controller"),
	}).SetupWithManager(mgr); err != nil {
		setupLog.Error(err, "unable to create controller", "controller", "RedisCache")
		os.Exit(1)
	}

	err = resourcemanagerconfig.LoadSettings()
	if err != nil {
		setupLog.Error(err, "unable to parse settings required to provision resources in Azure")
	}

	err = (&controllers.EventhubReconciler{
		Client:          mgr.GetClient(),
		Log:             ctrl.Log.WithName("controllers").WithName("Eventhub"),
		Recorder:        mgr.GetEventRecorderFor("Eventhub-controller"),
		Scheme:          scheme,
		EventHubManager: eventhubManagers.EventHub,
	}).SetupWithManager(mgr)
	if err != nil {
		setupLog.Error(err, "unable to create controller", "controller", "Eventhub")
		os.Exit(1)
	}
	err = (&controllers.ResourceGroupReconciler{
		Client:               mgr.GetClient(),
		Log:                  ctrl.Log.WithName("controllers").WithName("ResourceGroup"),
		Recorder:             mgr.GetEventRecorderFor("ResourceGroup-controller"),
		ResourceGroupManager: resourceGroupManager,
	}).SetupWithManager(mgr)
	if err != nil {
		setupLog.Error(err, "unable to create controller", "controller", "ResourceGroup")
		os.Exit(1)
	}
	err = (&controllers.EventhubNamespaceReconciler{
		Client:                   mgr.GetClient(),
		Log:                      ctrl.Log.WithName("controllers").WithName("EventhubNamespace"),
		Recorder:                 mgr.GetEventRecorderFor("EventhubNamespace-controller"),
		EventHubNamespaceManager: eventhubManagers.EventHubNamespace,
	}).SetupWithManager(mgr)
	if err != nil {
		setupLog.Error(err, "unable to create controller", "controller", "EventhubNamespace")
		os.Exit(1)
	}

	if err = (&controllers.KeyVaultReconciler{
		Client:          mgr.GetClient(),
		Log:             ctrl.Log.WithName("controllers").WithName("KeyVault"),
		Recorder:        mgr.GetEventRecorderFor("KeyVault-controller"),
		KeyVaultManager: keyVaultManager,
	}).SetupWithManager(mgr); err != nil {
		setupLog.Error(err, "unable to create controller", "controller", "KeyVault")
		os.Exit(1)
	}

	err = (&controllers.ConsumerGroupReconciler{
		Client:               mgr.GetClient(),
		Log:                  ctrl.Log.WithName("controllers").WithName("ConsumerGroup"),
		Recorder:             mgr.GetEventRecorderFor("ConsumerGroup-controller"),
		ConsumerGroupManager: eventhubManagers.ConsumerGroup,
	}).SetupWithManager(mgr)
	if err != nil {
		setupLog.Error(err, "unable to create controller", "controller", "ConsumerGroup")
		os.Exit(1)
	}

	if err = (&controllers.AzureSqlServerReconciler{
		Client:         mgr.GetClient(),
		Log:            ctrl.Log.WithName("controllers").WithName("AzureSqlServer"),
		Recorder:       mgr.GetEventRecorderFor("AzureSqlServer-controller"),
		Scheme:         mgr.GetScheme(),
		ResourceClient: resourceClient,
	}).SetupWithManager(mgr); err != nil {
		setupLog.Error(err, "unable to create controller", "controller", "AzureSqlServer")
		os.Exit(1)
	}
	if err = (&controllers.AzureSqlDatabaseReconciler{
		Client:         mgr.GetClient(),
		Log:            ctrl.Log.WithName("controllers").WithName("AzureSqlDatabase"),
		Recorder:       mgr.GetEventRecorderFor("AzureSqlDatabase-controller"),
		Scheme:         mgr.GetScheme(),
		ResourceClient: resourceClient,
	}).SetupWithManager(mgr); err != nil {
		setupLog.Error(err, "unable to create controller", "controller", "AzureSqlDatabase")
		os.Exit(1)
	}
	if err = (&controllers.AzureSqlFirewallRuleReconciler{
<<<<<<< HEAD
		Client:         mgr.GetClient(),
		Log:            ctrl.Log.WithName("controllers").WithName("SqlFirewallRule"),
		Recorder:       mgr.GetEventRecorderFor("SqlFirewallRule-controller"),
		Scheme:         mgr.GetScheme(),
		ResourceClient: resourceClient,
=======
		Client: mgr.GetClient(),
		Telemetry: telemetry.InitializePrometheusDefault(
			ctrl.Log.WithName("controllers").WithName(NameAzureSQLFirewallRuleOperator),
			NameAzureSQLFirewallRuleOperator,
		),
		Recorder: mgr.GetEventRecorderFor("SqlFirewallRule-controller"),
		Scheme:   mgr.GetScheme(),
>>>>>>> 88a973e0
	}).SetupWithManager(mgr); err != nil {
		setupLog.Error(err, "unable to create controller", "controller", "SqlFirewallRule")
		os.Exit(1)
	}
	if err = (&controllers.AzureSqlActionReconciler{
		Client:         mgr.GetClient(),
		Log:            ctrl.Log.WithName("controllers").WithName("AzureSqlAction"),
		Recorder:       mgr.GetEventRecorderFor("AzureSqlAction-controller"),
		Scheme:         mgr.GetScheme(),
		ResourceClient: resourceClient,
	}).SetupWithManager(mgr); err != nil {
		setupLog.Error(err, "unable to create controller", "controller", "AzureSqlAction")
		os.Exit(1)
	}

	// +kubebuilder:scaffold:builder

	setupLog.Info("starting manager")
	if err := mgr.Start(ctrl.SetupSignalHandler()); err != nil {
		setupLog.Error(err, "problem running manager")
		os.Exit(1)
	}
}<|MERGE_RESOLUTION|>--- conflicted
+++ resolved
@@ -197,21 +197,14 @@
 		os.Exit(1)
 	}
 	if err = (&controllers.AzureSqlFirewallRuleReconciler{
-<<<<<<< HEAD
-		Client:         mgr.GetClient(),
-		Log:            ctrl.Log.WithName("controllers").WithName("SqlFirewallRule"),
-		Recorder:       mgr.GetEventRecorderFor("SqlFirewallRule-controller"),
-		Scheme:         mgr.GetScheme(),
-		ResourceClient: resourceClient,
-=======
 		Client: mgr.GetClient(),
 		Telemetry: telemetry.InitializePrometheusDefault(
 			ctrl.Log.WithName("controllers").WithName(NameAzureSQLFirewallRuleOperator),
 			NameAzureSQLFirewallRuleOperator,
 		),
-		Recorder: mgr.GetEventRecorderFor("SqlFirewallRule-controller"),
-		Scheme:   mgr.GetScheme(),
->>>>>>> 88a973e0
+		Recorder:       mgr.GetEventRecorderFor("SqlFirewallRule-controller"),
+		Scheme:         mgr.GetScheme(),
+		ResourceClient: resourceClient,
 	}).SetupWithManager(mgr); err != nil {
 		setupLog.Error(err, "unable to create controller", "controller", "SqlFirewallRule")
 		os.Exit(1)
