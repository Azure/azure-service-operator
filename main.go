/*

Licensed under the Apache License, Version 2.0 (the "License");
you may not use this file except in compliance with the License.
You may obtain a copy of the License at

    http://www.apache.org/licenses/LICENSE-2.0

Unless required by applicable law or agreed to in writing, software
distributed under the License is distributed on an "AS IS" BASIS,
WITHOUT WARRANTIES OR CONDITIONS OF ANY KIND, either express or implied.
See the License for the specific language governing permissions and
limitations under the License.
*/

package main

import (
	"flag"

	"k8s.io/apimachinery/pkg/runtime"

	"os"

	"github.com/Azure/azure-service-operator/controllers"
	resourcemanagerconfig "github.com/Azure/azure-service-operator/pkg/resourcemanager/config"
	resourcemanagereventhub "github.com/Azure/azure-service-operator/pkg/resourcemanager/eventhubs"
	resourcemanagerkeyvault "github.com/Azure/azure-service-operator/pkg/resourcemanager/keyvaults"
	resourcemanagerresourcegroup "github.com/Azure/azure-service-operator/pkg/resourcemanager/resourcegroups"
	resourcemanagerstorage "github.com/Azure/azure-service-operator/pkg/resourcemanager/storages"

	azurev1alpha1 "github.com/Azure/azure-service-operator/api/v1alpha1"
	kscheme "k8s.io/client-go/kubernetes/scheme"
	_ "k8s.io/client-go/plugin/pkg/client/auth/gcp"
	ctrl "sigs.k8s.io/controller-runtime"
	"sigs.k8s.io/controller-runtime/pkg/log/zap"
	// +kubebuilder:scaffold:imports
)

var (
	masterURL, kubeconfig, resources, clusterName               string
	cloudName, tenantID, subscriptionID, clientID, clientSecret string
	useAADPodIdentity                                           bool

	scheme   = runtime.NewScheme()
	setupLog = ctrl.Log.WithName("setup")
)

func init() {

	kscheme.AddToScheme(scheme)
	_ = azurev1alpha1.AddToScheme(scheme)
	// +kubebuilder:scaffold:scheme
}

// +kubebuilder:rbac:groups=core,resources=secrets,verbs=get;list;watch;create;update;patch;delete
// +kubebuilder:rbac:groups=core,resources=events,verbs=get;list;watch;create;update;patch;delete
// +kubebuilder:rbac:groups=azure.microsoft.com,resources=events,verbs=get;list;watch;create;update;patch;delete
// +kubebuilder:rbac:groups=apps,resources=deployments,verbs=get;list;watch;create;update;patch;delete
// +kubebuilder:rbac:groups=apps,resources=deployments/status,verbs=get;update;patch

func main() {
	var metricsAddr string
	var enableLeaderElection bool
	flag.StringVar(&metricsAddr, "metrics-addr", ":8080", "The address the metric endpoint binds to.")
	flag.BoolVar(&enableLeaderElection, "enable-leader-election", false,
		"Enable leader election for controller manager. Enabling this will ensure there is only one active controller manager.")

	flag.Parse()

	ctrl.SetLogger(zap.Logger(true))

	mgr, err := ctrl.NewManager(ctrl.GetConfigOrDie(), ctrl.Options{
		Scheme:             scheme,
		MetricsBindAddress: metricsAddr,
		LeaderElection:     enableLeaderElection,
	})
	if err != nil {
		setupLog.Error(err, "unable to start manager")
		os.Exit(1)
	}

	resourceGroupManager := resourcemanagerresourcegroup.AzureResourceGroupManager
	eventhubManagers := resourcemanagereventhub.AzureEventHubManagers
	storageManagers := resourcemanagerstorage.AzureStorageManagers
	keyVaultManager := resourcemanagerkeyvault.AzureKeyVaultManager

	err = (&controllers.StorageReconciler{
		Client:         mgr.GetClient(),
		Log:            ctrl.Log.WithName("controllers").WithName("Storage"),
		Recorder:       mgr.GetEventRecorderFor("Storage-controller"),
		StorageManager: storageManagers.Storage,
	}).SetupWithManager(mgr)
	if err != nil {
		setupLog.Error(err, "unable to create controller", "controller", "Storage")
		os.Exit(1)
	}
	err = (&controllers.CosmosDBReconciler{
		Client:   mgr.GetClient(),
		Log:      ctrl.Log.WithName("controllers").WithName("CosmosDB"),
		Recorder: mgr.GetEventRecorderFor("CosmosDB-controller"),
	}).SetupWithManager(mgr)
	if err != nil {
		setupLog.Error(err, "unable to create controller", "controller", "CosmosDB")
		os.Exit(1)
	}
	if err = (&controllers.RedisCacheReconciler{
		Client:   mgr.GetClient(),
		Log:      ctrl.Log.WithName("controllers").WithName("RedisCache"),
		Recorder: mgr.GetEventRecorderFor("RedisCache-controller"),
	}).SetupWithManager(mgr); err != nil {
		setupLog.Error(err, "unable to create controller", "controller", "RedisCache")
		os.Exit(1)
	}

	err = resourcemanagerconfig.LoadSettings()
	if err != nil {
		setupLog.Error(err, "unable to parse settings required to provision resources in Azure")
	}

	err = (&controllers.EventhubReconciler{
		Client:          mgr.GetClient(),
		Log:             ctrl.Log.WithName("controllers").WithName("Eventhub"),
		Recorder:        mgr.GetEventRecorderFor("Eventhub-controller"),
		Scheme:          scheme,
		EventHubManager: eventhubManagers.EventHub,
	}).SetupWithManager(mgr)
	if err != nil {
		setupLog.Error(err, "unable to create controller", "controller", "Eventhub")
		os.Exit(1)
	}
	err = (&controllers.ResourceGroupReconciler{
		Client:               mgr.GetClient(),
		Log:                  ctrl.Log.WithName("controllers").WithName("ResourceGroup"),
		Recorder:             mgr.GetEventRecorderFor("ResourceGroup-controller"),
		ResourceGroupManager: resourceGroupManager,
	}).SetupWithManager(mgr)
	if err != nil {
		setupLog.Error(err, "unable to create controller", "controller", "ResourceGroup")
		os.Exit(1)
	}
	err = (&controllers.EventhubNamespaceReconciler{
		Client:                   mgr.GetClient(),
		Log:                      ctrl.Log.WithName("controllers").WithName("EventhubNamespace"),
		Recorder:                 mgr.GetEventRecorderFor("EventhubNamespace-controller"),
		EventHubNamespaceManager: eventhubManagers.EventHubNamespace,
	}).SetupWithManager(mgr)
	if err != nil {
		setupLog.Error(err, "unable to create controller", "controller", "EventhubNamespace")
		os.Exit(1)
	}

	if err = (&controllers.KeyVaultReconciler{
		Client:          mgr.GetClient(),
		Log:             ctrl.Log.WithName("controllers").WithName("KeyVault"),
		Recorder:        mgr.GetEventRecorderFor("KeyVault-controller"),
		KeyVaultManager: keyVaultManager,
	}).SetupWithManager(mgr); err != nil {
		setupLog.Error(err, "unable to create controller", "controller", "KeyVault")
		os.Exit(1)
	}

	err = (&controllers.ConsumerGroupReconciler{
		Client:               mgr.GetClient(),
		Log:                  ctrl.Log.WithName("controllers").WithName("ConsumerGroup"),
		Recorder:             mgr.GetEventRecorderFor("ConsumerGroup-controller"),
		ConsumerGroupManager: eventhubManagers.ConsumerGroup,
	}).SetupWithManager(mgr)
	if err != nil {
		setupLog.Error(err, "unable to create controller", "controller", "ConsumerGroup")
		os.Exit(1)
	}
<<<<<<< HEAD
	if err = (&controllers.SqlServerReconciler{
=======

	if err = (&controllers.AzureSqlServerReconciler{
>>>>>>> 90b092f8
		Client:   mgr.GetClient(),
		Log:      ctrl.Log.WithName("controllers").WithName("AzureSqlServer"),
		Recorder: mgr.GetEventRecorderFor("AzureSqlServer-controller"),
		Scheme:   mgr.GetScheme(),
	}).SetupWithManager(mgr); err != nil {
		setupLog.Error(err, "unable to create controller", "controller", "AzureSqlServer")
		os.Exit(1)
	}
	if err = (&controllers.AzureSqlDatabaseReconciler{
		Client:   mgr.GetClient(),
		Log:      ctrl.Log.WithName("controllers").WithName("AzureSqlDatabase"),
		Recorder: mgr.GetEventRecorderFor("AzureSqlDatabase-controller"),
		Scheme:   mgr.GetScheme(),
	}).SetupWithManager(mgr); err != nil {
		setupLog.Error(err, "unable to create controller", "controller", "AzureSqlDatabase")
		os.Exit(1)
	}
	if err = (&controllers.AzureSqlFirewallRuleReconciler{
		Client:   mgr.GetClient(),
		Log:      ctrl.Log.WithName("controllers").WithName("SqlFirewallRule"),
		Recorder: mgr.GetEventRecorderFor("SqlFirewallRule-controller"),
		Scheme:   mgr.GetScheme(),
	}).SetupWithManager(mgr); err != nil {
		setupLog.Error(err, "unable to create controller", "controller", "SqlFirewallRule")
		os.Exit(1)
	}
	if err = (&controllers.AzureSqlActionReconciler{
		Client:   mgr.GetClient(),
		Log:      ctrl.Log.WithName("controllers").WithName("AzureSqlAction"),
		Recorder: mgr.GetEventRecorderFor("AzureSqlAction-controller"),
		Scheme:   mgr.GetScheme(),
	}).SetupWithManager(mgr); err != nil {
		setupLog.Error(err, "unable to create controller", "controller", "AzureSqlAction")
		os.Exit(1)
	}
	if err = (&controllers.AdlsGen2Reconciler{
		Client:   mgr.GetClient(),
		Log:      ctrl.Log.WithName("controllers").WithName("AdlsGen2"),
		Recorder: mgr.GetEventRecorderFor("AdlsGen2-controller"),
	}).SetupWithManager(mgr); err != nil {
		setupLog.Error(err, "unable to create controller", "controller", "AdlsGen2")
		os.Exit(1)
	}
	// +kubebuilder:scaffold:builder

	setupLog.Info("starting manager")
	if err := mgr.Start(ctrl.SetupSignalHandler()); err != nil {
		setupLog.Error(err, "problem running manager")
		os.Exit(1)
	}
}<|MERGE_RESOLUTION|>--- conflicted
+++ resolved
@@ -170,12 +170,7 @@
 		setupLog.Error(err, "unable to create controller", "controller", "ConsumerGroup")
 		os.Exit(1)
 	}
-<<<<<<< HEAD
-	if err = (&controllers.SqlServerReconciler{
-=======
-
 	if err = (&controllers.AzureSqlServerReconciler{
->>>>>>> 90b092f8
 		Client:   mgr.GetClient(),
 		Log:      ctrl.Log.WithName("controllers").WithName("AzureSqlServer"),
 		Recorder: mgr.GetEventRecorderFor("AzureSqlServer-controller"),
