/*

Licensed under the Apache License, Version 2.0 (the "License");
you may not use this file except in compliance with the License.
You may obtain a copy of the License at

    http://www.apache.org/licenses/LICENSE-2.0

Unless required by applicable law or agreed to in writing, software
distributed under the License is distributed on an "AS IS" BASIS,
WITHOUT WARRANTIES OR CONDITIONS OF ANY KIND, either express or implied.
See the License for the specific language governing permissions and
limitations under the License.
*/

package main

import (
	"flag"
	"os"
	"strconv"

	azurev1 "github.com/Azure/azure-service-operator/api/v1"
	"github.com/Azure/azure-service-operator/controllers"
	resourcemanagerconfig "github.com/Azure/azure-service-operator/pkg/resourcemanager/config"

	"k8s.io/apimachinery/pkg/runtime"
	kscheme "k8s.io/client-go/kubernetes/scheme"
	_ "k8s.io/client-go/plugin/pkg/client/auth/gcp"
	ctrl "sigs.k8s.io/controller-runtime"
	"sigs.k8s.io/controller-runtime/pkg/log/zap"
	// +kubebuilder:scaffold:imports
)

var (
	scheme   = runtime.NewScheme()
	setupLog = ctrl.Log.WithName("setup")
)

func init() {

	azurev1.AddToScheme(scheme)
	kscheme.AddToScheme(scheme)
	_ = azurev1.AddToScheme(scheme)
	// +kubebuilder:scaffold:scheme
}

// +kubebuilder:rbac:groups=core,resources=secrets,verbs=get;list;watch;create;update;patch;delete
// +kubebuilder:rbac:groups=core,resources=events,verbs=create;watch
// +kubebuilder:rbac:groups=azure.microsoft.com,resources=events,verbs=create;patch
// +kubebuilder:rbac:groups=apps,resources=deployments,verbs=get;list;watch;create;update;patch;delete
// +kubebuilder:rbac:groups=apps,resources=deployments/status,verbs=get;update;patch

func main() {
	var metricsAddr string
	var enableLeaderElection bool
	flag.StringVar(&metricsAddr, "metrics-addr", ":8080", "The address the metric endpoint binds to.")
	flag.BoolVar(&enableLeaderElection, "enable-leader-election", false,
		"Enable leader election for controller manager. Enabling this will ensure there is only one active controller manager.")

	flag.Parse()

	ctrl.SetLogger(zap.Logger(true))

	mgr, err := ctrl.NewManager(ctrl.GetConfigOrDie(), ctrl.Options{
		Scheme:             scheme,
		MetricsBindAddress: metricsAddr,
		LeaderElection:     enableLeaderElection,
	})
	if err != nil {
		setupLog.Error(err, "unable to start manager")
		os.Exit(1)
	}

	err = resourcemanagerconfig.LoadSettings()
	if err != nil {
		setupLog.Error(err, "unable to parse settings required to provision resources in Azure")
	}

	err = (&controllers.EventhubReconciler{
		Client:   mgr.GetClient(),
		Log:      ctrl.Log.WithName("controllers").WithName("Eventhub"),
		Recorder: mgr.GetEventRecorderFor("Eventhub-controller"),
		Scheme:   scheme,
	}).SetupWithManager(mgr)
	if err != nil {
		setupLog.Error(err, "unable to create controller", "controller", "Eventhub")
		os.Exit(1)
	}
	err = (&controllers.ResourceGroupReconciler{
		Client:   mgr.GetClient(),
		Log:      ctrl.Log.WithName("controllers").WithName("ResourceGroup"),
		Recorder: mgr.GetEventRecorderFor("ResourceGroup-controller"),
	}).SetupWithManager(mgr)
	if err != nil {
		setupLog.Error(err, "unable to create controller", "controller", "ResourceGroup")
		os.Exit(1)
	}
	err = (&controllers.EventhubNamespaceReconciler{
		Client:   mgr.GetClient(),
		Log:      ctrl.Log.WithName("controllers").WithName("EventhubNamespace"),
		Recorder: mgr.GetEventRecorderFor("EventhubNamespace-controller"),
	}).SetupWithManager(mgr)
	if err != nil {
		setupLog.Error(err, "unable to create controller", "controller", "EventhubNamespace")
		os.Exit(1)
	}

	if err = (&controllers.KeyVaultReconciler{
		Client:   mgr.GetClient(),
		Log:      ctrl.Log.WithName("controllers").WithName("KeyVault"),
		Recorder: mgr.GetEventRecorderFor("KeyVault-controller"),
	}).SetupWithManager(mgr); err != nil {
		setupLog.Error(err, "unable to create controller", "controller", "KeyVault")
		os.Exit(1)
	}

<<<<<<< HEAD
	if omitWebHooks, err := strconv.ParseBool(os.Getenv("OMIT_WEBHOOKS")); !omitWebHooks {
=======
	if err = (&azurev1.EventhubNamespace{}).SetupWebhookWithManager(mgr); err != nil {
		setupLog.Error(err, "unable to create webhook", "webhook", "EventhubNamespace")
		os.Exit(1)
	}
	err = (&controllers.ConsumerGroupReconciler{
		Client:   mgr.GetClient(),
		Log:      ctrl.Log.WithName("controllers").WithName("ConsumerGroup"),
		Recorder: mgr.GetEventRecorderFor("ConsumerGroup-controller"),
	}).SetupWithManager(mgr)
	if err != nil {
		setupLog.Error(err, "unable to create controller", "controller", "ConsumerGroup")
		os.Exit(1)
	}
	if !resourcemanagerconfig.Declarative() {
>>>>>>> 15808358
		if err = (&azurev1.EventhubNamespace{}).SetupWebhookWithManager(mgr); err != nil {
			setupLog.Error(err, "unable to create webhook", "webhook", "EventhubNamespace")
			os.Exit(1)
		}
		if !resourcemanagerconfig.Declarative() {
			if err = (&azurev1.EventhubNamespace{}).SetupWebhookWithManager(mgr); err != nil {
				setupLog.Error(err, "unable to create webhook", "webhook", "EventhubNamespace")
				os.Exit(1)
			}

			if err = (&azurev1.Eventhub{}).SetupWebhookWithManager(mgr); err != nil {
				setupLog.Error(err, "unable to create webhook", "webhook", "Eventhub")
				os.Exit(1)
			}
		}
	}

	// +kubebuilder:scaffold:builder

	setupLog.Info("starting manager")
	if err := mgr.Start(ctrl.SetupSignalHandler()); err != nil {
		setupLog.Error(err, "problem running manager")
		os.Exit(1)
	}
}<|MERGE_RESOLUTION|>--- conflicted
+++ resolved
@@ -17,12 +17,10 @@
 
 import (
 	"flag"
-	"os"
-	"strconv"
-
 	azurev1 "github.com/Azure/azure-service-operator/api/v1"
 	"github.com/Azure/azure-service-operator/controllers"
 	resourcemanagerconfig "github.com/Azure/azure-service-operator/pkg/resourcemanager/config"
+	"os"
 
 	"k8s.io/apimachinery/pkg/runtime"
 	kscheme "k8s.io/client-go/kubernetes/scheme"
@@ -115,13 +113,6 @@
 		os.Exit(1)
 	}
 
-<<<<<<< HEAD
-	if omitWebHooks, err := strconv.ParseBool(os.Getenv("OMIT_WEBHOOKS")); !omitWebHooks {
-=======
-	if err = (&azurev1.EventhubNamespace{}).SetupWebhookWithManager(mgr); err != nil {
-		setupLog.Error(err, "unable to create webhook", "webhook", "EventhubNamespace")
-		os.Exit(1)
-	}
 	err = (&controllers.ConsumerGroupReconciler{
 		Client:   mgr.GetClient(),
 		Log:      ctrl.Log.WithName("controllers").WithName("ConsumerGroup"),
@@ -131,22 +122,16 @@
 		setupLog.Error(err, "unable to create controller", "controller", "ConsumerGroup")
 		os.Exit(1)
 	}
+
 	if !resourcemanagerconfig.Declarative() {
->>>>>>> 15808358
 		if err = (&azurev1.EventhubNamespace{}).SetupWebhookWithManager(mgr); err != nil {
 			setupLog.Error(err, "unable to create webhook", "webhook", "EventhubNamespace")
 			os.Exit(1)
 		}
-		if !resourcemanagerconfig.Declarative() {
-			if err = (&azurev1.EventhubNamespace{}).SetupWebhookWithManager(mgr); err != nil {
-				setupLog.Error(err, "unable to create webhook", "webhook", "EventhubNamespace")
-				os.Exit(1)
-			}
 
-			if err = (&azurev1.Eventhub{}).SetupWebhookWithManager(mgr); err != nil {
-				setupLog.Error(err, "unable to create webhook", "webhook", "Eventhub")
-				os.Exit(1)
-			}
+		if err = (&azurev1.Eventhub{}).SetupWebhookWithManager(mgr); err != nil {
+			setupLog.Error(err, "unable to create webhook", "webhook", "Eventhub")
+			os.Exit(1)
 		}
 	}
 
