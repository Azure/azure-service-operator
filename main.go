/*

Licensed under the Apache License, Version 2.0 (the "License");
you may not use this file except in compliance with the License.
You may obtain a copy of the License at

    http://www.apache.org/licenses/LICENSE-2.0

Unless required by applicable law or agreed to in writing, software
distributed under the License is distributed on an "AS IS" BASIS,
WITHOUT WARRANTIES OR CONDITIONS OF ANY KIND, either express or implied.
See the License for the specific language governing permissions and
limitations under the License.
*/

package main

import (
	"os"

	"github.com/spf13/pflag"

	servicev1alpha1 "github.com/Azure/azure-service-operator/api/v1alpha1"
	"k8s.io/apimachinery/pkg/runtime"

	"flag"

	azurev1 "github.com/Azure/azure-service-operator/api/v1"
	"github.com/Azure/azure-service-operator/controllers"
	resourcemanagerconfig "github.com/Azure/azure-service-operator/pkg/resourcemanager/config"

	kscheme "k8s.io/client-go/kubernetes/scheme"
	_ "k8s.io/client-go/plugin/pkg/client/auth/gcp"
	ctrl "sigs.k8s.io/controller-runtime"
	"sigs.k8s.io/controller-runtime/pkg/log/zap"
	// +kubebuilder:scaffold:imports
)

var (
	masterURL, kubeconfig, resources, clusterName               string
	cloudName, tenantID, subscriptionID, clientID, clientSecret string
	useAADPodIdentity                                           bool

	scheme   = runtime.NewScheme()
	setupLog = ctrl.Log.WithName("setup")
)

func init() {

	_ = servicev1alpha1.AddToScheme(scheme)
	azurev1.AddToScheme(scheme)
	kscheme.AddToScheme(scheme)
	_ = azurev1.AddToScheme(scheme)
	// +kubebuilder:scaffold:scheme
}

// +kubebuilder:rbac:groups=core,resources=secrets,verbs=get;list;watch;create;update;patch;delete
// +kubebuilder:rbac:groups=core,resources=events,verbs=create;watch
// +kubebuilder:rbac:groups=azure.microsoft.com,resources=events,verbs=create;patch
// +kubebuilder:rbac:groups=apps,resources=deployments,verbs=get;list;watch;create;update;patch;delete
// +kubebuilder:rbac:groups=apps,resources=deployments/status,verbs=get;update;patch

func main() {
	var metricsAddr string
	var enableLeaderElection bool
<<<<<<< HEAD
	pflag.StringVarP(&metricsAddr, "metrics-addr", "", ":8080", "The address the metric endpoint binds to.")
	pflag.BoolVarP(&enableLeaderElection, "enable-leader-election", "", false, "Enable leader election for controller manager. Enabling this will ensure there is only one active controller manager.")

	pflag.StringVarP(&masterURL, "master-url", "", "", "The address of the Kubernetes API server. Overrides any value in kubeconfig.")
	pflag.StringVarP(&kubeconfig, "kubeconfig", "k", "", "Path to local kubeconfig file (mainly used for development)")
	pflag.StringVarP(&resources, "resources", "", "storage,cosmosdb", "Comma delimited list of CRDs to deploy")
	pflag.StringVarP(&clusterName, "cluster-name", "i", "azure-operator", "Cluster name for the Application to run as, used to avoid conflict")
	pflag.StringVarP(&cloudName, "cloud-name", "c", "AzurePublicCloud", "The cloud name")
	pflag.StringVarP(&tenantID, "tenant-id", "t", "", "The AAD tenant, must provide when using service principals")
	pflag.StringVarP(&subscriptionID, "subscription-id", "s", "", "The subscription ID")
	pflag.StringVarP(&clientID, "client-id", "u", "", "The service principal client ID")
	pflag.StringVarP(&clientSecret, "client-secret", "p", "", "The service principal client secret")
	pflag.BoolVarP(&useAADPodIdentity, "use-aad-pod-identity", "", false, "whether use AAD pod identity")
	pflag.Parse()

	ctrl.SetLogger(zap.Logger(true))
=======
	flag.StringVar(&metricsAddr, "metrics-addr", ":8080", "The address the metric endpoint binds to.")
	flag.BoolVar(&enableLeaderElection, "enable-leader-election", false,
		"Enable leader election for controller manager. Enabling this will ensure there is only one active controller manager.")
>>>>>>> 5223da91

	flag.Parse()

	ctrl.SetLogger(zap.Logger(true))

	mgr, err := ctrl.NewManager(ctrl.GetConfigOrDie(), ctrl.Options{
		Scheme:             scheme,
		MetricsBindAddress: metricsAddr,
		LeaderElection:     enableLeaderElection,
	})
	if err != nil {
		setupLog.Error(err, "unable to start manager")
		os.Exit(1)
	}

	err = (&controllers.StorageReconciler{
		Client: mgr.GetClient(),
		Log:    ctrl.Log.WithName("controllers").WithName("Storage"),
	}).SetupWithManager(mgr)
	if err != nil {
		setupLog.Error(err, "unable to create controller", "controller", "Storage")
		os.Exit(1)
	}
	err = (&controllers.CosmosDBReconciler{
		Client: mgr.GetClient(),
		Log:    ctrl.Log.WithName("controllers").WithName("CosmosDB"),
	}).SetupWithManager(mgr)
	if err != nil {
		setupLog.Error(err, "unable to create controller", "controller", "CosmosDB")
		os.Exit(1)
	}
	if err = (&controllers.RedisCacheReconciler{
		Client: mgr.GetClient(),
		Log:    ctrl.Log.WithName("controllers").WithName("RedisCache"),
	}).SetupWithManager(mgr); err != nil {
		setupLog.Error(err, "unable to create controller", "controller", "RedisCache")
		os.Exit(1)
	}

	err = resourcemanagerconfig.LoadSettings()
	if err != nil {
		setupLog.Error(err, "unable to parse settings required to provision resources in Azure")
	}

	err = (&controllers.EventhubReconciler{
		Client:   mgr.GetClient(),
		Log:      ctrl.Log.WithName("controllers").WithName("Eventhub"),
		Recorder: mgr.GetEventRecorderFor("Eventhub-controller"),
		Scheme:   scheme,
	}).SetupWithManager(mgr)
	if err != nil {
		setupLog.Error(err, "unable to create controller", "controller", "Eventhub")
		os.Exit(1)
	}
	err = (&controllers.ResourceGroupReconciler{
		Client:   mgr.GetClient(),
		Log:      ctrl.Log.WithName("controllers").WithName("ResourceGroup"),
		Recorder: mgr.GetEventRecorderFor("ResourceGroup-controller"),
	}).SetupWithManager(mgr)
	if err != nil {
		setupLog.Error(err, "unable to create controller", "controller", "ResourceGroup")
		os.Exit(1)
	}
	err = (&controllers.EventhubNamespaceReconciler{
		Client:   mgr.GetClient(),
		Log:      ctrl.Log.WithName("controllers").WithName("EventhubNamespace"),
		Recorder: mgr.GetEventRecorderFor("EventhubNamespace-controller"),
	}).SetupWithManager(mgr)
	if err != nil {
		setupLog.Error(err, "unable to create controller", "controller", "EventhubNamespace")
		os.Exit(1)
	}

	if err = (&controllers.KeyVaultReconciler{
		Client:   mgr.GetClient(),
		Log:      ctrl.Log.WithName("controllers").WithName("KeyVault"),
		Recorder: mgr.GetEventRecorderFor("KeyVault-controller"),
	}).SetupWithManager(mgr); err != nil {
		setupLog.Error(err, "unable to create controller", "controller", "KeyVault")
		os.Exit(1)
	}

	if err = (&azurev1.EventhubNamespace{}).SetupWebhookWithManager(mgr); err != nil {
		setupLog.Error(err, "unable to create webhook", "webhook", "EventhubNamespace")
		os.Exit(1)
	}
	err = (&controllers.ConsumerGroupReconciler{
		Client:   mgr.GetClient(),
		Log:      ctrl.Log.WithName("controllers").WithName("ConsumerGroup"),
		Recorder: mgr.GetEventRecorderFor("ConsumerGroup-controller"),
	}).SetupWithManager(mgr)
	if err != nil {
		setupLog.Error(err, "unable to create controller", "controller", "ConsumerGroup")
		os.Exit(1)
	}
	if !resourcemanagerconfig.Declarative() {
		if err = (&azurev1.EventhubNamespace{}).SetupWebhookWithManager(mgr); err != nil {
			setupLog.Error(err, "unable to create webhook", "webhook", "EventhubNamespace")
			os.Exit(1)
		}

		if err = (&azurev1.Eventhub{}).SetupWebhookWithManager(mgr); err != nil {
			setupLog.Error(err, "unable to create webhook", "webhook", "Eventhub")
			os.Exit(1)
		}
	}

	// +kubebuilder:scaffold:builder

	setupLog.Info("starting manager")
	if err := mgr.Start(ctrl.SetupSignalHandler()); err != nil {
		setupLog.Error(err, "problem running manager")
		os.Exit(1)
	}
}<|MERGE_RESOLUTION|>--- conflicted
+++ resolved
@@ -16,14 +16,13 @@
 package main
 
 import (
+	"flag"
 	"os"
 
-	"github.com/spf13/pflag"
+	//"github.com/spf13/pflag"
 
 	servicev1alpha1 "github.com/Azure/azure-service-operator/api/v1alpha1"
 	"k8s.io/apimachinery/pkg/runtime"
-
-	"flag"
 
 	azurev1 "github.com/Azure/azure-service-operator/api/v1"
 	"github.com/Azure/azure-service-operator/controllers"
@@ -61,30 +60,35 @@
 // +kubebuilder:rbac:groups=apps,resources=deployments/status,verbs=get;update;patch
 
 func main() {
+	// var metricsAddr string
+	// var enableLeaderElection bool
+	// pflag.StringVarP(&metricsAddr, "metrics-addr", "", ":8080", "The address the metric endpoint binds to.")
+	// pflag.BoolVarP(&enableLeaderElection, "enable-leader-election", "", false, "Enable leader election for controller manager. Enabling this will ensure there is only one active controller manager.")
+
+	// pflag.StringVarP(&masterURL, "master-url", "", "", "The address of the Kubernetes API server. Overrides any value in kubeconfig.")
+	// pflag.StringVarP(&kubeconfig, "kubeconfig", "k", "", "Path to local kubeconfig file (mainly used for development)")
+	// pflag.StringVarP(&resources, "resources", "", "storage,cosmosdb", "Comma delimited list of CRDs to deploy")
+	// pflag.StringVarP(&clusterName, "cluster-name", "i", "azure-operator", "Cluster name for the Application to run as, used to avoid conflict")
+	// pflag.StringVarP(&cloudName, "cloud-name", "c", "AzurePublicCloud", "The cloud name")
+	// pflag.StringVarP(&tenantID, "tenant-id", "t", "", "The AAD tenant, must provide when using service principals")
+	// pflag.StringVarP(&subscriptionID, "subscription-id", "s", "", "The subscription ID")
+	// pflag.StringVarP(&clientID, "client-id", "u", "", "The service principal client ID")
+	// pflag.StringVarP(&clientSecret, "client-secret", "p", "", "The service principal client secret")
+	// pflag.BoolVarP(&useAADPodIdentity, "use-aad-pod-identity", "", false, "whether use AAD pod identity")
+	// pflag.Parse()
+
+	// ctrl.SetLogger(zap.Logger(true))
+	// flag.StringVar(&metricsAddr, "metrics-addr", ":8080", "The address the metric endpoint binds to.")
+	// flag.BoolVar(&enableLeaderElection, "enable-leader-election", false,
+	// 	"Enable leader election for controller manager. Enabling this will ensure there is only one active controller manager.")
+
+	// flag.Parse()
+
 	var metricsAddr string
 	var enableLeaderElection bool
-<<<<<<< HEAD
-	pflag.StringVarP(&metricsAddr, "metrics-addr", "", ":8080", "The address the metric endpoint binds to.")
-	pflag.BoolVarP(&enableLeaderElection, "enable-leader-election", "", false, "Enable leader election for controller manager. Enabling this will ensure there is only one active controller manager.")
-
-	pflag.StringVarP(&masterURL, "master-url", "", "", "The address of the Kubernetes API server. Overrides any value in kubeconfig.")
-	pflag.StringVarP(&kubeconfig, "kubeconfig", "k", "", "Path to local kubeconfig file (mainly used for development)")
-	pflag.StringVarP(&resources, "resources", "", "storage,cosmosdb", "Comma delimited list of CRDs to deploy")
-	pflag.StringVarP(&clusterName, "cluster-name", "i", "azure-operator", "Cluster name for the Application to run as, used to avoid conflict")
-	pflag.StringVarP(&cloudName, "cloud-name", "c", "AzurePublicCloud", "The cloud name")
-	pflag.StringVarP(&tenantID, "tenant-id", "t", "", "The AAD tenant, must provide when using service principals")
-	pflag.StringVarP(&subscriptionID, "subscription-id", "s", "", "The subscription ID")
-	pflag.StringVarP(&clientID, "client-id", "u", "", "The service principal client ID")
-	pflag.StringVarP(&clientSecret, "client-secret", "p", "", "The service principal client secret")
-	pflag.BoolVarP(&useAADPodIdentity, "use-aad-pod-identity", "", false, "whether use AAD pod identity")
-	pflag.Parse()
-
-	ctrl.SetLogger(zap.Logger(true))
-=======
 	flag.StringVar(&metricsAddr, "metrics-addr", ":8080", "The address the metric endpoint binds to.")
 	flag.BoolVar(&enableLeaderElection, "enable-leader-election", false,
 		"Enable leader election for controller manager. Enabling this will ensure there is only one active controller manager.")
->>>>>>> 5223da91
 
 	flag.Parse()
 
