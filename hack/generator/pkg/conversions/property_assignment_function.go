/*
 * Copyright (c) Microsoft Corporation.
 * Licensed under the MIT license.
 */

package conversions

import (
	"fmt"
	"sort"

	"github.com/dave/dst"
	"github.com/pkg/errors"

	"github.com/Azure/azure-service-operator/hack/generator/pkg/astbuilder"
	"github.com/Azure/azure-service-operator/hack/generator/pkg/astmodel"
)

// PropertyAssignmentFunction represents a function that assigns all the properties from one resource or object to
// another. Performs a single step of the conversions required to/from the hub version.
type PropertyAssignmentFunction struct {
	// otherDefinition is the type we are converting to (or from). This will be a type which is "closer"
	// to the hub storage type, making this a building block of the final conversion.
	otherDefinition astmodel.TypeDefinition
	// conversions is a map of all property conversions we are going to use, keyed by name of the
	// receiver property
	conversions map[string]StoragePropertyConversion
	// idFactory is a reference to an identifier factory used for creating Go identifiers
	idFactory astmodel.IdentifierFactory
	// direction indicates the kind of conversion we are generating
	direction Direction
	// knownLocals is a cached set of local identifiers that have already been used, to avoid conflicts
	knownLocals *astmodel.KnownLocalsSet
	// conversionContext is additional information about the context in which this conversion was made
	conversionContext *PropertyConversionContext
}

// StoragePropertyConversion represents a function that generates the correct AST to convert a single property value
// Different functions will be used, depending on the types of the properties to be converted.
// source is an expression for the source value that will be read.
// destination is an expression the target value that will be written.
type StoragePropertyConversion func(
	source dst.Expr, destination dst.Expr, generationContext *astmodel.CodeGenerationContext) []dst.Stmt

// Ensure that PropertyAssignmentFunction implements Function
var _ astmodel.Function = &PropertyAssignmentFunction{}

// NewPropertyAssignmentFromFunction creates a new PropertyAssignmentFunction to convert from the specified source
func NewPropertyAssignmentFromFunction(
	receiver astmodel.TypeDefinition,
	otherDefinition astmodel.TypeDefinition,
	idFactory astmodel.IdentifierFactory,
	conversionContext *PropertyConversionContext,
) (*PropertyAssignmentFunction, error) {
	result := &PropertyAssignmentFunction{
		otherDefinition: otherDefinition,
		idFactory:       idFactory,
		direction:       ConvertFrom,
		conversions:     make(map[string]StoragePropertyConversion),
		knownLocals:     astmodel.NewKnownLocalsSet(idFactory),
	}

<<<<<<< HEAD
	result.conversionContext = conversionContext.WithFunctionName(result.Name()).
		WithKnownLocals(result.knownLocals).
		WithDirection(ConvertFrom)
=======
	// TODO: Bevan will improve how this is done (avoid hard-coding "source")
	result.knownLocals.Add("source")

	result.name = nameOfPropertyAssignmentFunction(otherDefinition.Name(), ConvertFrom, idFactory)
	result.conversionContext = conversionContext.WithFunctionName(result.name).WithKnownLocals(result.knownLocals)
>>>>>>> a2d6835c

	err := result.createConversions(receiver)
	if err != nil {
		return nil, errors.Wrapf(err, "creating '%s()'", result.Name())
	}

	return result, nil
}

// NewPropertyAssignmentToFunction creates a new PropertyAssignmentFunction to convert to the specified destination
func NewPropertyAssignmentToFunction(
	receiver astmodel.TypeDefinition,
	otherDefinition astmodel.TypeDefinition,
	idFactory astmodel.IdentifierFactory,
	conversionContext *PropertyConversionContext,
) (*PropertyAssignmentFunction, error) {
	result := &PropertyAssignmentFunction{
		otherDefinition: otherDefinition,
		idFactory:       idFactory,
		direction:       ConvertTo,
		conversions:     make(map[string]StoragePropertyConversion),
		knownLocals:     astmodel.NewKnownLocalsSet(idFactory),
	}

<<<<<<< HEAD
	result.conversionContext = conversionContext.WithFunctionName(result.Name()).
		WithKnownLocals(result.knownLocals).
		WithDirection(ConvertTo)
=======
	// TODO: Bevan will improve how this is done (avoid hard-coding "destination")
	result.knownLocals.Add("destination")

	result.name = nameOfPropertyAssignmentFunction(otherDefinition.Name(), ConvertTo, idFactory)
	result.conversionContext = conversionContext.WithFunctionName(result.name).WithKnownLocals(result.knownLocals)
>>>>>>> a2d6835c

	err := result.createConversions(receiver)
	if err != nil {
		return nil, errors.Wrapf(err, "creating '%s()'", result.Name())
	}

	return result, nil
}

// Name returns the name of this function
func (fn *PropertyAssignmentFunction) Name() string {
	return nameOfPropertyAssignmentFunction(fn.otherDefinition.Name(), fn.direction, fn.idFactory)
}

// RequiredPackageReferences returns the set of package references required by this function
func (fn *PropertyAssignmentFunction) RequiredPackageReferences() *astmodel.PackageReferenceSet {
	result := astmodel.NewPackageReferenceSet(
		astmodel.GitHubErrorsReference,
		fn.otherDefinition.Name().PackageReference)

	return result
}

// References returns the set of types referenced by this function
func (fn *PropertyAssignmentFunction) References() astmodel.TypeNameSet {
	return astmodel.NewTypeNameSet(fn.otherDefinition.Name())
}

// Equals checks to see if the supplied function is the same as this one
func (fn *PropertyAssignmentFunction) Equals(f astmodel.Function) bool {
	if other, ok := f.(*PropertyAssignmentFunction); ok {
		if fn.Name() != other.Name() {
			// Different name means not-equal
			return false
		}

		if len(fn.conversions) != len(other.conversions) {
			// Different count of conversions means not-equal
			return false
		}

		for name := range fn.conversions {
			if _, found := other.conversions[name]; !found {
				// Missing conversion means not-equal
				return false
			}
		}

		return true
	}

	return false
}

// AsFunc renders this function as an AST for serialization to a Go source file
func (fn *PropertyAssignmentFunction) AsFunc(generationContext *astmodel.CodeGenerationContext, receiver astmodel.TypeName) *dst.FuncDecl {

	var parameterName string
	var description string
	switch fn.direction {
	case ConvertFrom:
		parameterName = "source"
		description = fmt.Sprintf("populates our %s from the provided source %s", receiver.Name(), fn.otherDefinition.Name().Name())
	case ConvertTo:
		parameterName = "destination"
		description = fmt.Sprintf("populates the provided destination %s from our %s", fn.otherDefinition.Name().Name(), receiver.Name())
	default:
		panic(fmt.Sprintf("unexpected conversion direction %q", fn.direction))
	}

	// Create a sensible name for our receiver
	receiverName := fn.idFactory.CreateIdentifier(receiver.Name(), astmodel.NotExported)

	// We always use a pointer receiver so we can modify it
	receiverType := astmodel.NewOptionalType(receiver).AsType(generationContext)

	funcDetails := &astbuilder.FuncDetails{
		ReceiverIdent: receiverName,
		ReceiverType:  receiverType,
		Name:          fn.Name(),
		Body:          fn.generateBody(receiverName, parameterName, generationContext),
	}

	parameterPackage := generationContext.MustGetImportedPackageName(fn.otherDefinition.Name().PackageReference)

	funcDetails.AddParameter(
		parameterName,
		&dst.StarExpr{
			X: &dst.SelectorExpr{
				X:   dst.NewIdent(parameterPackage),
				Sel: dst.NewIdent(fn.otherDefinition.Name().Name()),
			},
		})

	funcDetails.AddReturns("error")
	funcDetails.AddComments(description)

	return funcDetails.DefineFunc()
}

// generateBody returns all of the statements required for the conversion function
// receiver is an expression for access our receiver type, used to qualify field access
// parameter is an expression for access to our parameter passed to the function, also used for field access
// generationContext is our code generation context, passed to allow resolving of identifiers in other packages
func (fn *PropertyAssignmentFunction) generateBody(
	receiver string,
	parameter string,
	generationContext *astmodel.CodeGenerationContext,
) []dst.Stmt {
	switch fn.direction {
	case ConvertFrom:
		return fn.generateDirectConversionFrom(receiver, parameter, generationContext)
	case ConvertTo:
		return fn.generateDirectConversionTo(receiver, parameter, generationContext)
	default:
		panic(fmt.Sprintf("unexpected conversion direction %q", fn.direction))
	}
}

// generateDirectConversionFrom returns the method body required to directly copy information from
// the parameter instance onto our receiver
func (fn *PropertyAssignmentFunction) generateDirectConversionFrom(
	receiver string,
	parameter string,
	generationContext *astmodel.CodeGenerationContext,
) []dst.Stmt {
	result := fn.generateAssignments(dst.NewIdent(parameter), dst.NewIdent(receiver), generationContext)
	result = append(result, astbuilder.ReturnNoError())
	return result
}

// generateDirectConversionTo returns the method body required to directly copy information from
// our receiver onto the parameter instance
func (fn *PropertyAssignmentFunction) generateDirectConversionTo(
	receiver string,
	parameter string,
	generationContext *astmodel.CodeGenerationContext,
) []dst.Stmt {
	result := fn.generateAssignments(dst.NewIdent(receiver), dst.NewIdent(parameter), generationContext)
	result = append(result, astbuilder.ReturnNoError())
	return result
}

// generateAssignments generates a sequence of statements to copy information between the two types
func (fn *PropertyAssignmentFunction) generateAssignments(
	source dst.Expr,
	destination dst.Expr,
	generationContext *astmodel.CodeGenerationContext,
) []dst.Stmt {
	var result []dst.Stmt

	// Find all the properties for which we have a conversion
	var properties []string
	for p := range fn.conversions {
		properties = append(properties, p)
	}

	// Sort the properties into alphabetical order to ensure deterministic generation
	sort.Slice(properties, func(i, j int) bool {
		return properties[i] < properties[j]
	})

	// Accumulate all the statements required for conversions, in alphabetical order
	for _, prop := range properties {
		conversion := fn.conversions[prop]
		block := conversion(source, destination, generationContext)
		if len(block) > 0 {
			firstStatement := block[0]
			firstStatement.Decorations().Before = dst.EmptyLine
			firstStatement.Decorations().Start.Prepend("// " + prop)
			result = append(result, block...)
		}
	}

	return result
}

// createConversions iterates through the properties on our receiver type, matching them up with
// our other type and generating conversions where possible
func (fn *PropertyAssignmentFunction) createConversions(receiver astmodel.TypeDefinition) error {

	var sourceEndpoints map[string]ReadableConversionEndpoint
	var destinationEndpoints map[string]WritableConversionEndpoint

	switch fn.direction {
	case ConvertFrom:
		sourceEndpoints = fn.createReadableEndpoints(fn.otherDefinition.Type())
		destinationEndpoints = fn.createWritableEndpoints(receiver.Type())
	case ConvertTo:
		sourceEndpoints = fn.createReadableEndpoints(receiver.Type())
		destinationEndpoints = fn.createWritableEndpoints(fn.otherDefinition.Type())
	default:
		panic(fmt.Sprintf("unexpected conversion direction %q", fn.direction))
	}

	// Flag receiver name as used
	fn.knownLocals.Add(receiver.Name().Name())

	for destinationName, destinationEndpoint := range destinationEndpoints {
		sourceEndpoint, ok := sourceEndpoints[destinationName]

		if !ok {
			//TODO: Handle property renames
			continue
		}

		// Generate a conversion from one endpoint to another
		conv, err := fn.createConversion(sourceEndpoint, destinationEndpoint)
		if err != nil {
			// An error was returned, we abort creating conversions for this object
			return errors.Wrapf(
				err,
				"creating conversion to %s by %s",
				sourceEndpoint,
				destinationEndpoint)
		} else if conv != nil {
			// A conversion was created, keep it for later
			fn.conversions[destinationName] = conv
		}
	}

	return nil
}

// asPropertyContainer converts a type into a property container
func (fn *PropertyAssignmentFunction) asPropertyContainer(theType astmodel.Type) (astmodel.PropertyContainer, bool) {
	switch t := theType.(type) {
	case astmodel.PropertyContainer:
		return t, true
	case astmodel.MetaType:
		return fn.asPropertyContainer(t.Unwrap())
	default:
		return nil, false
	}
}

// asFunctionContainer converts a type into a function container
func (fn *PropertyAssignmentFunction) asFunctionContainer(theType astmodel.Type) (astmodel.FunctionContainer, bool) {
	switch t := theType.(type) {
	case astmodel.FunctionContainer:
		return t, true
	case astmodel.MetaType:
		return fn.asFunctionContainer(t.Unwrap())
	default:
		return nil, false
	}
}

func (fn *PropertyAssignmentFunction) createReadableEndpoints(instance astmodel.Type) map[string]ReadableConversionEndpoint {
	result := make(map[string]ReadableConversionEndpoint)

	propContainer, ok := fn.asPropertyContainer(instance)
	if ok {
		for _, prop := range propContainer.Properties() {
			endpoint := MakeReadableConversionEndpointForProperty(prop, fn.knownLocals)
			result[string(prop.PropertyName())] = endpoint
		}
	}

	funcContainer, ok := fn.asFunctionContainer(instance)
	if ok {
		for _, f := range funcContainer.Functions() {
			valueFn, ok := f.(astmodel.ValueFunction)
			if ok {
				endpoint := MakeReadableConversionEndpointForValueFunction(valueFn, fn.knownLocals)
				result[f.Name()] = endpoint
			}
		}
	}

	return result
}

func (fn *PropertyAssignmentFunction) createWritableEndpoints(instance astmodel.Type) map[string]WritableConversionEndpoint {
	result := make(map[string]WritableConversionEndpoint)

	propContainer, ok := fn.asPropertyContainer(instance)
	if ok {
		for _, prop := range propContainer.Properties() {
			endpoint := MakeWritableConversionEndpointForProperty(prop, fn.knownLocals)
			result[string(prop.PropertyName())] = endpoint
		}
	}

	return result
}

// createPropertyConversion tries to create a conversion between the two provided endpoints, using all of the
// available conversion functions in priority order to do so. If no valid conversion can be created an error is returned.
func (fn *PropertyAssignmentFunction) createConversion(
	sourceEndpoint ReadableConversionEndpoint,
	destinationEndpoint WritableConversionEndpoint) (StoragePropertyConversion, error) {

	conversion, err := CreateTypeConversion(sourceEndpoint.endpoint, destinationEndpoint.endpoint, fn.conversionContext)

	if err != nil {
		return nil, errors.Wrapf(
			err,
			"trying to %s and %s",
			sourceEndpoint, destinationEndpoint)
	}

	return func(source dst.Expr, destination dst.Expr, generationContext *astmodel.CodeGenerationContext) []dst.Stmt {
		reader := sourceEndpoint.reader(source)
		writer := func(expr dst.Expr) []dst.Stmt {
			return destinationEndpoint.writer(destination, expr)
		}

		return conversion(reader, writer, generationContext)
	}, nil
}

func nameOfPropertyAssignmentFunction(name astmodel.TypeName, direction Direction, idFactory astmodel.IdentifierFactory) string {
	nameOfOtherType := idFactory.CreateIdentifier(name.Name(), astmodel.Exported)
	switch direction {
	case ConvertTo:
		return "AssignPropertiesTo" + nameOfOtherType

	case ConvertFrom:
		return "AssignPropertiesFrom" + nameOfOtherType
	}

	panic(fmt.Sprintf("unexpected conversion direction %q", direction))
}<|MERGE_RESOLUTION|>--- conflicted
+++ resolved
@@ -60,17 +60,12 @@
 		knownLocals:     astmodel.NewKnownLocalsSet(idFactory),
 	}
 
-<<<<<<< HEAD
+	// TODO: Bevan will improve how this is done (avoid hard-coding "source")
+	result.knownLocals.Add("source")
+
 	result.conversionContext = conversionContext.WithFunctionName(result.Name()).
 		WithKnownLocals(result.knownLocals).
 		WithDirection(ConvertFrom)
-=======
-	// TODO: Bevan will improve how this is done (avoid hard-coding "source")
-	result.knownLocals.Add("source")
-
-	result.name = nameOfPropertyAssignmentFunction(otherDefinition.Name(), ConvertFrom, idFactory)
-	result.conversionContext = conversionContext.WithFunctionName(result.name).WithKnownLocals(result.knownLocals)
->>>>>>> a2d6835c
 
 	err := result.createConversions(receiver)
 	if err != nil {
@@ -95,17 +90,12 @@
 		knownLocals:     astmodel.NewKnownLocalsSet(idFactory),
 	}
 
-<<<<<<< HEAD
+	// TODO: Bevan will improve how this is done (avoid hard-coding "destination")
+	result.knownLocals.Add("destination")
+
 	result.conversionContext = conversionContext.WithFunctionName(result.Name()).
 		WithKnownLocals(result.knownLocals).
 		WithDirection(ConvertTo)
-=======
-	// TODO: Bevan will improve how this is done (avoid hard-coding "destination")
-	result.knownLocals.Add("destination")
-
-	result.name = nameOfPropertyAssignmentFunction(otherDefinition.Name(), ConvertTo, idFactory)
-	result.conversionContext = conversionContext.WithFunctionName(result.name).WithKnownLocals(result.knownLocals)
->>>>>>> a2d6835c
 
 	err := result.createConversions(receiver)
 	if err != nil {
