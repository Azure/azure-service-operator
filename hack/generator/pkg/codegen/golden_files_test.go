--- conflicted
+++ resolved
@@ -76,7 +76,6 @@
 		"injectEmbeddedStructType",
 		"Injects an embedded struct into each object",
 		func(ctx context.Context, defs astmodel.Types) (astmodel.Types, error) {
-
 			results := make(astmodel.Types)
 			embeddedTypeDef := makeEmbeddedTestTypeDefinition()
 			for _, def := range defs {
@@ -104,13 +103,9 @@
 }
 
 func runGoldenTest(t *testing.T, path string, testConfig GoldenTestConfig) {
-<<<<<<< HEAD
 	ctx := context.Background()
 
-	for _, pipeline := range testConfig.Pipelines {
-=======
 	for _, p := range testConfig.Pipelines {
->>>>>>> 9f78d9e5
 		testName := strings.TrimPrefix(t.Name(), "TestGolden/")
 
 		// Append pipeline name at the end of file name if there is more than one pipeline under test
@@ -203,7 +198,6 @@
 
 			loader := gojsonschema.NewSchemaLoader()
 			schema, err := loader.Compile(gojsonschema.NewBytesLoader(inputFile))
-
 			if err != nil {
 				return nil, errors.Wrapf(err, "could not compile input")
 			}
@@ -322,7 +316,6 @@
 }
 
 func TestGolden(t *testing.T) {
-
 	type Test struct {
 		name string
 		path string
@@ -341,7 +334,6 @@
 
 		return nil
 	})
-
 	if err != nil {
 		t.Fatalf("Error enumerating files: %v", err)
 	}
