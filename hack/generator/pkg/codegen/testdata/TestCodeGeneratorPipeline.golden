--- conflicted
+++ resolved
@@ -3,12 +3,8 @@
 loadTestSchema                                 Load and walk schema (test)
 addStatusFromSwagger                           Add information from Swagger specs for 'status' fields
 allof-anyof-objects                            Convert allOf and oneOf to object types
-<<<<<<< HEAD
-flatten-resources                              Flatten nested resource types
+flattenResources                               Flatten nested resource types
 augmentSpecWithStatus                          Merges information from Status into Spec
-=======
-flattenResources                               Flatten nested resource types
->>>>>>> 9f78d9e5
 stripUnused                                    Strip unused types for test
 nameTypes                                      Name inner types for CRD
 propertyRewrites                               Modify property types using configured transforms
@@ -19,16 +15,10 @@
 assertTypesStructureValid                      Verify that all local TypeNames refer to a type
 filterTypes                                    Apply export filters to reduce the number of generated types
 stripUnused                                    Strip unused types for test
-<<<<<<< HEAD
-replaceAnyTypeWithJSON                         Replacing interface{}s with arbitrary JSON
-addCrossResourceReferences          azure      Replaces cross resource references with genruntime.ResourceReference
-applyKubernetesResourceInterface    azure      Ensures that every resource implements the KubernetesResource interface
-flattenProperties                              Apply flattening to properties marked for flattening
-=======
 replaceAnyTypeWithJSON                         Replace properties using interface{} with arbitrary JSON
 addCrossResourceReferences          azure      Replace cross-resource references with genruntime.ResourceReference
 applyKubernetesResourceInterface    azure      Add the KubernetesResource interface to every resource
->>>>>>> 9f78d9e5
+flattenProperties                              Apply flattening to properties marked for flattening
 simplifyDefinitions                            Flatten definitions by removing wrapper types
 jsonTestCases                       azure      Add test cases to verify JSON serialization
 markStorageVersion                             Mark the latest version of each resource as the storage version
