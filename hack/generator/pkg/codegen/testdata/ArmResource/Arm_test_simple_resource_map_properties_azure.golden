// Code generated by azure-service-operator-codegen. DO NOT EDIT.
// Copyright (c) Microsoft Corporation.
// Licensed under the MIT license.
package v1alpha1api20200101

import (
	"fmt"
	"github.com/Azure/azure-service-operator/hack/generated/pkg/genruntime"
	"github.com/Azure/azure-service-operator/hack/generated/pkg/reflecthelpers"
	metav1 "k8s.io/apimachinery/pkg/apis/meta/v1"
	"k8s.io/apimachinery/pkg/runtime"
	kerrors "k8s.io/apimachinery/pkg/util/errors"
	"sigs.k8s.io/controller-runtime/pkg/webhook/admission"
)

// +kubebuilder:rbac:groups=test.infra.azure.com,resources=fakeresources,verbs=get;list;watch;create;update;patch;delete
// +kubebuilder:rbac:groups=test.infra.azure.com,resources={fakeresources/status,fakeresources/finalizers},verbs=get;update;patch

// +kubebuilder:object:root=true
// +kubebuilder:storageversion
//Generated from: https://test.test/schemas/2020-01-01/test.json#/resourceDefinitions/FakeResource
type FakeResource struct {
	metav1.TypeMeta   `json:",inline"`
	metav1.ObjectMeta `json:"metadata,omitempty"`
	Spec              FakeResource_Spec `json:"spec,omitempty"`
}

// +kubebuilder:webhook:path=/mutate-test-infra-azure-com-v1alpha1api20200101-fakeresource,mutating=true,sideEffects=None,matchPolicy=Exact,failurePolicy=fail,groups=test.infra.azure.com,resources=fakeresources,verbs=create;update,versions=v1alpha1api20200101,name=default.v1alpha1api20200101.fakeresources.test.infra.azure.com,admissionReviewVersions=v1beta1

var _ admission.Defaulter = &FakeResource{}

// Default applies defaults to the FakeResource resource
func (fakeResource *FakeResource) Default() {
	fakeResource.defaultImpl()
	var temp interface{} = fakeResource
	if runtimeDefaulter, ok := temp.(genruntime.Defaulter); ok {
		runtimeDefaulter.CustomDefault()
	}
}

// defaultAzureName defaults the Azure name of the resource to the Kubernetes name
func (fakeResource *FakeResource) defaultAzureName() {
	if fakeResource.Spec.AzureName == "" {
		fakeResource.Spec.AzureName = fakeResource.Name
	}
}

// defaultImpl applies the code generated defaults to the FakeResource resource
func (fakeResource *FakeResource) defaultImpl() { fakeResource.defaultAzureName() }

var _ genruntime.KubernetesResource = &FakeResource{}

// AzureName returns the Azure name of the resource
func (fakeResource *FakeResource) AzureName() string {
	return fakeResource.Spec.AzureName
}

// Owner returns the ResourceReference of the owner, or nil if there is no owner
func (fakeResource *FakeResource) Owner() *genruntime.ResourceReference {
	group, kind := genruntime.LookupOwnerGroupKind(fakeResource.Spec)
	return &genruntime.ResourceReference{Group: group, Kind: kind, Namespace: fakeResource.Namespace, Name: fakeResource.Spec.Owner.Name}
}

// +kubebuilder:webhook:path=/validate-test-infra-azure-com-v1alpha1api20200101-fakeresource,mutating=false,sideEffects=None,matchPolicy=Exact,failurePolicy=fail,groups=test.infra.azure.com,resources=fakeresources,verbs=create;update,versions=v1alpha1api20200101,name=validate.v1alpha1api20200101.fakeresources.test.infra.azure.com,admissionReviewVersions=v1beta1

var _ admission.Validator = &FakeResource{}

// ValidateCreate validates the creation of the resource
func (fakeResource *FakeResource) ValidateCreate() error {
	validations := fakeResource.createValidations()
	var temp interface{} = fakeResource
	if runtimeValidator, ok := temp.(genruntime.Validator); ok {
		validations = append(validations, runtimeValidator.CreateValidations()...)
	}
	var errs []error
	for _, validation := range validations {
		err := validation()
		if err != nil {
			errs = append(errs, err)
		}
	}
	return kerrors.NewAggregate(errs)
}

// ValidateDelete validates the deletion of the resource
func (fakeResource *FakeResource) ValidateDelete() error {
	validations := fakeResource.deleteValidations()
	var temp interface{} = fakeResource
	if runtimeValidator, ok := temp.(genruntime.Validator); ok {
		validations = append(validations, runtimeValidator.DeleteValidations()...)
	}
	var errs []error
	for _, validation := range validations {
		err := validation()
		if err != nil {
			errs = append(errs, err)
		}
	}
	return kerrors.NewAggregate(errs)
}

// ValidateUpdate validates an update of the resource
func (fakeResource *FakeResource) ValidateUpdate(old runtime.Object) error {
	validations := fakeResource.updateValidations()
	var temp interface{} = fakeResource
	if runtimeValidator, ok := temp.(genruntime.Validator); ok {
		validations = append(validations, runtimeValidator.UpdateValidations()...)
	}
	var errs []error
	for _, validation := range validations {
		err := validation(old)
		if err != nil {
			errs = append(errs, err)
		}
	}
	return kerrors.NewAggregate(errs)
}

// createValidations validates the creation of the resource
func (fakeResource *FakeResource) createValidations() []func() error {
	return []func() error{fakeResource.validateResourceReferences}
}

// deleteValidations validates the deletion of the resource
func (fakeResource *FakeResource) deleteValidations() []func() error {
	return nil
}

// updateValidations validates the update of the resource
func (fakeResource *FakeResource) updateValidations() []func(old runtime.Object) error {
	return []func(old runtime.Object) error{
		func(old runtime.Object) error {
			return fakeResource.validateResourceReferences()
		},
	}
}

// validateResourceReferences validates all resource references
func (fakeResource *FakeResource) validateResourceReferences() error {
	refs, err := reflecthelpers.FindResourceReferences(&fakeResource.Spec)
	if err != nil {
		return err
	}
	return genruntime.ValidateResourceReferences(refs)
}

// +kubebuilder:object:root=true
//Generated from: https://test.test/schemas/2020-01-01/test.json#/resourceDefinitions/FakeResource
type FakeResourceList struct {
	metav1.TypeMeta `json:",inline"`
	metav1.ListMeta `json:"metadata,omitempty"`
	Items           []FakeResource `json:"items"`
}

type FakeResource_SpecARM struct {
	APIVersion               FakeResourceSpecAPIVersion              `json:"apiVersion"`
	MapFoo                   map[string]FooARM                       `json:"mapFoo"`
	MapOfArrays              map[string][]FooARM                     `json:"mapOfArrays,omitempty"`
	MapOfEnums               map[string]Color                        `json:"mapOfEnums,omitempty"`
	MapOfMaps                map[string]map[string]FooARM            `json:"mapOfMaps,omitempty"`
	MapOfMapsOfMaps          map[string]map[string]map[string]FooARM `json:"mapOfMapsOfMaps,omitempty"`
	MapOfMapsOfMapsOfStrings map[string]map[string]map[string]string `json:"mapOfMapsOfMapsOfStrings,omitempty"`
	MapOfStrings             map[string]string                       `json:"mapOfStrings,omitempty"`
	Name                     string                                  `json:"name"`
	Type                     FakeResourceSpecType                    `json:"type"`
}

var _ genruntime.ARMResourceSpec = &FakeResource_SpecARM{}

// GetAPIVersion returns the APIVersion of the resource
func (fakeResourceSpecARM FakeResource_SpecARM) GetAPIVersion() string {
	return string(fakeResourceSpecARM.APIVersion)
}

// GetName returns the Name of the resource
func (fakeResourceSpecARM FakeResource_SpecARM) GetName() string {
	return fakeResourceSpecARM.Name
}

// GetType returns the Type of the resource
func (fakeResourceSpecARM FakeResource_SpecARM) GetType() string {
	return string(fakeResourceSpecARM.Type)
}

//Generated from: https://test.test/schemas/2020-01-01/test.json#/definitions/Color
// +kubebuilder:validation:Enum={"blue","green","red"}
type Color string

const (
	ColorBlue  = Color("blue")
	ColorGreen = Color("green")
	ColorRed   = Color("red")
)

// +kubebuilder:validation:Enum={"2020-06-01"}
type FakeResourceSpecAPIVersion string

const FakeResourceSpecAPIVersion20200601 = FakeResourceSpecAPIVersion("2020-06-01")

// +kubebuilder:validation:Enum={"Microsoft.Azure/FakeResource"}
type FakeResourceSpecType string

const FakeResourceSpecTypeMicrosoftAzureFakeResource = FakeResourceSpecType("Microsoft.Azure/FakeResource")

type FakeResource_Spec struct {
	//AzureName: The name of the resource in Azure. This is often the same as the name
	//of the resource in Kubernetes but it doesn't have to be.
	AzureName string `json:"azureName"`

	// +kubebuilder:validation:Required
	MapFoo                   map[string]Foo                          `json:"mapFoo"`
	MapOfArrays              map[string][]Foo                        `json:"mapOfArrays,omitempty"`
	MapOfEnums               map[string]Color                        `json:"mapOfEnums,omitempty"`
	MapOfMaps                map[string]map[string]Foo               `json:"mapOfMaps,omitempty"`
	MapOfMapsOfMaps          map[string]map[string]map[string]Foo    `json:"mapOfMapsOfMaps,omitempty"`
	MapOfMapsOfMapsOfStrings map[string]map[string]map[string]string `json:"mapOfMapsOfMapsOfStrings,omitempty"`
	MapOfStrings             map[string]string                       `json:"mapOfStrings,omitempty"`

	// +kubebuilder:validation:Required
	Owner genruntime.KnownResourceReference `group:"microsoft.resources.infra.azure.com" json:"owner" kind:"ResourceGroup"`
}

var _ genruntime.ARMTransformer = &FakeResource_Spec{}

// ConvertToARM converts from a Kubernetes CRD object to an ARM object
func (fakeResourceSpec *FakeResource_Spec) ConvertToARM(name string, resolvedReferences genruntime.ResolvedReferences) (interface{}, error) {
	if fakeResourceSpec == nil {
		return nil, nil
	}
	var result FakeResource_SpecARM
<<<<<<< HEAD

	// Set property ‘ApiVersion’:
	result.ApiVersion = FakeResourceSpecApiVersion20200601

	// Set property ‘MapFoo’:
=======
	result.APIVersion = FakeResourceSpecAPIVersion20200601
>>>>>>> e844e182
	if fakeResourceSpec.MapFoo != nil {
		result.MapFoo = make(map[string]FooARM)
		for key, value := range fakeResourceSpec.MapFoo {
			valueARM, err := value.ConvertToARM(name, resolvedReferences)
			if err != nil {
				return nil, err
			}
			result.MapFoo[key] = valueARM.(FooARM)
		}
	}

	// Set property ‘MapOfArrays’:
	if fakeResourceSpec.MapOfArrays != nil {
		result.MapOfArrays = make(map[string][]FooARM)
		for key, value := range fakeResourceSpec.MapOfArrays {
			var valueTemp []FooARM
			for _, item := range value {
				itemARM, err := item.ConvertToARM(name, resolvedReferences)
				if err != nil {
					return nil, err
				}
				valueTemp = append(valueTemp, itemARM.(FooARM))
			}
			result.MapOfArrays[key] = valueTemp
		}
	}

	// Set property ‘MapOfEnums’:
	if fakeResourceSpec.MapOfEnums != nil {
		result.MapOfEnums = make(map[string]Color)
		for key, value := range fakeResourceSpec.MapOfEnums {
			result.MapOfEnums[key] = value
		}
	}

	// Set property ‘MapOfMaps’:
	if fakeResourceSpec.MapOfMaps != nil {
		result.MapOfMaps = make(map[string]map[string]FooARM)
		for key, value := range fakeResourceSpec.MapOfMaps {
			if value != nil {
				valueTemp := make(map[string]FooARM)
				for valueKey, value1 := range value {
					value1ARM, err := value1.ConvertToARM(name, resolvedReferences)
					if err != nil {
						return nil, err
					}
					valueTemp[valueKey] = value1ARM.(FooARM)
				}
				result.MapOfMaps[key] = valueTemp
			}
		}
	}

	// Set property ‘MapOfMapsOfMaps’:
	if fakeResourceSpec.MapOfMapsOfMaps != nil {
		result.MapOfMapsOfMaps = make(map[string]map[string]map[string]FooARM)
		for key, value := range fakeResourceSpec.MapOfMapsOfMaps {
			if value != nil {
				valueTemp := make(map[string]map[string]FooARM)
				for valueKey, value1 := range value {
					if value1 != nil {
						value1Temp := make(map[string]FooARM)
						for valueKey1, value2 := range value1 {
							value2ARM, err := value2.ConvertToARM(name, resolvedReferences)
							if err != nil {
								return nil, err
							}
							value1Temp[valueKey1] = value2ARM.(FooARM)
						}
						valueTemp[valueKey] = value1Temp
					}
				}
				result.MapOfMapsOfMaps[key] = valueTemp
			}
		}
	}

	// Set property ‘MapOfMapsOfMapsOfStrings’:
	if fakeResourceSpec.MapOfMapsOfMapsOfStrings != nil {
		result.MapOfMapsOfMapsOfStrings = make(map[string]map[string]map[string]string)
		for key, value := range fakeResourceSpec.MapOfMapsOfMapsOfStrings {
			if value != nil {
				valueTemp := make(map[string]map[string]string)
				for valueKey, value1 := range value {
					if value1 != nil {
						value1Temp := make(map[string]string)
						for valueKey1, value2 := range value1 {
							value1Temp[valueKey1] = value2
						}
						valueTemp[valueKey] = value1Temp
					}
				}
				result.MapOfMapsOfMapsOfStrings[key] = valueTemp
			}
		}
	}

	// Set property ‘MapOfStrings’:
	if fakeResourceSpec.MapOfStrings != nil {
		result.MapOfStrings = make(map[string]string)
		for key, value := range fakeResourceSpec.MapOfStrings {
			result.MapOfStrings[key] = value
		}
	}

	// Set property ‘Name’:
	result.Name = name

	// Set property ‘Type’:
	result.Type = FakeResourceSpecTypeMicrosoftAzureFakeResource
	return result, nil
}

// CreateEmptyARMValue returns an empty ARM value suitable for deserializing into
func (fakeResourceSpec *FakeResource_Spec) CreateEmptyARMValue() interface{} {
	return FakeResource_SpecARM{}
}

// PopulateFromARM populates a Kubernetes CRD object from an Azure ARM object
func (fakeResourceSpec *FakeResource_Spec) PopulateFromARM(owner genruntime.KnownResourceReference, armInput interface{}) error {
	typedInput, ok := armInput.(FakeResource_SpecARM)
	if !ok {
		return fmt.Errorf("unexpected type supplied for PopulateFromARM() function. Expected FakeResource_SpecARM, got %T", armInput)
	}

	// Set property ‘AzureName’:
	fakeResourceSpec.SetAzureName(genruntime.ExtractKubernetesResourceNameFromARMName(typedInput.Name))

	// Set property ‘MapFoo’:
	if typedInput.MapFoo != nil {
		fakeResourceSpec.MapFoo = make(map[string]Foo)
		for key, value := range typedInput.MapFoo {
			var value1 Foo
			err := value1.PopulateFromARM(owner, value)
			if err != nil {
				return err
			}
			fakeResourceSpec.MapFoo[key] = value1
		}
	}

	// Set property ‘MapOfArrays’:
	if typedInput.MapOfArrays != nil {
		fakeResourceSpec.MapOfArrays = make(map[string][]Foo)
		for key, value := range typedInput.MapOfArrays {
			var valueTemp []Foo
			for _, item := range value {
				var item1 Foo
				err := item1.PopulateFromARM(owner, item)
				if err != nil {
					return err
				}
				valueTemp = append(valueTemp, item1)
			}
			fakeResourceSpec.MapOfArrays[key] = valueTemp
		}
	}

	// Set property ‘MapOfEnums’:
	if typedInput.MapOfEnums != nil {
		fakeResourceSpec.MapOfEnums = make(map[string]Color)
		for key, value := range typedInput.MapOfEnums {
			fakeResourceSpec.MapOfEnums[key] = value
		}
	}

	// Set property ‘MapOfMaps’:
	if typedInput.MapOfMaps != nil {
		fakeResourceSpec.MapOfMaps = make(map[string]map[string]Foo)
		for key, value := range typedInput.MapOfMaps {
			if value != nil {
				valueTemp := make(map[string]Foo)
				for valueKey, value1 := range value {
					var value2 Foo
					err := value2.PopulateFromARM(owner, value1)
					if err != nil {
						return err
					}
					valueTemp[valueKey] = value2
				}
				fakeResourceSpec.MapOfMaps[key] = valueTemp
			}
		}
	}

	// Set property ‘MapOfMapsOfMaps’:
	if typedInput.MapOfMapsOfMaps != nil {
		fakeResourceSpec.MapOfMapsOfMaps = make(map[string]map[string]map[string]Foo)
		for key, value := range typedInput.MapOfMapsOfMaps {
			if value != nil {
				valueTemp := make(map[string]map[string]Foo)
				for valueKey, value1 := range value {
					if value1 != nil {
						value1Temp := make(map[string]Foo)
						for valueKey1, value2 := range value1 {
							var value3 Foo
							err := value3.PopulateFromARM(owner, value2)
							if err != nil {
								return err
							}
							value1Temp[valueKey1] = value3
						}
						valueTemp[valueKey] = value1Temp
					}
				}
				fakeResourceSpec.MapOfMapsOfMaps[key] = valueTemp
			}
		}
	}

	// Set property ‘MapOfMapsOfMapsOfStrings’:
	if typedInput.MapOfMapsOfMapsOfStrings != nil {
		fakeResourceSpec.MapOfMapsOfMapsOfStrings = make(map[string]map[string]map[string]string)
		for key, value := range typedInput.MapOfMapsOfMapsOfStrings {
			if value != nil {
				valueTemp := make(map[string]map[string]string)
				for valueKey, value1 := range value {
					if value1 != nil {
						value1Temp := make(map[string]string)
						for valueKey1, value2 := range value1 {
							value1Temp[valueKey1] = value2
						}
						valueTemp[valueKey] = value1Temp
					}
				}
				fakeResourceSpec.MapOfMapsOfMapsOfStrings[key] = valueTemp
			}
		}
	}

	// Set property ‘MapOfStrings’:
	if typedInput.MapOfStrings != nil {
		fakeResourceSpec.MapOfStrings = make(map[string]string)
		for key, value := range typedInput.MapOfStrings {
			fakeResourceSpec.MapOfStrings[key] = value
		}
	}

	// Set property ‘Owner’:
	fakeResourceSpec.Owner = owner

	// No error
	return nil
}

// SetAzureName sets the Azure name of the resource
func (fakeResourceSpec *FakeResource_Spec) SetAzureName(azureName string) {
	fakeResourceSpec.AzureName = azureName
}

//Generated from: https://test.test/schemas/2020-01-01/test.json#/definitions/Foo
type FooARM struct {
	FooName *string `json:"fooName,omitempty"`
}

//Generated from: https://test.test/schemas/2020-01-01/test.json#/definitions/Foo
type Foo struct {
	FooName *string `json:"fooName,omitempty"`
}

var _ genruntime.ARMTransformer = &Foo{}

// ConvertToARM converts from a Kubernetes CRD object to an ARM object
func (foo *Foo) ConvertToARM(name string, resolvedReferences genruntime.ResolvedReferences) (interface{}, error) {
	if foo == nil {
		return nil, nil
	}
	var result FooARM

	// Set property ‘FooName’:
	if foo.FooName != nil {
		fooName := *foo.FooName
		result.FooName = &fooName
	}
	return result, nil
}

// CreateEmptyARMValue returns an empty ARM value suitable for deserializing into
func (foo *Foo) CreateEmptyARMValue() interface{} {
	return FooARM{}
}

// PopulateFromARM populates a Kubernetes CRD object from an Azure ARM object
func (foo *Foo) PopulateFromARM(owner genruntime.KnownResourceReference, armInput interface{}) error {
	typedInput, ok := armInput.(FooARM)
	if !ok {
		return fmt.Errorf("unexpected type supplied for PopulateFromARM() function. Expected FooARM, got %T", armInput)
	}

	// Set property ‘FooName’:
	if typedInput.FooName != nil {
		fooName := *typedInput.FooName
		foo.FooName = &fooName
	}

	// No error
	return nil
}

func init() {
	SchemeBuilder.Register(&FakeResource{}, &FakeResourceList{})
}<|MERGE_RESOLUTION|>--- conflicted
+++ resolved
@@ -228,15 +228,11 @@
 		return nil, nil
 	}
 	var result FakeResource_SpecARM
-<<<<<<< HEAD
-
-	// Set property ‘ApiVersion’:
-	result.ApiVersion = FakeResourceSpecApiVersion20200601
+
+	// Set property ‘APIVersion’:
+	result.APIVersion = FakeResourceSpecAPIVersion20200601
 
 	// Set property ‘MapFoo’:
-=======
-	result.APIVersion = FakeResourceSpecAPIVersion20200601
->>>>>>> e844e182
 	if fakeResourceSpec.MapFoo != nil {
 		result.MapFoo = make(map[string]FooARM)
 		for key, value := range fakeResourceSpec.MapFoo {
