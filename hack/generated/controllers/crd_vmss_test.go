--- conflicted
+++ resolved
@@ -157,36 +157,17 @@
 				NetworkProfile: &compute.VirtualMachineScaleSets_Spec_Properties_VirtualMachineProfile_NetworkProfile{
 					NetworkInterfaceConfigurations: []compute.VirtualMachineScaleSets_Spec_Properties_VirtualMachineProfile_NetworkProfile_NetworkInterfaceConfigurations{
 						{
-<<<<<<< HEAD
 							Name:    "mynicconfig",
 							Primary: to.BoolPtr(true),
 							IpConfigurations: []compute.VirtualMachineScaleSets_Spec_Properties_VirtualMachineProfile_NetworkProfile_NetworkInterfaceConfigurations_Properties_IpConfigurations{
 								{
 									Name: "myipconfiguration",
 									Subnet: &compute.ApiEntityReference{
-										Id: subnet.Status.Id,
+										Reference: tc.MakeReferencePtrFromResource(subnet),
 									},
 									LoadBalancerInboundNatPools: []compute.SubResource{
 										{
-											// TODO: It is the most awkward thing in the world that this is not a fully fledged resource
-											Id: loadBalancer.Status.InboundNatPools[0].Id,
-=======
-							Name: "mynicconfig",
-							Properties: &compute.VirtualMachineScaleSetNetworkConfigurationProperties{
-								Primary: to.BoolPtr(true),
-								IpConfigurations: []compute.VirtualMachineScaleSetIPConfiguration{
-									{
-										Name: "myipconfiguration",
-										Properties: &compute.VirtualMachineScaleSetIPConfigurationProperties{
-											Subnet: &compute.ApiEntityReference{
-												Reference: tc.MakeReferencePtrFromResource(subnet),
-											},
-											LoadBalancerInboundNatPools: []compute.SubResource{
-												{
-													Reference: &inboundNATPoolRef,
-												},
-											},
->>>>>>> e16e163c
+											Reference: &inboundNATPoolRef,
 										},
 									},
 								},
