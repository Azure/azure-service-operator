--- conflicted
+++ resolved
@@ -80,46 +80,10 @@
   - action: prune
     group: costmanagement
     because: QueryFilter is a self-referential, infinitely recursive type. We can't easily unroll it and controller-gen doesn't support recursive types
-<<<<<<< HEAD
   - action: prune
     group: resources
     name: '*Deployment'
     because: This is terrifying.
-exportFilters:
-  - action: exclude
-    group: definitions
-    name: '*ResourceBase*'
-    because: Not actually a resource, used for inheritance only.
-  - action: exclude
-    group: deploymenttemplate
-    name: '*ResourceBase*'
-    because: Not actually a resource, used for inheritance only.
-#  - action: include
-#    version: v*api20200501
-#    group: network
-#    because: Including network for Crossplane
-  - action: include-transitive
-    version: v*api20200601
-    group: cache
-    name: Redis
-    because: Including Redis
-  - action: include-transitive
-    version: v*api20201101preview
-    group: sql
-    name: Server
-    because: Including sql Server
-  - action: include-transitive
-    version: v*api20201101preview
-    group: sql
-    name: ServersDatabase
-    because: Including sql ServersDatabase
-  - action: include-transitive
-    group: deploymenttemplate
-    because: We need this too
-  - action: exclude
-    because: Excluding everything else
-=======
->>>>>>> b529aa8f
 
 # Exclusions for packages that currently produce types including AnyType.
 # TODO: get rid of these, either by chasing the teams generating
