--- conflicted
+++ resolved
@@ -90,9 +90,9 @@
     because: Disk was pruned
 
   - action: prune
-    name: CreateManagementGroupChildInfo
+    name: ManagementGroup
     group: management
-    because: Directly recursive
+    because: Contains directly recursive type.
 
   - action: prune
     group: datashare
@@ -122,15 +122,16 @@
     because: This type is defined recursively.
 
   - action: prune
+    group: web
+    because: Some types (SitesSlotsConfig) use OneOf in a way we don't currently handle. Exclude the whole set for now.
+
+  - action: prune
     group: compute.extensions
     because: All other extensions should be removed
-<<<<<<< HEAD
 
   - action: prune
     group: costmanagement
     because: QueryFilter is a self-referential, infinitely recursive type. We can't easily unroll it and controller-gen doesn't support recursive types
-=======
->>>>>>> 26c82ee7
 
 # Exclusions for packages that currently produce types including AnyType.
 # TODO: get rid of these, either by chasing the teams generating
