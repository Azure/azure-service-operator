# azure-service-operator

[Azure Service Operator](https://github.com/azure/azure-service-operator) enables users to provision and deprovision various Azure services using a Kubernetes Operator.

## Installing

### Pre-Install

This Helm chart contains certificates that depend on [cert-manager](https://cert-manager.io/docs/installation/kubernetes/) to be installed. Install cert-manager prior to installing chart:

```
kubectl create namespace cert-manager
kubectl label namespace cert-manager cert-manager.io/disable-validation=true
kubectl apply --validate=false -f https://github.com/jetstack/cert-manager/releases/download/v0.12.0/cert-manager.yaml
```

### Helm

Install the latest (3.x+) [Helm](https://helm.sh/docs/intro/install/) on your machine.

Add the helm repo:
```console
helm repo add azureserviceoperator https://raw.githubusercontent.com/Azure/azure-service-operator/master/charts --username <github username> --password <github personal access token>
```

## Getting Started

Copy the `values.yaml` file from this directory and in the following steps fill in the requisite values.

First, set the following variables to your Azure Tenant ID and Subscription ID:
```
azureTenantID: 00000000-0000-0000-0000-000000000000
azureSubscriptionID: 00000000-0000-0000-0000-000000000000
```

### Authentication

Next, choose one of the following authentication methods, and set its appropriate variables.

#### Service Principal

Set the following variables to your client ID and secret values:
```
azureClientID: 00000000-0000-0000-0000-000000000000
azureClientSecret: 00000000-0000-0000-0000-000000000000
```

#### Managed Identity

Set the following Helm Chart values:
```
azureUseMI: True
aad-pod-identity:
    azureIdentity:
        resourceID: "/subscriptions/00000000-0000-0000-0000-000000000000/resourceGroups/<rg>/providers/Microsoft.ManagedIdentity/userAssignedIdentities/<identity>"
        clientID: "00000000-0000-0000-0000-000000000000"
```

Follow the instructions [here](../../docs/deploy.md) to create an identity and assign it the correct permissions.

### Keyvault

By default, secrets will be stored as Kubernetes secrets. If you wish to store them in KeyVault instead, follow the instructions [here](../../docs/deploy.md).

Then, set the following chart value to your KeyVault name:
```
azureOperatorKeyvault: OperatorSecretKeyVault
```

### Install Chart

#### Pre-Install

If you are deploying into an already created namespace, be sure to set the following variable to false:
```
createNamespace: False
```

and specify the namespace name:
```
namespace: your-namespace
```

Prior to installing the Helm Chart, we recommend updating your CRDs, as Helm will not remove or update them if they already exist on the cluster.

##### Default Namespace

If you do not need a custom namespace, run the command below to update your CRDs:
```
kubectl apply -f ./charts/azure-service-operator/crds/
```

##### Custom Namespace

<<<<<<< HEAD
If installing to a custom namespace, some additional variable replacement will need to be done on the CRDs. Run the command below, replacing <your namespace> with the desired custom namespace:
```
NAMESPACE=<your namespace>
=======
If installing to a custom namespace, some additional variable replacement will need to be done on the CRDs. Run the command below, replacing `your-namespace` with the desired custom namespace:
```
NAMESPACE=your-namespace
>>>>>>> 6dcce88d
find ./charts/azure-service-operator/crds/ -type f -exec perl -pi -e s,azureoperator-system,$NAMESPACE,g {} \;
```

Then, apply the CRDs:
```
kubectl apply -f ./charts/azure-service-operator/crds/
```

#### Install

Finally, install the chart with your added values. The chart can be installed by using a values file or environment variables.
```
helm upgrade --install aso azureserviceoperator/azure-service-operator -f values.yaml
```

```
helm upgrade --install aso azureserviceoperator/azure-service-operator \
    --set azureSubscriptionID=$AZURE_SUBSCRIPTION_ID \
    --set azureTenantID=$AZURE_TENANT_ID \
    --set azureClientID=$AZURE_CLIENT_ID \
    --set azureClientSecret=$AZURE_CLIENT_SECRET \
    --set azureUseMI=$AZURE_USE_MI \
    --set azureOperatorKeyvault=$AZURE_OPERATOR_KEYVAULT \
    --set createNamespace=True
```

## Configuration

The following table lists the configurable parameters of the azure-service-operator chart and its dependency chart, aad-pod-identity.

| Parameter                  | Description              | Default              |
|:---------------------------|:-------------------------|:---------------------|
| `azureSubscriptionID`  | Azure Subscription ID | `` |
| `azureTenantID`  | Azure Tenant ID | `` |
| `azureClientID`  | Azure Service Principal Client ID | `` |
| `azureClientSecret`  | Azure Service Principal Client Secret | `` |
| `azureUseMI`  | Set to True if using Managed Identity for authentication | `False` |
| `azureOperatorKeyvault`  | Set this value with the name of your Azure Key Vault resource if you prefer to store secrets in Key Vault rather than as Kubernetes secrets (default) | `` |
| `image.repository`  | Image repository | `mcr.microsoft.com/k8s/azure-service-operator:0.0.20258` |
| `cloudEnvironment`  | Set the cloud environment, possible values include: AzurePublicCloud, AzureUSGovernmentCloud, AzureChinaCloud, AzureGermanCloud | `AzurePublicCloud` |
| `createNamespace`  | Set to True if you would like the namespace autocreated, otherwise False if you have an existing namespace. If using an existing namespace, the `namespace` field must also be updated | `True` |
| `namespace`  | Configure a custom namespace to deploy the operator into | `azureoperator-system` |
| `aad-pod-identity.azureIdentity.resourceID`  | The resource ID for your managed identity | `` |
| `aad-pod-identity.azureIdentity.clientID`  | The client ID for your managed identity | `` |<|MERGE_RESOLUTION|>--- conflicted
+++ resolved
@@ -92,15 +92,9 @@
 
 ##### Custom Namespace
 
-<<<<<<< HEAD
 If installing to a custom namespace, some additional variable replacement will need to be done on the CRDs. Run the command below, replacing <your namespace> with the desired custom namespace:
 ```
 NAMESPACE=<your namespace>
-=======
-If installing to a custom namespace, some additional variable replacement will need to be done on the CRDs. Run the command below, replacing `your-namespace` with the desired custom namespace:
-```
-NAMESPACE=your-namespace
->>>>>>> 6dcce88d
 find ./charts/azure-service-operator/crds/ -type f -exec perl -pi -e s,azureoperator-system,$NAMESPACE,g {} \;
 ```
 
