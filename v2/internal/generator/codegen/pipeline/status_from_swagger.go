--- conflicted
+++ resolved
@@ -580,22 +580,13 @@
 }
 
 func groupFromPath(filePath string, rootPath string, overrides []config.SchemaOverride) string {
-<<<<<<< HEAD
-	fp := filepath.ToSlash(filePath)
-	group := jsonast.SwaggerGroupRegex.FindString(fp)
-=======
 	filePath = filepath.ToSlash(filePath)
 	group := jsonast.SwaggerGroupRegex.FindString(filePath)
->>>>>>> d714e53c
 
 	// see if there is a config override for this file
 	for _, schemaOverride := range overrides {
 		configSchemaPath := filepath.ToSlash(path.Join(rootPath, schemaOverride.BasePath))
-<<<<<<< HEAD
-		if strings.HasPrefix(fp, configSchemaPath) {
-=======
 		if strings.HasPrefix(filePath, configSchemaPath) {
->>>>>>> d714e53c
 			// a forced namespace: use it
 			if schemaOverride.Namespace != "" {
 				klog.V(1).Infof("Overriding namespace to %s for file %s", schemaOverride.Namespace, fp)
