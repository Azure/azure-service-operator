--- conflicted
+++ resolved
@@ -36,13 +36,8 @@
 
 	// Create a storage account to use as destination
 	accessTier := storage.StorageAccountPropertiesCreateParameters_AccessTier_Hot
-<<<<<<< HEAD
-	kind := storage.StorageAccount_Spec_Kind_StorageV2
-	sku := storage.SkuName_Standard_LRS
-=======
 	kind := storage.StorageAccounts_Spec_Kind_StorageV2
 	sku := storage.Sku_Name_Standard_LRS
->>>>>>> aa650ffc
 	acctName := tc.NoSpaceNamer.GenerateName("dest")
 	acct := &storage.StorageAccount{
 		ObjectMeta: tc.MakeObjectMetaWithName(acctName),
@@ -60,11 +55,7 @@
 
 	queueServices := &storage.StorageAccountsQueueService{
 		ObjectMeta: tc.MakeObjectMeta("dest-queues"),
-<<<<<<< HEAD
-		Spec: storage.StorageAccountsQueueService_Spec{
-=======
 		Spec: storage.StorageAccounts_QueueServices_Spec{
->>>>>>> aa650ffc
 			Owner: testcommon.AsOwner(acct),
 		},
 	}
@@ -73,11 +64,7 @@
 
 	queue := &storage.StorageAccountsQueueServicesQueue{
 		ObjectMeta: tc.MakeObjectMeta("dest-queue"),
-<<<<<<< HEAD
-		Spec: storage.StorageAccountsQueueServicesQueue_Spec{
-=======
 		Spec: storage.StorageAccounts_QueueServices_Queues_Spec{
->>>>>>> aa650ffc
 			Owner: testcommon.AsOwner(queueServices),
 		},
 	}
