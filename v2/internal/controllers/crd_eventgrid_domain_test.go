/*
Copyright (c) Microsoft Corporation.
Licensed under the MIT license.
*/

package controllers_test

import (
	"testing"

	. "github.com/onsi/gomega"

	eventgrid "github.com/Azure/azure-service-operator/v2/api/eventgrid/v1beta20200601"
	storage "github.com/Azure/azure-service-operator/v2/api/storage/v1beta20210401"
	"github.com/Azure/azure-service-operator/v2/internal/testcommon"
	"github.com/Azure/azure-service-operator/v2/pkg/genruntime"
)

func Test_EventGrid_Domain(t *testing.T) {
	t.Parallel()

	tc := globalTestContext.ForTest(t)

	rg := tc.CreateTestResourceGroupAndWait()

	publicNetworkAccess := eventgrid.DomainProperties_PublicNetworkAccess_Enabled

	// Create a domain
	domain := &eventgrid.Domain{
		ObjectMeta: tc.MakeObjectMeta("domain"),
		Spec: eventgrid.Domain_Spec{
			Location:            tc.AzureRegion,
			Owner:               testcommon.AsOwner(rg),
			PublicNetworkAccess: &publicNetworkAccess,
		},
	}

	// Create a storage account to use as destination
	accessTier := storage.StorageAccountPropertiesCreateParameters_AccessTier_Hot
	kind := storage.StorageAccount_Spec_Kind_StorageV2
	sku := storage.SkuName_Standard_LRS
	acctName := tc.NoSpaceNamer.GenerateName("dest")
	acct := &storage.StorageAccount{
		ObjectMeta: tc.MakeObjectMetaWithName(acctName),
		Spec: storage.StorageAccount_Spec{
			Location: tc.AzureRegion,
			Owner:    testcommon.AsOwner(rg),
			Kind:     &kind,
			Sku:      &storage.Sku{Name: &sku},
			// TODO: They mark this property as optional but actually it is required
			AccessTier: &accessTier,
		},
	}

	tc.CreateResourcesAndWait(domain, acct)

	queueServices := &storage.StorageAccountsQueueService{
		ObjectMeta: tc.MakeObjectMeta("dest-queues"),
		Spec: storage.StorageAccountsQueueService_Spec{
			Owner: testcommon.AsOwner(acct),
		},
	}

	tc.CreateResourceAndWait(queueServices)

	queue := &storage.StorageAccountsQueueServicesQueue{
		ObjectMeta: tc.MakeObjectMeta("dest-queue"),
		Spec: storage.StorageAccountsQueueServicesQueue_Spec{
			Owner: testcommon.AsOwner(queueServices),
		},
	}

	tc.CreateResourceAndWait(queue)

	armId := *domain.Status.Id

<<<<<<< HEAD
	// TODO: disabled pending (evildiscriminator)
	/*
		acctReference := tc.MakeReferenceFromResource(acct)
		tc.RunParallelSubtests(
			testcommon.Subtest{
				Name: "CreateDomainTopicAndSubscription",
				Test: func(tc *testcommon.KubePerTestContext) {
					topic := &eventgrid.DomainsTopic{
						ObjectMeta: tc.MakeObjectMeta("topic"),
						Spec: eventgrid.DomainsTopic_Spec{
							Owner: testcommon.AsOwner(domain),
						},
					}

					tc.CreateResourceAndWait(topic)
					// don’t bother deleting; deleting domain will clean up

					endpointType := eventgrid.EventSubscriptionDestination_EndpointType_StorageQueue
					subscription := &eventgrid.EventSubscription{
						ObjectMeta: tc.MakeObjectMeta("sub"),
						Spec: eventgrid.EventSubscription_Spec{
							Owner: tc.AsExtensionOwner(topic),
							Destination: &eventgrid.EventSubscriptionDestination{
								StorageQueue: &eventgrid.StorageQueueEventSubscriptionDestination{
									EndpointType: &endpointType,
									Properties: &eventgrid.StorageQueueEventSubscriptionDestinationProperties{
										ResourceReference: acctReference,
										QueueName:         &queue.Name,
									},
								},
							},
						},
					}

					tc.CreateResourceAndWait(subscription)
					// don’t bother deleting
				},
			},
			testcommon.Subtest{
				Name: "CreateDomainSubscription",
				Test: func(tc *testcommon.KubePerTestContext) {
					endpointType := eventgrid.EventSubscriptionDestination_EndpointType_StorageQueue
					subscription := &eventgrid.EventSubscription{
						ObjectMeta: tc.MakeObjectMeta("sub"),
						Spec: eventgrid.EventSubscription_Spec{
							Owner: tc.AsExtensionOwner(domain),
							Destination: &eventgrid.EventSubscriptionDestination{
								StorageQueue: &eventgrid.StorageQueueEventSubscriptionDestination{
									EndpointType: &endpointType,
									Properties: &eventgrid.StorageQueueEventSubscriptionDestinationProperties{
										ResourceReference: acctReference,
										QueueName:         &queue.Name,
									},
								},
							},
						},
					}

					tc.CreateResourceAndWait(subscription)
					// don’t bother deleting
				},
=======
	tc.RunParallelSubtests(
		testcommon.Subtest{
			Name: "CreateDomainTopicAndSubscription",
			Test: func(tc *testcommon.KubePerTestContext) {
				DomainTopicAndSubscription_CRUD(tc, queue, domain, acctReference)
			},
		},
		testcommon.Subtest{
			Name: "CreateDomainSubscription",
			Test: func(tc *testcommon.KubePerTestContext) {
				DomainSubscription_CRUD(tc, queue, domain, acctReference)
>>>>>>> 26c82ee7
			},
		)
	*/

	tc.DeleteResourceAndWait(domain)

	// Ensure that the resource group was really deleted in Azure
	exists, _, err := tc.AzureClient.HeadByID(
		tc.Ctx,
		armId,
		string(eventgrid.APIVersion_Value))
	tc.Expect(err).ToNot(HaveOccurred())
	tc.Expect(exists).To(BeFalse())
}

func DomainTopicAndSubscription_CRUD(tc *testcommon.KubePerTestContext, queue *storage.StorageAccountsQueueServicesQueue, domain *eventgrid.Domain, acctReference *genruntime.ResourceReference) {
	topic := &eventgrid.DomainsTopic{
		ObjectMeta: tc.MakeObjectMeta("topic"),
		Spec: eventgrid.DomainsTopics_Spec{
			Owner: testcommon.AsOwner(domain),
		},
	}

	tc.CreateResourceAndWait(topic)
	// don’t bother deleting; deleting domain will clean up

	endpointType := eventgrid.StorageQueueEventSubscriptionDestinationEndpointTypeStorageQueue
	subscription := &eventgrid.EventSubscription{
		ObjectMeta: tc.MakeObjectMeta("sub"),
		Spec: eventgrid.EventSubscriptions_Spec{
			Owner: tc.AsExtensionOwner(topic),
			Destination: &eventgrid.EventSubscriptionDestination{
				StorageQueue: &eventgrid.StorageQueueEventSubscriptionDestination{
					EndpointType: &endpointType,
					Properties: &eventgrid.StorageQueueEventSubscriptionDestinationProperties{
						ResourceReference: acctReference,
						QueueName:         &queue.Name,
					},
				},
			},
		},
	}

	tc.CreateResourceAndWait(subscription)
	// don’t bother deleting
}

func DomainSubscription_CRUD(tc *testcommon.KubePerTestContext, queue *storage.StorageAccountsQueueServicesQueue, domain *eventgrid.Domain, acctReference *genruntime.ResourceReference) {
	endpointType := eventgrid.StorageQueueEventSubscriptionDestinationEndpointTypeStorageQueue
	subscription := &eventgrid.EventSubscription{
		ObjectMeta: tc.MakeObjectMeta("sub"),
		Spec: eventgrid.EventSubscriptions_Spec{
			Owner: tc.AsExtensionOwner(domain),
			Destination: &eventgrid.EventSubscriptionDestination{
				StorageQueue: &eventgrid.StorageQueueEventSubscriptionDestination{
					EndpointType: &endpointType,
					Properties: &eventgrid.StorageQueueEventSubscriptionDestinationProperties{
						ResourceReference: acctReference,
						QueueName:         &queue.Name,
					},
				},
			},
		},
	}

	tc.CreateResourceAndWait(subscription)
	// don’t bother deleting
}<|MERGE_RESOLUTION|>--- conflicted
+++ resolved
@@ -13,7 +13,6 @@
 	eventgrid "github.com/Azure/azure-service-operator/v2/api/eventgrid/v1beta20200601"
 	storage "github.com/Azure/azure-service-operator/v2/api/storage/v1beta20210401"
 	"github.com/Azure/azure-service-operator/v2/internal/testcommon"
-	"github.com/Azure/azure-service-operator/v2/pkg/genruntime"
 )
 
 func Test_EventGrid_Domain(t *testing.T) {
@@ -74,83 +73,21 @@
 
 	armId := *domain.Status.Id
 
-<<<<<<< HEAD
 	// TODO: disabled pending (evildiscriminator)
 	/*
-		acctReference := tc.MakeReferenceFromResource(acct)
 		tc.RunParallelSubtests(
 			testcommon.Subtest{
 				Name: "CreateDomainTopicAndSubscription",
 				Test: func(tc *testcommon.KubePerTestContext) {
-					topic := &eventgrid.DomainsTopic{
-						ObjectMeta: tc.MakeObjectMeta("topic"),
-						Spec: eventgrid.DomainsTopic_Spec{
-							Owner: testcommon.AsOwner(domain),
-						},
-					}
-
-					tc.CreateResourceAndWait(topic)
-					// don’t bother deleting; deleting domain will clean up
-
-					endpointType := eventgrid.EventSubscriptionDestination_EndpointType_StorageQueue
-					subscription := &eventgrid.EventSubscription{
-						ObjectMeta: tc.MakeObjectMeta("sub"),
-						Spec: eventgrid.EventSubscription_Spec{
-							Owner: tc.AsExtensionOwner(topic),
-							Destination: &eventgrid.EventSubscriptionDestination{
-								StorageQueue: &eventgrid.StorageQueueEventSubscriptionDestination{
-									EndpointType: &endpointType,
-									Properties: &eventgrid.StorageQueueEventSubscriptionDestinationProperties{
-										ResourceReference: acctReference,
-										QueueName:         &queue.Name,
-									},
-								},
-							},
-						},
-					}
-
-					tc.CreateResourceAndWait(subscription)
-					// don’t bother deleting
+					DomainTopicAndSubscription_CRUD(tc, queue, domain, acctReference)
 				},
 			},
 			testcommon.Subtest{
 				Name: "CreateDomainSubscription",
 				Test: func(tc *testcommon.KubePerTestContext) {
-					endpointType := eventgrid.EventSubscriptionDestination_EndpointType_StorageQueue
-					subscription := &eventgrid.EventSubscription{
-						ObjectMeta: tc.MakeObjectMeta("sub"),
-						Spec: eventgrid.EventSubscription_Spec{
-							Owner: tc.AsExtensionOwner(domain),
-							Destination: &eventgrid.EventSubscriptionDestination{
-								StorageQueue: &eventgrid.StorageQueueEventSubscriptionDestination{
-									EndpointType: &endpointType,
-									Properties: &eventgrid.StorageQueueEventSubscriptionDestinationProperties{
-										ResourceReference: acctReference,
-										QueueName:         &queue.Name,
-									},
-								},
-							},
-						},
-					}
-
-					tc.CreateResourceAndWait(subscription)
-					// don’t bother deleting
+					DomainSubscription_CRUD(tc, queue, domain, acctReference)
 				},
-=======
-	tc.RunParallelSubtests(
-		testcommon.Subtest{
-			Name: "CreateDomainTopicAndSubscription",
-			Test: func(tc *testcommon.KubePerTestContext) {
-				DomainTopicAndSubscription_CRUD(tc, queue, domain, acctReference)
-			},
-		},
-		testcommon.Subtest{
-			Name: "CreateDomainSubscription",
-			Test: func(tc *testcommon.KubePerTestContext) {
-				DomainSubscription_CRUD(tc, queue, domain, acctReference)
->>>>>>> 26c82ee7
-			},
-		)
+			)
 	*/
 
 	tc.DeleteResourceAndWait(domain)
@@ -164,6 +101,8 @@
 	tc.Expect(exists).To(BeFalse())
 }
 
+// TODO: disabled pending (evildiscriminator)
+/*
 func DomainTopicAndSubscription_CRUD(tc *testcommon.KubePerTestContext, queue *storage.StorageAccountsQueueServicesQueue, domain *eventgrid.Domain, acctReference *genruntime.ResourceReference) {
 	topic := &eventgrid.DomainsTopic{
 		ObjectMeta: tc.MakeObjectMeta("topic"),
@@ -216,4 +155,5 @@
 
 	tc.CreateResourceAndWait(subscription)
 	// don’t bother deleting
-}+}
+*/