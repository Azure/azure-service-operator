--- conflicted
+++ resolved
@@ -71,30 +71,19 @@
 					Version:   to.StringPtr("latest"),
 				},
 			},
-<<<<<<< HEAD
-			NetworkProfile: &compute2020.NetworkProfile{
-				NetworkInterfaces: []compute2020.NetworkInterfaceReference{{
-					Reference: tc.MakeReferenceFromResource(networkInterface),
-				}},
-=======
 			NetworkProfile: &compute2020.VirtualMachines_Spec_Properties_NetworkProfile{
 				NetworkInterfaces: []compute2020.VirtualMachines_Spec_Properties_NetworkProfile_NetworkInterfaces{
 					{
 						Reference: tc.MakeReferenceFromResource(networkInterface),
 					},
 				},
->>>>>>> aa650ffc
 			},
 		},
 	}
 }
 
 func newVMNetworkInterface(tc *testcommon.KubePerTestContext, owner *genruntime.KnownResourceReference, subnet *network.VirtualNetworksSubnet) *network.NetworkInterface {
-<<<<<<< HEAD
-	dynamic := network.IPAllocationMethod_Dynamic
-=======
 	dynamic := network.NetworkInterfaceIPConfigurationPropertiesFormat_PrivateIPAllocationMethod_Dynamic
->>>>>>> aa650ffc
 	return &network.NetworkInterface{
 		ObjectMeta: tc.MakeObjectMeta("nic"),
 		Spec: network.NetworkInterface_Spec{
