/*
Copyright (c) Microsoft Corporation.
Licensed under the MIT license.
*/

package controllers_test

import (
	"context"
	"testing"

	"github.com/Azure/go-autorest/autorest/to"
	. "github.com/onsi/gomega"
	v1 "k8s.io/api/core/v1"

	postgresql "github.com/Azure/azure-service-operator/v2/api/dbforpostgresql/v1beta20210601"
	"github.com/Azure/azure-service-operator/v2/internal/testcommon"
	"github.com/Azure/azure-service-operator/v2/pkg/genruntime"
)

func Test_DBForPostgreSQL_FlexibleServer_CRUD(t *testing.T) {
	t.Parallel()

	g := NewGomegaWithT(t)
	ctx := context.Background()
	tc := globalTestContext.ForTest(t)

	//location := tc.AzureRegion Capacity crunch in West US 2 makes this not work when live
	location := "eastus"

	rg := tc.CreateTestResourceGroupAndWait()

	adminPasswordKey := "adminPassword"
	secret := &v1.Secret{
		ObjectMeta: tc.MakeObjectMeta("postgresqlsecret"),
		StringData: map[string]string{
			adminPasswordKey: tc.Namer.GeneratePassword(),
		},
	}

	tc.CreateResource(secret)

	secretRef := genruntime.SecretReference{
		Name: secret.Name,
		Key:  adminPasswordKey,
	}
	version := postgresql.ServerVersion_13
	tier := postgresql.Sku_Tier_GeneralPurpose
	fqdnSecret := "fqdnsecret"
	flexibleServer := &postgresql.FlexibleServer{
		ObjectMeta: tc.MakeObjectMeta("postgresql"),
<<<<<<< HEAD
		Spec: postgresql.FlexibleServer_Spec{
			Location: tc.AzureRegion,
=======
		Spec: postgresql.FlexibleServers_Spec{
			Location: &location,
>>>>>>> 26c82ee7
			Owner:    testcommon.AsOwner(rg),
			Version:  &version,
			Sku: &postgresql.Sku{
				Name: to.StringPtr("Standard_D4s_v3"),
				Tier: &tier,
			},
			AdministratorLogin:         to.StringPtr("myadmin"),
			AdministratorLoginPassword: &secretRef,
			Storage: &postgresql.Storage{
				StorageSizeGB: to.IntPtr(128),
			},
			OperatorSpec: &postgresql.FlexibleServerOperatorSpec{
				Secrets: &postgresql.FlexibleServerOperatorSecrets{
					FullyQualifiedDomainName: &genruntime.SecretDestination{Name: fqdnSecret, Key: "fqdn"},
				},
			},
		},
	}

	// TODO: Create the secret here instead?
	tc.CreateResourceAndWait(flexibleServer)

	// It should be created in Kubernetes
	g.Expect(flexibleServer.Status.Id).ToNot(BeNil())
	armId := *flexibleServer.Status.Id

	// It should have the expected secret data written
	tc.ExpectSecretHasKeys(fqdnSecret, "fqdn")

	// Perform a simple patch
	old := flexibleServer.DeepCopy()
	flexibleServer.Spec.MaintenanceWindow = &postgresql.MaintenanceWindow{
		CustomWindow: to.StringPtr("enabled"),
		DayOfWeek:    to.IntPtr(5),
	}
	tc.PatchResourceAndWait(old, flexibleServer)
	tc.Expect(flexibleServer.Status.MaintenanceWindow).ToNot(BeNil())
	tc.Expect(flexibleServer.Status.MaintenanceWindow.DayOfWeek).To(Equal(to.IntPtr(5)))

	tc.RunParallelSubtests(
		testcommon.Subtest{
			Name: "Flexible servers database CRUD",
			Test: func(tc *testcommon.KubePerTestContext) {
				FlexibleServer_Database_CRUD(tc, flexibleServer)
			},
		},
		testcommon.Subtest{
			Name: "Flexible servers firewall CRUD",
			Test: func(tc *testcommon.KubePerTestContext) {
				FlexibleServer_FirewallRule_CRUD(tc, flexibleServer)
			},
		},
		testcommon.Subtest{
			Name: "Flexible servers configuration CRUD",
			Test: func(tc *testcommon.KubePerTestContext) {
				FlexibleServer_Configuration_CRUD(tc, flexibleServer)
			},
		},
	)

	tc.DeleteResourceAndWait(flexibleServer)

	// Ensure that the resource was really deleted in Azure
	exists, retryAfter, err := tc.AzureClient.HeadByID(ctx, armId, string(postgresql.APIVersion_Value))
	g.Expect(err).ToNot(HaveOccurred())
	g.Expect(retryAfter).To(BeZero())
	g.Expect(exists).To(BeFalse())
}

func FlexibleServer_Database_CRUD(tc *testcommon.KubePerTestContext, flexibleServer *postgresql.FlexibleServer) {
	database := &postgresql.FlexibleServersDatabase{
		ObjectMeta: tc.MakeObjectMeta("db"),
		Spec: postgresql.FlexibleServersDatabase_Spec{
			Owner:   testcommon.AsOwner(flexibleServer),
			Charset: to.StringPtr("utf8"),
		},
	}
	tc.CreateResourceAndWait(database)
	defer tc.DeleteResourceAndWait(database)

	tc.Expect(database.Status.Id).ToNot(BeNil())
}

func FlexibleServer_FirewallRule_CRUD(tc *testcommon.KubePerTestContext, flexibleServer *postgresql.FlexibleServer) {
	firewall := &postgresql.FlexibleServersFirewallRule{
		ObjectMeta: tc.MakeObjectMeta("fwrule"),
		Spec: postgresql.FlexibleServersFirewallRule_Spec{
			Owner: testcommon.AsOwner(flexibleServer),
			// I think that these rules are allow rules - somebody with this IP can access the server.
			StartIpAddress: to.StringPtr("1.2.3.4"),
			EndIpAddress:   to.StringPtr("1.2.3.4"),
		},
	}

	tc.CreateResourceAndWait(firewall)
	defer tc.DeleteResourceAndWait(firewall)

	tc.Expect(firewall.Status.Id).ToNot(BeNil())
}

func FlexibleServer_Configuration_CRUD(tc *testcommon.KubePerTestContext, flexibleServer *postgresql.FlexibleServer) {
	configuration := &postgresql.FlexibleServersConfiguration{
		ObjectMeta: tc.MakeObjectMeta("pgaudit"),
		Spec: postgresql.FlexibleServersConfiguration_Spec{
			Owner:     testcommon.AsOwner(flexibleServer),
			AzureName: "pgaudit.log",
			Source:    to.StringPtr("user-override"),
			Value:     to.StringPtr("READ"),
		},
	}

	tc.CreateResourceAndWait(configuration)
	// This isn't a "real" resource so it cannot be deleted directly
	// defer tc.DeleteResourceAndWait(configuration)

	tc.Expect(configuration.Status.Id).ToNot(BeNil())
	tc.Expect(configuration.Status.Value).To(Equal(to.StringPtr("READ")))
}<|MERGE_RESOLUTION|>--- conflicted
+++ resolved
@@ -49,13 +49,8 @@
 	fqdnSecret := "fqdnsecret"
 	flexibleServer := &postgresql.FlexibleServer{
 		ObjectMeta: tc.MakeObjectMeta("postgresql"),
-<<<<<<< HEAD
 		Spec: postgresql.FlexibleServer_Spec{
-			Location: tc.AzureRegion,
-=======
-		Spec: postgresql.FlexibleServers_Spec{
 			Location: &location,
->>>>>>> 26c82ee7
 			Owner:    testcommon.AsOwner(rg),
 			Version:  &version,
 			Sku: &postgresql.Sku{
