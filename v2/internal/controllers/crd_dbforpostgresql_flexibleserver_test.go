--- conflicted
+++ resolved
@@ -44,11 +44,7 @@
 		Name: secret.Name,
 		Key:  adminPasswordKey,
 	}
-<<<<<<< HEAD
-	version := postgresql.ServerVersion_13
-=======
 	version := postgresql.ServerProperties_Version_13
->>>>>>> aa650ffc
 	tier := postgresql.Sku_Tier_GeneralPurpose
 	fqdnSecret := "fqdnsecret"
 	flexibleServer := &postgresql.FlexibleServer{
@@ -127,11 +123,7 @@
 func FlexibleServer_Database_CRUD(tc *testcommon.KubePerTestContext, flexibleServer *postgresql.FlexibleServer) {
 	database := &postgresql.FlexibleServersDatabase{
 		ObjectMeta: tc.MakeObjectMeta("db"),
-<<<<<<< HEAD
-		Spec: postgresql.FlexibleServersDatabase_Spec{
-=======
 		Spec: postgresql.FlexibleServers_Databases_Spec{
->>>>>>> aa650ffc
 			Owner:   testcommon.AsOwner(flexibleServer),
 			Charset: to.StringPtr("utf8"),
 		},
@@ -145,11 +137,7 @@
 func FlexibleServer_FirewallRule_CRUD(tc *testcommon.KubePerTestContext, flexibleServer *postgresql.FlexibleServer) {
 	firewall := &postgresql.FlexibleServersFirewallRule{
 		ObjectMeta: tc.MakeObjectMeta("fwrule"),
-<<<<<<< HEAD
-		Spec: postgresql.FlexibleServersFirewallRule_Spec{
-=======
 		Spec: postgresql.FlexibleServers_FirewallRules_Spec{
->>>>>>> aa650ffc
 			Owner: testcommon.AsOwner(flexibleServer),
 			// I think that these rules are allow rules - somebody with this IP can access the server.
 			StartIpAddress: to.StringPtr("1.2.3.4"),
@@ -166,11 +154,7 @@
 func FlexibleServer_Configuration_CRUD(tc *testcommon.KubePerTestContext, flexibleServer *postgresql.FlexibleServer) {
 	configuration := &postgresql.FlexibleServersConfiguration{
 		ObjectMeta: tc.MakeObjectMeta("pgaudit"),
-<<<<<<< HEAD
-		Spec: postgresql.FlexibleServersConfiguration_Spec{
-=======
 		Spec: postgresql.FlexibleServers_Configurations_Spec{
->>>>>>> aa650ffc
 			Owner:     testcommon.AsOwner(flexibleServer),
 			AzureName: "pgaudit.log",
 			Source:    to.StringPtr("user-override"),
