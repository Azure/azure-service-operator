--- conflicted
+++ resolved
@@ -76,11 +76,7 @@
 func EventHub_CRUD(tc *testcommon.KubePerTestContext, namespace client.Object) {
 	eh := &eventhub.NamespacesEventhub{
 		ObjectMeta: tc.MakeObjectMeta("eventhub"),
-<<<<<<< HEAD
-		Spec: eventhub.NamespacesEventhub_Spec{
-=======
 		Spec: eventhub.Namespaces_Eventhubs_Spec{
->>>>>>> aa650ffc
 			Owner:                  testcommon.AsOwner(namespace),
 			MessageRetentionInDays: to.IntPtr(7),
 			PartitionCount:         to.IntPtr(1),
@@ -122,19 +118,11 @@
 func Namespace_AuthorizationRules_CRUD(tc *testcommon.KubePerTestContext, namespace client.Object) {
 	rule := &eventhub.NamespacesAuthorizationRule{
 		ObjectMeta: tc.MakeObjectMeta("eventhub"),
-<<<<<<< HEAD
-		Spec: eventhub.NamespacesAuthorizationRule_Spec{
-			Owner: testcommon.AsOwner(namespace),
-			Rights: []eventhub.NamespacesAuthorizationRule_Spec_Properties_Rights{
-				eventhub.NamespacesAuthorizationRule_Spec_Properties_Rights_Listen,
-				eventhub.NamespacesAuthorizationRule_Spec_Properties_Rights_Send,
-=======
 		Spec: eventhub.Namespaces_AuthorizationRules_Spec{
 			Owner: testcommon.AsOwner(namespace),
 			Rights: []eventhub.AuthorizationRuleProperties_Rights{
 				eventhub.AuthorizationRuleProperties_Rights_Listen,
 				eventhub.AuthorizationRuleProperties_Rights_Send,
->>>>>>> aa650ffc
 			},
 		},
 	}
@@ -151,19 +139,11 @@
 func EventHub_AuthorizationRules_CRUD(tc *testcommon.KubePerTestContext, eh client.Object) {
 	rule := &eventhub.NamespacesEventhubsAuthorizationRule{
 		ObjectMeta: tc.MakeObjectMeta("eventhub"),
-<<<<<<< HEAD
-		Spec: eventhub.NamespacesEventhubsAuthorizationRule_Spec{
-			Owner: testcommon.AsOwner(eh),
-			Rights: []eventhub.NamespacesEventhubsAuthorizationRule_Spec_Properties_Rights{
-				eventhub.NamespacesEventhubsAuthorizationRule_Spec_Properties_Rights_Listen,
-				eventhub.NamespacesEventhubsAuthorizationRule_Spec_Properties_Rights_Send,
-=======
 		Spec: eventhub.Namespaces_Eventhubs_AuthorizationRules_Spec{
 			Owner: testcommon.AsOwner(eh),
 			Rights: []eventhub.AuthorizationRuleProperties_Rights{
 				eventhub.AuthorizationRuleProperties_Rights_Listen,
 				eventhub.AuthorizationRuleProperties_Rights_Send,
->>>>>>> aa650ffc
 			},
 		},
 	}
@@ -181,11 +161,7 @@
 	userMetadata := to.StringPtr("This is some fun metadata")
 	consumerGroup := &eventhub.NamespacesEventhubsConsumerGroup{
 		ObjectMeta: tc.MakeObjectMeta("eventhub"),
-<<<<<<< HEAD
-		Spec: eventhub.NamespacesEventhubsConsumergroup_Spec{
-=======
 		Spec: eventhub.Namespaces_Eventhubs_Consumergroups_Spec{
->>>>>>> aa650ffc
 			Owner:        testcommon.AsOwner(eh),
 			UserMetadata: to.StringPtr("This is some fun metadata"),
 		},
