--- conflicted
+++ resolved
@@ -62,14 +62,9 @@
 func ServiceBus_Topic_CRUD(tc *testcommon.KubePerTestContext, sbNamespace client.Object) {
 	topic := &servicebus.NamespacesTopic{
 		ObjectMeta: tc.MakeObjectMeta("topic"),
-<<<<<<< HEAD
-		Spec: servicebus.NamespacesTopic_Spec{
-			Owner: testcommon.AsOwner(sbNamespace),
-=======
 		Spec: servicebus.Namespaces_Topics_Spec{
 			Location: tc.AzureRegion,
 			Owner:    testcommon.AsOwner(sbNamespace),
->>>>>>> aa650ffc
 		},
 	}
 
