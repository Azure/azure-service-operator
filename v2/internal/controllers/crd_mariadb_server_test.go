/*
Copyright (c) Microsoft Corporation.
Licensed under the MIT license.
*/

package controllers_test

import (
	"testing"

	"github.com/Azure/go-autorest/autorest/to"
	v1 "k8s.io/api/core/v1"

	mariadb "github.com/Azure/azure-service-operator/v2/api/dbformariadb/v1beta20180601"
	"github.com/Azure/azure-service-operator/v2/internal/testcommon"
	"github.com/Azure/azure-service-operator/v2/pkg/genruntime"
)

func Test_MariaDB_Server_CRUD(t *testing.T) {
	t.Parallel()
	tc := globalTestContext.ForTest(t)
	rg := tc.CreateTestResourceGroupAndWait()

	// Create a MariaDB Server
	serverName := tc.NoSpaceNamer.GenerateName("msvr")
<<<<<<< HEAD
	createMode := mariadb.ServerPropertiesForCreate_CreateMode_Default
	networkAccess := mariadb.PublicNetworkAccess_Enabled
=======
	createMode := mariadb.ServerPropertiesForCreate_ServerPropertiesForDefaultCreate_CreateMode_Default
	networkAccess := mariadb.ServerPropertiesForCreate_ServerPropertiesForDefaultCreate_PublicNetworkAccess_Enabled
>>>>>>> aa650ffc
	autogrow := mariadb.StorageProfile_StorageAutogrow_Enabled
	tier := mariadb.Sku_Tier_GeneralPurpose
	location := "eastus" // Can't create MariaDB servers in WestUS2
	fqdnSecret := "fqdnsecret"
<<<<<<< HEAD
	// adminUser := "testadmin"
	// adminPasswordRef := createPasswordSecret("admin", "password", tc)
=======
	adminUser := "testadmin"
	adminPasswordRef := createPasswordSecret("admin", "password", tc)
>>>>>>> aa650ffc

	server := mariadb.Server{
		ObjectMeta: tc.MakeObjectMetaWithName(serverName),
		Spec: mariadb.Server_Spec{
			AzureName: serverName,
			Location:  &location, // Can't do it in WestUS2
			Owner:     testcommon.AsOwner(rg),
			Properties: &mariadb.ServerPropertiesForCreate{
				// AdministratorLogin:         to.StringPtr(adminUser), // TODO: pending (evildiscriminator)
				// AdministratorLoginPassword: adminPasswordRef, // TODO: pending (evildiscriminator)
				CreateMode:          &createMode,
				PublicNetworkAccess: &networkAccess,
				StorageProfile: &mariadb.StorageProfile{
					StorageAutogrow: &autogrow,
					StorageMB:       to.IntPtr(5120),
				},
			},
			Sku: &mariadb.Sku{
				Name: to.StringPtr("GP_Gen5_2"),
				Tier: &tier,
			},
			OperatorSpec: &mariadb.ServerOperatorSpec{
				Secrets: &mariadb.ServerOperatorSecrets{
					FullyQualifiedDomainName: &genruntime.SecretDestination{
						Name: fqdnSecret,
						Key:  "fqdn",
					},
				},
			},
		},
	}

	tc.T.Logf("Creating MariaDB Server %q", serverName)
	tc.CreateResourcesAndWait(&server)

	tc.ExpectSecretHasKeys(fqdnSecret, "fqdn")

	// Configuration
	configName := tc.NoSpaceNamer.GenerateName("mcfg")

	configuration := mariadb.Configuration{
		ObjectMeta: tc.MakeObjectMetaWithName(configName),
<<<<<<< HEAD
		Spec: mariadb.ServersConfiguration_Spec{
=======
		Spec: mariadb.Servers_Configurations_Spec{
>>>>>>> aa650ffc
			AzureName: "query_cache_size",
			Owner:     testcommon.AsOwner(&server),
			Location:  &location,
			Value:     to.StringPtr("102400"),
		},
	}

	tc.T.Logf("Creating MariaDB Configuration %q", configName)
	tc.CreateResourcesAndWait(&configuration)
	// Can't delete, so don't even try // defer tc.DeleteResourcesAndWait(&configuration)

	database := mariadb.Database{
		ObjectMeta: tc.MakeObjectMetaWithName(configName),
<<<<<<< HEAD
		Spec: mariadb.ServersDatabase_Spec{
=======
		Spec: mariadb.Servers_Databases_Spec{
>>>>>>> aa650ffc
			AzureName: *to.StringPtr("adventureworks"),
			Owner:     testcommon.AsOwner(&server),
		},
	}

	tc.T.Logf("Creating MariaDB Database %q", database.Spec.AzureName)
	tc.CreateResourcesAndWait(&database)
}

func createPasswordSecret(
	name string,
	key string,
	tc *testcommon.KubePerTestContext) genruntime.SecretReference {
	password := tc.Namer.GeneratePasswordOfLength(40)

	secret := &v1.Secret{
		ObjectMeta: tc.MakeObjectMeta(name),
		StringData: map[string]string{
			key: password,
		},
	}

	tc.CreateResource(secret)

	secretRef := genruntime.SecretReference{
		Name: secret.Name,
		Key:  key,
	}

	return secretRef
}<|MERGE_RESOLUTION|>--- conflicted
+++ resolved
@@ -23,24 +23,14 @@
 
 	// Create a MariaDB Server
 	serverName := tc.NoSpaceNamer.GenerateName("msvr")
-<<<<<<< HEAD
-	createMode := mariadb.ServerPropertiesForCreate_CreateMode_Default
-	networkAccess := mariadb.PublicNetworkAccess_Enabled
-=======
 	createMode := mariadb.ServerPropertiesForCreate_ServerPropertiesForDefaultCreate_CreateMode_Default
 	networkAccess := mariadb.ServerPropertiesForCreate_ServerPropertiesForDefaultCreate_PublicNetworkAccess_Enabled
->>>>>>> aa650ffc
 	autogrow := mariadb.StorageProfile_StorageAutogrow_Enabled
 	tier := mariadb.Sku_Tier_GeneralPurpose
 	location := "eastus" // Can't create MariaDB servers in WestUS2
 	fqdnSecret := "fqdnsecret"
-<<<<<<< HEAD
-	// adminUser := "testadmin"
-	// adminPasswordRef := createPasswordSecret("admin", "password", tc)
-=======
 	adminUser := "testadmin"
 	adminPasswordRef := createPasswordSecret("admin", "password", tc)
->>>>>>> aa650ffc
 
 	server := mariadb.Server{
 		ObjectMeta: tc.MakeObjectMetaWithName(serverName),
@@ -83,11 +73,7 @@
 
 	configuration := mariadb.Configuration{
 		ObjectMeta: tc.MakeObjectMetaWithName(configName),
-<<<<<<< HEAD
-		Spec: mariadb.ServersConfiguration_Spec{
-=======
 		Spec: mariadb.Servers_Configurations_Spec{
->>>>>>> aa650ffc
 			AzureName: "query_cache_size",
 			Owner:     testcommon.AsOwner(&server),
 			Location:  &location,
@@ -101,11 +87,7 @@
 
 	database := mariadb.Database{
 		ObjectMeta: tc.MakeObjectMetaWithName(configName),
-<<<<<<< HEAD
-		Spec: mariadb.ServersDatabase_Spec{
-=======
 		Spec: mariadb.Servers_Databases_Spec{
->>>>>>> aa650ffc
 			AzureName: *to.StringPtr("adventureworks"),
 			Owner:     testcommon.AsOwner(&server),
 		},
