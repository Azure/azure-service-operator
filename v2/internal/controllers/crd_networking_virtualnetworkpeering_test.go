--- conflicted
+++ resolved
@@ -22,32 +22,8 @@
 
 	rg := tc.CreateTestResourceGroupAndWait()
 
-<<<<<<< HEAD
-	vnet1 := &network.VirtualNetwork{
-		ObjectMeta: tc.MakeObjectMetaWithName(tc.Namer.GenerateName("vn")),
-		Spec: network.VirtualNetwork_Spec{
-			Owner:    testcommon.AsOwner(rg),
-			Location: tc.AzureRegion,
-			AddressSpace: &network.AddressSpace{
-				AddressPrefixes: []string{"10.0.0.0/16"},
-			},
-		},
-	}
-
-	vnet2 := &network.VirtualNetwork{
-		ObjectMeta: tc.MakeObjectMetaWithName(tc.Namer.GenerateName("vn")),
-		Spec: network.VirtualNetwork_Spec{
-			Owner:    testcommon.AsOwner(rg),
-			Location: tc.AzureRegion,
-			AddressSpace: &network.AddressSpace{
-				AddressPrefixes: []string{"10.1.0.0/16"},
-			},
-		},
-	}
-=======
 	vnet1 := newVNet(tc, testcommon.AsOwner(rg), []string{"10.0.0.0/16"})
 	vnet2 := newVNet(tc, testcommon.AsOwner(rg), []string{"10.1.0.0/16"})
->>>>>>> 26c82ee7
 
 	tc.CreateResourcesAndWait(vnet1, vnet2)
 
@@ -90,32 +66,8 @@
 
 	rg := tc.CreateTestResourceGroupAndWait()
 
-<<<<<<< HEAD
-	vnet1 := &network.VirtualNetwork{
-		ObjectMeta: tc.MakeObjectMetaWithName(tc.Namer.GenerateName("vn")),
-		Spec: network.VirtualNetwork_Spec{
-			Owner:    testcommon.AsOwner(rg),
-			Location: tc.AzureRegion,
-			AddressSpace: &network.AddressSpace{
-				AddressPrefixes: []string{"10.0.0.0/16"},
-			},
-		},
-	}
-
-	vnet2 := &network.VirtualNetwork{
-		ObjectMeta: tc.MakeObjectMetaWithName(tc.Namer.GenerateName("vn")),
-		Spec: network.VirtualNetwork_Spec{
-			Owner:    testcommon.AsOwner(rg),
-			Location: tc.AzureRegion,
-			AddressSpace: &network.AddressSpace{
-				AddressPrefixes: []string{"10.1.0.0/16"},
-			},
-		},
-	}
-=======
 	vnet1 := newVNet(tc, testcommon.AsOwner(rg), []string{"10.0.0.0/16"})
 	vnet2 := newVNet(tc, testcommon.AsOwner(rg), []string{"10.1.0.0/16"})
->>>>>>> 26c82ee7
 
 	tc.CreateResourcesAndWait(vnet1, vnet2)
 
