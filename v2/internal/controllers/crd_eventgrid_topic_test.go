--- conflicted
+++ resolved
@@ -47,68 +47,7 @@
 		testcommon.Subtest{
 			Name: "CreateTopicSubscription",
 			Test: func(tc *testcommon.KubePerTestContext) {
-<<<<<<< HEAD
-				// First create a queue to use as destination
-
-				kind := storage.StorageAccount_Spec_Kind_StorageV2
-				sku := storage.SkuName_Standard_LRS
-				acctName := tc.NoSpaceNamer.GenerateName("stor")
-				tier := storage.StorageAccountPropertiesCreateParameters_AccessTier_Hot
-				acct := &storage.StorageAccount{
-					ObjectMeta: tc.MakeObjectMetaWithName(acctName),
-					Spec: storage.StorageAccount_Spec{
-						Owner:      testcommon.AsOwner(rg),
-						Location:   tc.AzureRegion,
-						Kind:       &kind,
-						AccessTier: &tier,
-						Sku:        &storage.Sku{Name: &sku},
-					},
-				}
-
-				tc.CreateResourceAndWait(acct)
-
-				queueService := &storage.StorageAccountsQueueService{
-					ObjectMeta: tc.MakeObjectMeta("qservice"),
-					Spec: storage.StorageAccountsQueueService_Spec{
-						Owner: testcommon.AsOwner(acct),
-					},
-				}
-
-				tc.CreateResourceAndWait(queueService)
-
-				queue := &storage.StorageAccountsQueueServicesQueue{
-					ObjectMeta: tc.MakeObjectMeta("queue"),
-					Spec: storage.StorageAccountsQueueServicesQueue_Spec{
-						Owner: testcommon.AsOwner(queueService),
-					},
-				}
-
-				tc.CreateResourceAndWait(queue)
-
-				/* TODO pending (evildiscriminator)
-				acctReference := tc.MakeReferenceFromResource(acct)
-				endpointType := eventgrid.EventSubscriptionDestination_EndpointType_StorageQueue
-				subscription := &eventgrid.EventSubscription{
-					ObjectMeta: tc.MakeObjectMeta("sub"),
-					Spec: eventgrid.EventSubscription_Spec{
-						Owner: tc.AsExtensionOwner(topic),
-						Destination: &eventgrid.EventSubscriptionDestination{
-							StorageQueue: &eventgrid.StorageQueueEventSubscriptionDestination{
-								EndpointType: &endpointType,
-								Properties: &eventgrid.StorageQueueEventSubscriptionDestinationProperties{
-									ResourceReference: acctReference,
-									QueueName:         &queue.Name,
-								},
-							},
-						},
-					},
-				}
-
-				tc.CreateResourceAndWait(subscription)
-				*/
-=======
 				Topic_Subscription_CRUD(tc, rg, topic)
->>>>>>> 26c82ee7
 			},
 		},
 	)
@@ -125,13 +64,13 @@
 }
 
 func Topic_Subscription_CRUD(tc *testcommon.KubePerTestContext, rg *resources.ResourceGroup, topic *eventgrid.Topic) {
-	kind := storage.StorageAccountsSpecKindStorageV2
-	sku := storage.SkuNameStandardLRS
+	kind := storage.StorageAccount_Spec_Kind_StorageV2
+	sku := storage.SkuName_Standard_LRS
 	acctName := tc.NoSpaceNamer.GenerateName("stor")
-	tier := storage.StorageAccountPropertiesCreateParametersAccessTierHot
+	tier := storage.StorageAccountPropertiesCreateParameters_AccessTier_Hot
 	acct := &storage.StorageAccount{
 		ObjectMeta: tc.MakeObjectMetaWithName(acctName),
-		Spec: storage.StorageAccounts_Spec{
+		Spec: storage.StorageAccount_Spec{
 			Owner:      testcommon.AsOwner(rg),
 			Location:   tc.AzureRegion,
 			Kind:       &kind,
@@ -144,7 +83,7 @@
 
 	queueService := &storage.StorageAccountsQueueService{
 		ObjectMeta: tc.MakeObjectMeta("qservice"),
-		Spec: storage.StorageAccountsQueueServices_Spec{
+		Spec: storage.StorageAccountsQueueService_Spec{
 			Owner: testcommon.AsOwner(acct),
 		},
 	}
@@ -153,19 +92,19 @@
 
 	queue := &storage.StorageAccountsQueueServicesQueue{
 		ObjectMeta: tc.MakeObjectMeta("queue"),
-		Spec: storage.StorageAccountsQueueServicesQueues_Spec{
+		Spec: storage.StorageAccountsQueueServicesQueue_Spec{
 			Owner: testcommon.AsOwner(queueService),
 		},
 	}
 
 	tc.CreateResourceAndWait(queue)
 
+	/* TODO pending (evildiscriminator)
 	acctReference := tc.MakeReferenceFromResource(acct)
-
-	endpointType := eventgrid.StorageQueueEventSubscriptionDestinationEndpointTypeStorageQueue
+	endpointType := eventgrid.EventSubscriptionDestination_EndpointType_StorageQueue
 	subscription := &eventgrid.EventSubscription{
 		ObjectMeta: tc.MakeObjectMeta("sub"),
-		Spec: eventgrid.EventSubscriptions_Spec{
+		Spec: eventgrid.EventSubscription_Spec{
 			Owner: tc.AsExtensionOwner(topic),
 			Destination: &eventgrid.EventSubscriptionDestination{
 				StorageQueue: &eventgrid.StorageQueueEventSubscriptionDestination{
@@ -180,4 +119,5 @@
 	}
 
 	tc.CreateResourceAndWait(subscription)
+	*/
 }