/*
Copyright (c) Microsoft Corporation.
Licensed under the MIT license.
*/

package controllers_test

import (
	"testing"

	. "github.com/onsi/gomega"

	aks "github.com/Azure/azure-service-operator/v2/api/containerservice/v1api20230202preview"
	"github.com/Azure/azure-service-operator/v2/api/resources/v1api20200601"
	"github.com/Azure/azure-service-operator/v2/internal/testcommon"
	"github.com/Azure/azure-service-operator/v2/internal/util/to"
	"github.com/Azure/azure-service-operator/v2/pkg/genruntime"
)

func Test_AKS_ManagedCluster_20230202Preview_CRUD(t *testing.T) {
	t.Parallel()

	// TODO: We can include this once we support AutoPurge or CreateOrRecover mode for KeyVault.
	// TODO: See https://github.com/Azure/azure-service-operator/issues/1415
	if *isLive {
		t.Skip("can't run in live mode, as this test is creates a KeyVault which reserves the name unless manually purged")
	}

	tc := globalTestContext.ForTest(t)

	rg := tc.CreateTestResourceGroupAndWait()

	adminUsername := "adminUser"
	sshPublicKey, err := tc.GenerateSSHKey(2048)
	tc.Expect(err).ToNot(HaveOccurred())

<<<<<<< HEAD
	cluster := NewManagedCluster20230202preview(tc, rg, adminUsername, sshPublicKey)
=======
	identityKind := aks.ManagedClusterIdentity_Type_SystemAssigned
	osType := aks.OSType_Linux
	agentPoolMode := aks.AgentPoolMode_System

	cluster := &aks.ManagedCluster{
		ObjectMeta: tc.MakeObjectMeta("mc"),
		Spec: aks.ManagedCluster_Spec{
			Location:  region,
			Owner:     testcommon.AsOwner(rg),
			DnsPrefix: to.Ptr("aso"),
			AgentPoolProfiles: []aks.ManagedClusterAgentPoolProfile{
				{
					Name:   to.Ptr("ap1"),
					Count:  to.Ptr(1),
					VmSize: to.Ptr("Standard_DS2_v2"),
					OsType: &osType,
					Mode:   &agentPoolMode,
				},
			},
			LinuxProfile: &aks.ContainerServiceLinuxProfile{
				AdminUsername: &adminUsername,
				Ssh: &aks.ContainerServiceSshConfiguration{
					PublicKeys: []aks.ContainerServiceSshPublicKey{
						{
							KeyData: sshPublicKey,
						},
					},
				},
			},
			NetworkProfile: &aks.ContainerServiceNetworkProfile{
				NetworkPlugin: to.Ptr(aks.NetworkPlugin_Azure),
			},
			Identity: &aks.ManagedClusterIdentity{
				Type: &identityKind,
			},
			OidcIssuerProfile: &aks.ManagedClusterOIDCIssuerProfile{
				Enabled: to.Ptr(true),
			},
		},
	}
>>>>>>> c3f0aa6e

	tc.CreateResourceAndWait(cluster)

	tc.Expect(cluster.Status.Id).ToNot(BeNil())
	armId := *cluster.Status.Id

	// Perform a simple patch
	skuName := aks.ManagedClusterSKU_Name_Base
	skuTier := aks.ManagedClusterSKU_Tier_Standard
	old := cluster.DeepCopy()
	cluster.Spec.Sku = &aks.ManagedClusterSKU{
		Name: &skuName,
		Tier: &skuTier,
	}
	tc.PatchResourceAndWait(old, cluster)
	tc.Expect(cluster.Status.Sku).ToNot(BeNil())
	tc.Expect(cluster.Status.Sku.Name).ToNot(BeNil())
	tc.Expect(*cluster.Status.Sku.Name).To(Equal(aks.ManagedClusterSKU_Name_STATUS_Base))
	tc.Expect(cluster.Status.Sku.Tier).ToNot(BeNil())
	tc.Expect(*cluster.Status.Sku.Tier).To(Equal(aks.ManagedClusterSKU_Tier_STATUS_Standard))

	// Run sub tests
	tc.RunSubtests(
		testcommon.Subtest{
			Name: "AKS KubeConfig secret & configmap CRUD",
			Test: func(tc *testcommon.KubePerTestContext) {
				AKS_ManagedCluster_Kubeconfig_20230102Preview_OperatorSpec(tc, cluster)
			},
		},
		testcommon.Subtest{
			Name: "AKS RoleBinding CRUD",
			Test: func(tc *testcommon.KubePerTestContext) {
				AKS_ManagedCluster_TrustedAccessRoleBinding_20230102Preview_CRUD(tc, rg, cluster)
			},
		})
	tc.RunParallelSubtests(
		testcommon.Subtest{
			Name: "AKS AgentPool CRUD",
			Test: func(tc *testcommon.KubePerTestContext) {
				AKS_ManagedCluster_AgentPool_20230102Preview_CRUD(tc, cluster)
			},
		},
	)

	tc.DeleteResourceAndWait(cluster)

	// Ensure that the cluster was really deleted in Azure
	exists, retryAfter, err := tc.AzureClient.CheckExistenceWithGetByID(tc.Ctx, armId, string(aks.APIVersion_Value))
	tc.Expect(err).ToNot(HaveOccurred())
	tc.Expect(retryAfter).To(BeZero())
	tc.Expect(exists).To(BeFalse())
}

func NewManagedCluster20230202preview(tc *testcommon.KubePerTestContext, rg *v1api20200601.ResourceGroup, adminUsername string, sshPublicKey *string) *aks.ManagedCluster {
	region := to.Ptr("westus3") // TODO: the default test region of westus2 doesn't allow ds2_v2 at the moment
	//region := tc.AzureRegion

	cluster := &aks.ManagedCluster{
		ObjectMeta: tc.MakeObjectMeta("mc"),
		Spec: aks.ManagedCluster_Spec{
			Location:  region,
			Owner:     testcommon.AsOwner(rg),
			DnsPrefix: to.Ptr("aso"),
			AgentPoolProfiles: []aks.ManagedClusterAgentPoolProfile{
				{
					Name:   to.Ptr("ap1"),
					Count:  to.Ptr(1),
					VmSize: to.Ptr("Standard_DS2_v2"),
					OsType: to.Ptr(aks.OSType_Linux),
					Mode:   to.Ptr(aks.AgentPoolMode_System),
				},
			},
			LinuxProfile: &aks.ContainerServiceLinuxProfile{
				AdminUsername: &adminUsername,
				Ssh: &aks.ContainerServiceSshConfiguration{
					PublicKeys: []aks.ContainerServiceSshPublicKey{
						{
							KeyData: sshPublicKey,
						},
					},
				},
			},
			Identity: &aks.ManagedClusterIdentity{
				Type: to.Ptr(aks.ManagedClusterIdentity_Type_SystemAssigned),
			},
			OidcIssuerProfile: &aks.ManagedClusterOIDCIssuerProfile{
				Enabled: to.Ptr(true),
			},
		},
	}

	return cluster
}

func AKS_ManagedCluster_AgentPool_20230102Preview_CRUD(tc *testcommon.KubePerTestContext, cluster *aks.ManagedCluster) {
	osType := aks.OSType_Linux
	agentPoolMode := aks.AgentPoolMode_System

	agentPool := &aks.ManagedClustersAgentPool{
		ObjectMeta: tc.MakeObjectMetaWithName("ap2"),
		Spec: aks.ManagedClusters_AgentPool_Spec{
			Owner:  testcommon.AsOwner(cluster),
			Count:  to.Ptr(1),
			VmSize: to.Ptr("Standard_DS2_v2"),
			OsType: &osType,
			Mode:   &agentPoolMode,
		},
	}

	tc.CreateResourceAndWait(agentPool)
	// Note: If this test is just too slow to record (it's pretty slow), we can remove this
	// delete entirely which will speed it up some. Leaving it here for now though as we
	// need it to test the DELETE path of agent pool. If this is removed, the agent pool
	// will still be cleaned up by the cluster delete that happens later.
	defer tc.DeleteResourceAndWait(agentPool)

	tc.Expect(agentPool.Status.Id).ToNot(BeNil())

	// a basic assertion on a few properties
	tc.Expect(agentPool.Status.Count).To(Equal(to.Ptr(1)))
	tc.Expect(agentPool.Status.OsType).ToNot(BeNil())
	tc.Expect(string(*agentPool.Status.OsType)).To(Equal(string(osType)))

	// Perform a simple patch
	old := agentPool.DeepCopy()
	agentPool.Spec.NodeLabels = map[string]string{
		"mylabel": "label",
	}
	tc.PatchResourceAndWait(old, agentPool)
	tc.Expect(agentPool.Status.NodeLabels).To(HaveKey("mylabel"))

	// Perform another patch which removes the above label. We expect it should actually be removed.
	old = agentPool.DeepCopy()
	agentPool.Spec.NodeLabels = nil
	tc.PatchResourceAndWait(old, agentPool)
	tc.Expect(agentPool.Status.NodeLabels).To(BeEmpty())
}

func AKS_ManagedCluster_Kubeconfig_20230102Preview_OperatorSpec(tc *testcommon.KubePerTestContext, cluster *aks.ManagedCluster) {
	old := cluster.DeepCopy()
	secret := "kubeconfig"
	cluster.Spec.OperatorSpec = &aks.ManagedClusterOperatorSpec{
		ConfigMaps: &aks.ManagedClusterOperatorConfigMaps{
			OIDCIssuerProfile: &genruntime.ConfigMapDestination{Name: "oidc", Key: "issuer"},
		},
		Secrets: &aks.ManagedClusterOperatorSecrets{
			AdminCredentials: &genruntime.SecretDestination{Name: secret, Key: "admin"},
			UserCredentials:  &genruntime.SecretDestination{Name: secret, Key: "user"},
		},
	}

	tc.PatchResourceAndWait(old, cluster)
	tc.ExpectSecretHasKeys(secret, "admin", "user")
	tc.ExpectConfigMapHasKeysAndValues("oidc", "issuer", *cluster.Status.OidcIssuerProfile.IssuerURL)
}

func AKS_ManagedCluster_TrustedAccessRoleBinding_20230102Preview_CRUD(
	tc *testcommon.KubePerTestContext,
	resourceGroup *v1api20200601.ResourceGroup,
	cluster *aks.ManagedCluster,
) {

	// Create a storage account and key vault to use for the workspace
	sa := newStorageAccount(tc, resourceGroup)
	tc.CreateResourceAndWait(sa)

	kv := newVault("kv", tc, resourceGroup)
	tc.CreateResourceAndWait(kv)

	// Create workspace
	workspace := newWorkspace(
		tc,
		testcommon.AsOwner(resourceGroup),
		sa,
		kv,
		resourceGroup.Spec.Location,
	)
	tc.CreateResourceAndWait(workspace)

	roleBinding := &aks.TrustedAccessRoleBinding{
		ObjectMeta: tc.MakeObjectMetaWithName("tarb"),
		Spec: aks.ManagedClusters_TrustedAccessRoleBinding_Spec{
			Owner: testcommon.AsOwner(cluster),
			Roles: []string{
				// Microsoft.MachineLearningServices/workspaces/mlworkload
				workspace.GetType() + "/mlworkload",
			},
			SourceResourceReference: tc.MakeReferenceFromResource(workspace),
		},
	}

	// Create the role binding
	tc.CreateResourceAndWait(roleBinding)

	// Clean up when we're done
	defer tc.DeleteResourcesAndWait(roleBinding, workspace, kv, sa)

	// Perform a simple patch
	old := roleBinding.DeepCopy()
	roleBinding.Spec.Roles = []string{
		// Microsoft.MachineLearningServices/workspaces/inference-v1
		workspace.GetType() + "/inference-v1",
	}

	tc.PatchResourceAndWait(old, roleBinding)
	tc.Expect(roleBinding.Status.Roles).To(HaveLen(1))
	tc.Expect(roleBinding.Status.Roles[0]).To(Equal(roleBinding.Spec.Roles[0]))
}<|MERGE_RESOLUTION|>--- conflicted
+++ resolved
@@ -34,50 +34,7 @@
 	sshPublicKey, err := tc.GenerateSSHKey(2048)
 	tc.Expect(err).ToNot(HaveOccurred())
 
-<<<<<<< HEAD
 	cluster := NewManagedCluster20230202preview(tc, rg, adminUsername, sshPublicKey)
-=======
-	identityKind := aks.ManagedClusterIdentity_Type_SystemAssigned
-	osType := aks.OSType_Linux
-	agentPoolMode := aks.AgentPoolMode_System
-
-	cluster := &aks.ManagedCluster{
-		ObjectMeta: tc.MakeObjectMeta("mc"),
-		Spec: aks.ManagedCluster_Spec{
-			Location:  region,
-			Owner:     testcommon.AsOwner(rg),
-			DnsPrefix: to.Ptr("aso"),
-			AgentPoolProfiles: []aks.ManagedClusterAgentPoolProfile{
-				{
-					Name:   to.Ptr("ap1"),
-					Count:  to.Ptr(1),
-					VmSize: to.Ptr("Standard_DS2_v2"),
-					OsType: &osType,
-					Mode:   &agentPoolMode,
-				},
-			},
-			LinuxProfile: &aks.ContainerServiceLinuxProfile{
-				AdminUsername: &adminUsername,
-				Ssh: &aks.ContainerServiceSshConfiguration{
-					PublicKeys: []aks.ContainerServiceSshPublicKey{
-						{
-							KeyData: sshPublicKey,
-						},
-					},
-				},
-			},
-			NetworkProfile: &aks.ContainerServiceNetworkProfile{
-				NetworkPlugin: to.Ptr(aks.NetworkPlugin_Azure),
-			},
-			Identity: &aks.ManagedClusterIdentity{
-				Type: &identityKind,
-			},
-			OidcIssuerProfile: &aks.ManagedClusterOIDCIssuerProfile{
-				Enabled: to.Ptr(true),
-			},
-		},
-	}
->>>>>>> c3f0aa6e
 
 	tc.CreateResourceAndWait(cluster)
 
