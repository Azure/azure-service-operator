/*
Copyright (c) Microsoft Corporation.
Licensed under the MIT license.
*/

package controllers_test

import (
	"testing"

	"github.com/Azure/go-autorest/autorest/to"
	. "github.com/onsi/gomega"
	v1 "k8s.io/api/core/v1"
	"sigs.k8s.io/controller-runtime/pkg/client"

	cache "github.com/Azure/azure-service-operator/v2/api/cache/v1beta20201201"
	resources "github.com/Azure/azure-service-operator/v2/api/resources/v1beta20200601"
	"github.com/Azure/azure-service-operator/v2/internal/testcommon"
	"github.com/Azure/azure-service-operator/v2/pkg/genruntime"
)

func Test_Cache_Redis_CRUD(t *testing.T) {
	t.Parallel()

	tc := globalTestContext.ForTest(t)

	rg := tc.CreateTestResourceGroupAndWait()
	redis1 := makeRedis(tc, rg, "redis1")
	redis2 := makeRedis(tc, rg, "redis2")

	tc.CreateResourcesAndWait(redis1, redis2)

	// It should be created in Kubernetes
	tc.Expect(redis1.Status.Id).ToNot(BeNil())
	tc.Expect(redis2.Status.Id).ToNot(BeNil())
	armId := *redis1.Status.Id

	// Perform a simple patch
	old := redis1.DeepCopy()
	enabled := cache.RedisCreateProperties_PublicNetworkAccess_Enabled
	redis1.Spec.PublicNetworkAccess = &enabled
	tc.PatchResourceAndWait(old, redis1)
	tc.Expect(redis1.Status.PublicNetworkAccess).ToNot(BeNil())
	tc.Expect(string(*redis1.Status.PublicNetworkAccess)).To(Equal(string(enabled)))

	// Updating firewall rules and setting up linked servers at the
	// same time seems to wreak havoc (or at least make things take a
	// lot longer), so test firewall rules synchronously first -
	// they're quick when not clobbering links.
	tc.RunSubtests(
		testcommon.Subtest{
			Name: "Redis firewall rule CRUD",
			Test: func(tc *testcommon.KubePerTestContext) {
				Redis_FirewallRule_CRUD(tc, redis1)
			},
		})

	tc.RunParallelSubtests(
		testcommon.Subtest{
			Name: "Redis linked server CRUD",
			Test: func(tc *testcommon.KubePerTestContext) {
				Redis_LinkedServer_CRUD(tc, rg, redis1, redis2)
			},
		},
		testcommon.Subtest{
			Name: "Redis patch schedule CRUD",
			Test: func(tc *testcommon.KubePerTestContext) {
				Redis_PatchSchedule_CRUD(tc, redis1)
			},
		},
	)

	tc.DeleteResourcesAndWait(redis1, redis2)

	// Ensure that the resource was really deleted in Azure
	exists, retryAfter, err := tc.AzureClient.HeadByID(tc.Ctx, armId, string(cache.APIVersion_Value))
	tc.Expect(err).ToNot(HaveOccurred())
	tc.Expect(retryAfter).To(BeZero())
	tc.Expect(exists).To(BeFalse())
}

func makeRedis(tc *testcommon.KubePerTestContext, rg *resources.ResourceGroup, prefix string) *cache.Redis {
	tls12 := cache.RedisCreateProperties_MinimumTlsVersion_12
	family := cache.Sku_Family_P
	sku := cache.Sku_Name_Premium
	return &cache.Redis{
		ObjectMeta: tc.MakeObjectMeta(prefix),
		Spec: cache.Redis_Spec{
			Location: tc.AzureRegion,
			Owner:    testcommon.AsOwner(rg),
			Sku: &cache.Sku{
				Family:   &family,
				Name:     &sku,
				Capacity: to.IntPtr(1),
			},
			EnableNonSslPort:  to.BoolPtr(false),
			MinimumTlsVersion: &tls12,
			RedisConfiguration: map[string]string{
				"maxmemory-delta":  "10",
				"maxmemory-policy": "allkeys-lru",
			},
			RedisVersion: to.StringPtr("6"),
		},
	}
}

func Redis_LinkedServer_CRUD(tc *testcommon.KubePerTestContext, _ *resources.ResourceGroup, redis1, redis2 *cache.Redis) {
	// Interesting - the link needs to have the same name as the
	// secondary server.
	serverRole := cache.RedisLinkedServerCreateProperties_ServerRole_Secondary
	linkedServer := cache.RedisLinkedServer{
		ObjectMeta: tc.MakeObjectMetaWithName(redis2.ObjectMeta.Name),
<<<<<<< HEAD
		Spec: cache.RedisLinkedServer_Spec{
=======
		Spec: cache.Redis_LinkedServers_Spec{
>>>>>>> aa650ffc
			Owner:                     testcommon.AsOwner(redis1),
			LinkedRedisCacheLocation:  tc.AzureRegion,
			LinkedRedisCacheReference: tc.MakeReferenceFromResource(redis2),
			ServerRole:                &serverRole,
		},
	}

	tc.CreateResourceAndWait(&linkedServer)
	defer tc.DeleteResourceAndWait(&linkedServer)
	tc.Expect(linkedServer.Status.Id).ToNot(BeNil())

	// Linked servers can't be updated.
}

func Redis_PatchSchedule_CRUD(tc *testcommon.KubePerTestContext, redis *cache.Redis) {
	monday := cache.ScheduleEntry_DayOfWeek_Monday
	schedule := cache.RedisPatchSchedule{
		ObjectMeta: tc.MakeObjectMeta("patchsched"),
<<<<<<< HEAD
		Spec: cache.RedisPatchSchedule_Spec{
=======
		Spec: cache.Redis_PatchSchedules_Spec{
>>>>>>> aa650ffc
			Owner: testcommon.AsOwner(redis),
			ScheduleEntries: []cache.ScheduleEntry{{
				DayOfWeek:         &monday,
				MaintenanceWindow: to.StringPtr("PT6H"),
				StartHourUtc:      to.IntPtr(6),
			}},
		},
	}
	tc.CreateResourceAndWait(&schedule)
	tc.Expect(schedule.Status.Id).ToNot(BeNil())

	wednesday := cache.ScheduleEntry_DayOfWeek_Wednesday
	old := schedule.DeepCopy()
	schedule.Spec.ScheduleEntries = append(schedule.Spec.ScheduleEntries, cache.ScheduleEntry{
		DayOfWeek:         &wednesday,
		MaintenanceWindow: to.StringPtr("PT6H30S"),
		StartHourUtc:      to.IntPtr(7),
	})
	tc.PatchResourceAndWait(old, &schedule)
<<<<<<< HEAD
	statusMonday := cache.ScheduleEntry_DayOfWeek_Monday_STATUS
	statusWednesday := cache.ScheduleEntry_DayOfWeek_Wednesday_STATUS
=======
	statusMonday := cache.ScheduleEntry_STATUS_DayOfWeek_Monday
	statusWednesday := cache.ScheduleEntry_STATUS_DayOfWeek_Wednesday
>>>>>>> aa650ffc
	tc.Expect(schedule.Status.ScheduleEntries).To(Equal([]cache.ScheduleEntry_STATUS{{
		DayOfWeek:         &statusMonday,
		MaintenanceWindow: to.StringPtr("PT6H"),
		StartHourUtc:      to.IntPtr(6),
	}, {
		DayOfWeek:         &statusWednesday,
		MaintenanceWindow: to.StringPtr("PT6H30S"),
		StartHourUtc:      to.IntPtr(7),
	}}))
	// The patch schedule is always named default in Azure whatever we
	// call it in k8s, and can't be deleted once it's created.
}

func Redis_FirewallRule_CRUD(tc *testcommon.KubePerTestContext, redis *cache.Redis) {
	// The RP doesn't like rules with hyphens in the name.
	rule := cache.RedisFirewallRule{
		ObjectMeta: tc.MakeObjectMetaWithName(tc.NoSpaceNamer.GenerateName("fwrule")),
<<<<<<< HEAD
		Spec: cache.RedisFirewallRule_Spec{
=======
		Spec: cache.Redis_FirewallRules_Spec{
>>>>>>> aa650ffc
			Owner:   testcommon.AsOwner(redis),
			StartIP: to.StringPtr("1.2.3.4"),
			EndIP:   to.StringPtr("1.2.3.4"),
		},
	}

	tc.CreateResourceAndWait(&rule)
	defer tc.DeleteResourceAndWait(&rule)

	old := rule.DeepCopy()
	rule.Spec.EndIP = to.StringPtr("1.2.3.5")
	tc.PatchResourceAndWait(old, &rule)
	tc.Expect(rule.Status.EndIP).ToNot(BeNil())
	tc.Expect(*rule.Status.EndIP).To(Equal("1.2.3.5"))
	tc.Expect(rule.Status.Id).ToNot(BeNil())
}

func Test_Cache_Redis_SecretsFromAzure(t *testing.T) {
	t.Parallel()
	tc := globalTestContext.ForTest(t)

	rg := tc.CreateTestResourceGroupAndWait()
	redis := makeRedis(tc, rg, "redis")

	tc.CreateResourceAndWait(redis)

	// There should be no secrets at this point
	list := &v1.SecretList{}
	tc.ListResources(list, client.InNamespace(tc.Namespace))
	tc.Expect(list.Items).To(HaveLen(0))

	// Run sub-tests on the redis
	tc.RunSubtests(
		testcommon.Subtest{
			Name: "SecretsWrittenToSameKubeSecret",
			Test: func(tc *testcommon.KubePerTestContext) {
				Redis_SecretsWrittenToSameKubeSecret(tc, redis)
			},
		},
		testcommon.Subtest{
			Name: "SecretsWrittenToDifferentKubeSecrets",
			Test: func(tc *testcommon.KubePerTestContext) {
				Redis_SecretsWrittenToDifferentKubeSecrets(tc, redis)
			},
		},
	)
}

func Redis_SecretsWrittenToSameKubeSecret(tc *testcommon.KubePerTestContext, redis *cache.Redis) {
	old := redis.DeepCopy()
	redisSecret := "storagekeys"
	redis.Spec.OperatorSpec = &cache.RedisOperatorSpec{
		Secrets: &cache.RedisOperatorSecrets{
			PrimaryKey: &genruntime.SecretDestination{
				Name: redisSecret,
				Key:  "primarykey",
			},
			HostName: &genruntime.SecretDestination{
				Name: redisSecret,
				Key:  "hostname",
			},
			SSLPort: &genruntime.SecretDestination{
				Name: redisSecret,
				Key:  "sslport",
			},
		},
	}
	tc.PatchResourceAndWait(old, redis)

	tc.ExpectSecretHasKeys(redisSecret, "primarykey", "hostname", "sslport")
}

func Redis_SecretsWrittenToDifferentKubeSecrets(tc *testcommon.KubePerTestContext, redis *cache.Redis) {
	old := redis.DeepCopy()
	primaryKeySecret := "secret1"
	secondaryKeySecret := "secret2"
	hostnameSecret := "secret3"
	sslPortSecret := "secret4"

	// Not testing port as it's not returned by default so won't be written anyway

	redis.Spec.OperatorSpec = &cache.RedisOperatorSpec{
		Secrets: &cache.RedisOperatorSecrets{
			PrimaryKey: &genruntime.SecretDestination{
				Name: primaryKeySecret,
				Key:  "primarykey",
			},
			SecondaryKey: &genruntime.SecretDestination{
				Name: secondaryKeySecret,
				Key:  "secondarykey",
			},
			HostName: &genruntime.SecretDestination{
				Name: hostnameSecret,
				Key:  "hostname",
			},
			SSLPort: &genruntime.SecretDestination{
				Name: sslPortSecret,
				Key:  "sslport",
			},
		},
	}
	tc.PatchResourceAndWait(old, redis)

	tc.ExpectSecretHasKeys(primaryKeySecret, "primarykey")
	tc.ExpectSecretHasKeys(secondaryKeySecret, "secondarykey")
	tc.ExpectSecretHasKeys(hostnameSecret, "hostname")
	tc.ExpectSecretHasKeys(sslPortSecret, "sslport")
}<|MERGE_RESOLUTION|>--- conflicted
+++ resolved
@@ -110,11 +110,7 @@
 	serverRole := cache.RedisLinkedServerCreateProperties_ServerRole_Secondary
 	linkedServer := cache.RedisLinkedServer{
 		ObjectMeta: tc.MakeObjectMetaWithName(redis2.ObjectMeta.Name),
-<<<<<<< HEAD
-		Spec: cache.RedisLinkedServer_Spec{
-=======
 		Spec: cache.Redis_LinkedServers_Spec{
->>>>>>> aa650ffc
 			Owner:                     testcommon.AsOwner(redis1),
 			LinkedRedisCacheLocation:  tc.AzureRegion,
 			LinkedRedisCacheReference: tc.MakeReferenceFromResource(redis2),
@@ -133,11 +129,7 @@
 	monday := cache.ScheduleEntry_DayOfWeek_Monday
 	schedule := cache.RedisPatchSchedule{
 		ObjectMeta: tc.MakeObjectMeta("patchsched"),
-<<<<<<< HEAD
-		Spec: cache.RedisPatchSchedule_Spec{
-=======
 		Spec: cache.Redis_PatchSchedules_Spec{
->>>>>>> aa650ffc
 			Owner: testcommon.AsOwner(redis),
 			ScheduleEntries: []cache.ScheduleEntry{{
 				DayOfWeek:         &monday,
@@ -157,13 +149,8 @@
 		StartHourUtc:      to.IntPtr(7),
 	})
 	tc.PatchResourceAndWait(old, &schedule)
-<<<<<<< HEAD
-	statusMonday := cache.ScheduleEntry_DayOfWeek_Monday_STATUS
-	statusWednesday := cache.ScheduleEntry_DayOfWeek_Wednesday_STATUS
-=======
 	statusMonday := cache.ScheduleEntry_STATUS_DayOfWeek_Monday
 	statusWednesday := cache.ScheduleEntry_STATUS_DayOfWeek_Wednesday
->>>>>>> aa650ffc
 	tc.Expect(schedule.Status.ScheduleEntries).To(Equal([]cache.ScheduleEntry_STATUS{{
 		DayOfWeek:         &statusMonday,
 		MaintenanceWindow: to.StringPtr("PT6H"),
@@ -181,11 +168,7 @@
 	// The RP doesn't like rules with hyphens in the name.
 	rule := cache.RedisFirewallRule{
 		ObjectMeta: tc.MakeObjectMetaWithName(tc.NoSpaceNamer.GenerateName("fwrule")),
-<<<<<<< HEAD
-		Spec: cache.RedisFirewallRule_Spec{
-=======
 		Spec: cache.Redis_FirewallRules_Spec{
->>>>>>> aa650ffc
 			Owner:   testcommon.AsOwner(redis),
 			StartIP: to.StringPtr("1.2.3.4"),
 			EndIP:   to.StringPtr("1.2.3.4"),
