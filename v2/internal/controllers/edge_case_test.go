--- conflicted
+++ resolved
@@ -74,11 +74,7 @@
 
 	subnet := &network.VirtualNetworksSubnet{
 		ObjectMeta: tc.MakeObjectMeta("subnet"),
-<<<<<<< HEAD
-		Spec: network.VirtualNetworksSubnet_Spec{
-=======
 		Spec: network.VirtualNetworks_Subnets_Spec{
->>>>>>> aa650ffc
 			Owner:         testcommon.AsOwner(vnet),
 			AddressPrefix: to.StringPtr("10.0.0.0/24"),
 		},
