--- conflicted
+++ resolved
@@ -57,17 +57,10 @@
 }
 
 func Routes_CRUD(tc *testcommon.KubePerTestContext, routeTable *network.RouteTable) {
-<<<<<<< HEAD
-	nextHopType := network.RouteNextHopType_VirtualAppliance
-	ipv6Route := &network.RouteTablesRoute{
-		ObjectMeta: tc.MakeObjectMeta("ipv6route"),
-		Spec: network.RouteTablesRoute_Spec{
-=======
 	nextHopType := network.RoutePropertiesFormat_NextHopType_VirtualAppliance
 	ipv6Route := &network.RouteTablesRoute{
 		ObjectMeta: tc.MakeObjectMeta("ipv6route"),
 		Spec: network.RouteTables_Routes_Spec{
->>>>>>> aa650ffc
 			Owner:            testcommon.AsOwner(routeTable),
 			AddressPrefix:    to.StringPtr("cab:cab::/96"),
 			NextHopType:      &nextHopType,
@@ -77,11 +70,7 @@
 
 	ipv4Route := &network.RouteTablesRoute{
 		ObjectMeta: tc.MakeObjectMeta("ipv4route"),
-<<<<<<< HEAD
-		Spec: network.RouteTablesRoute_Spec{
-=======
 		Spec: network.RouteTables_Routes_Spec{
->>>>>>> aa650ffc
 			Owner:            testcommon.AsOwner(routeTable),
 			AddressPrefix:    to.StringPtr("Storage"),
 			NextHopType:      &nextHopType,
@@ -135,17 +124,10 @@
 		},
 	}
 
-<<<<<<< HEAD
-	nextHopType := network.RouteNextHopType_VirtualAppliance
-	ipv4Route := &network.RouteTablesRoute{
-		ObjectMeta: tc.MakeObjectMeta("ipv4route"),
-		Spec: network.RouteTablesRoute_Spec{
-=======
 	nextHopType := network.RoutePropertiesFormat_NextHopType_VirtualAppliance
 	ipv4Route := &network.RouteTablesRoute{
 		ObjectMeta: tc.MakeObjectMeta("ipv4route"),
 		Spec: network.RouteTables_Routes_Spec{
->>>>>>> aa650ffc
 			Owner:            testcommon.AsOwner(routeTable),
 			AddressPrefix:    to.StringPtr("Storage"),
 			NextHopType:      &nextHopType,
