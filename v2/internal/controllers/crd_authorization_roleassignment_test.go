--- conflicted
+++ resolved
@@ -60,17 +60,12 @@
 	roleAssignment := &authorization.RoleAssignment{
 		ObjectMeta: tc.MakeObjectMetaWithName(roleAssignmentGUID.String()),
 		Spec: authorization.RoleAssignment_Spec{
-<<<<<<< HEAD
-			Owner:       tc.AsExtensionOwner(rg),
-			PrincipalId: mi.Status.PrincipalId,
-=======
 			Location: tc.AzureRegion,
 			Owner:    tc.AsExtensionOwner(rg),
 			PrincipalIdFromConfig: &genruntime.ConfigMapReference{
 				Name: configMapName,
 				Key:  principalIdKey,
 			},
->>>>>>> a377b019
 			RoleDefinitionReference: &genruntime.ResourceReference{
 				ARMID: fmt.Sprintf("/subscriptions/%s/providers/Microsoft.Authorization/roleDefinitions/b24988ac-6180-42a0-ab88-20f7382dd24c", tc.AzureSubscription), // This is contributor
 			},
@@ -150,17 +145,12 @@
 	roleAssignment := &authorization.RoleAssignment{
 		ObjectMeta: tc.MakeObjectMetaWithName(roleAssignmentGUID.String()),
 		Spec: authorization.RoleAssignment_Spec{
-<<<<<<< HEAD
-			Owner:       tc.AsExtensionOwner(acct),
-			PrincipalId: mi.Status.PrincipalId,
-=======
 			Location: tc.AzureRegion,
 			Owner:    tc.AsExtensionOwner(acct),
 			PrincipalIdFromConfig: &genruntime.ConfigMapReference{
 				Name: configMapName,
 				Key:  principalIdKey,
 			},
->>>>>>> a377b019
 			RoleDefinitionReference: &genruntime.ResourceReference{
 				ARMID: fmt.Sprintf("/subscriptions/%s/providers/Microsoft.Authorization/roleDefinitions/b24988ac-6180-42a0-ab88-20f7382dd24c", tc.AzureSubscription), // This is contributor
 			},
