/*
Copyright (c) Microsoft Corporation.
Licensed under the MIT license.
*/

package controllers_test

import (
	"testing"

	. "github.com/onsi/gomega"
	v1 "k8s.io/api/core/v1"
	metav1 "k8s.io/apimachinery/pkg/apis/meta/v1"
	ctrl "sigs.k8s.io/controller-runtime"

	"github.com/Azure/azure-service-operator/v2/internal/testcommon"
	"github.com/Azure/azure-service-operator/v2/pkg/genruntime"
	"github.com/Azure/azure-service-operator/v2/pkg/genruntime/conditions"
)

// Note that this test uses a VM purely as an example resource which has a secret. The behavior will
// be the same for any resource that uses the azure_generic_arm_reconciler
func Test_MissingSecret_ReturnsError_ReconcilesSuccessfullyWhenSecretAdded(t *testing.T) {
	t.Parallel()

	tc := globalTestContext.ForTest(t)
	rg := tc.CreateTestResourceGroupAndWait()

	vnet := newVMVirtualNetwork(tc, testcommon.AsOwner(rg))
	subnet := newVMSubnet(tc, testcommon.AsOwner(vnet))
	networkInterface := newVMNetworkInterface(tc, testcommon.AsOwner(rg), subnet)
	// Inefficient but avoids triggering the vnet/subnets problem.
	// https://github.com/Azure/azure-service-operator/issues/1944
	tc.CreateResourceAndWait(vnet)
	tc.CreateResourcesAndWait(subnet, networkInterface)
	secretRef := genruntime.SecretReference{
		Name: "thisdoesntexist",
		Key:  "key",
	}
	vm := newVirtualMachine20201201(tc, rg, networkInterface, secretRef)

	tc.CreateResourceAndWaitForState(vm, metav1.ConditionFalse, conditions.ConditionSeverityWarning)
	// We expect the ready condition to include details of the error
	tc.Expect(vm.Status.Conditions[0].Reason).To(Equal(conditions.ReasonSecretNotFound))
	tc.Expect(vm.Status.Conditions[0].Message).To(
		ContainSubstring("failed resolving secret references: %s/%s does not exist", tc.Namespace, secretRef.Name))

	// Now create the secret
	secret := &v1.Secret{
		ObjectMeta: tc.MakeObjectMetaWithName(secretRef.Name),
		StringData: map[string]string{
			secretRef.Key: tc.Namer.GeneratePasswordOfLength(40),
		},
	}
	tc.CreateResource(secret)

	// Wait for the VM to make it to a steady state
	tc.Eventually(vm).Should(tc.Match.BeProvisioned(0))

	// Delete VM.
	tc.DeleteResourcesAndWait(vm)
}

func Test_MissingSecretKey_ReturnsError(t *testing.T) {
	t.Parallel()

	tc := globalTestContext.ForTest(t)
	rg := tc.CreateTestResourceGroupAndWait()

	vnet := newVMVirtualNetwork(tc, testcommon.AsOwner(rg))
	subnet := newVMSubnet(tc, testcommon.AsOwner(vnet))
	networkInterface := newVMNetworkInterface(tc, testcommon.AsOwner(rg), subnet)
	// Inefficient but avoids triggering the vnet/subnets problem.
	// https://github.com/Azure/azure-service-operator/issues/1944
	tc.CreateResourceAndWait(vnet)
	tc.CreateResourcesAndWait(subnet, networkInterface)
	secret := createVMPasswordSecretAndRef(tc)
	secret.Key = "doesnotexist" // Change the key to a key that doesn't actually exist
	vm := newVirtualMachine20201201(tc, rg, networkInterface, secret)

	tc.CreateResourceAndWaitForState(vm, metav1.ConditionFalse, conditions.ConditionSeverityWarning)
	// We expect the ready condition to include details of the error
	tc.Expect(vm.Status.Conditions[0].Reason).To(Equal(conditions.ReasonSecretNotFound))
	tc.Expect(vm.Status.Conditions[0].Message).To(
		ContainSubstring("Secret \"%s/%s\" does not contain key \"%s\"", tc.Namespace, secret.Name, secret.Key))

	// Delete VM and resources.
	tc.DeleteResourceAndWait(rg)
}

func Test_UserSecretInDifferentNamespace_SecretNotFound(t *testing.T) {
	t.Parallel()

	tc := globalTestContext.ForTest(t)
	secretName := tc.Namer.GenerateName("admin-pw")
	nameSpaceName := "secret-namespace"

	createNamespaces(tc, nameSpaceName)
	secretInDiffNamespace := createNamespacedSecret(tc, nameSpaceName, secretName)

	rg := tc.CreateTestResourceGroupAndWait()

	vnet := newVMVirtualNetwork(tc, testcommon.AsOwner(rg))
	subnet := newVMSubnet(tc, testcommon.AsOwner(vnet))
	networkInterface := newVMNetworkInterface(tc, testcommon.AsOwner(rg), subnet)

	tc.CreateResourceAndWait(vnet)
	tc.CreateResourceAndWait(subnet)
	tc.CreateResourceAndWait(networkInterface)

	vm := newVirtualMachine20201201(tc, rg, networkInterface, secretInDiffNamespace)

	tc.CreateResourceAndWaitForState(vm, metav1.ConditionFalse, conditions.ConditionSeverityWarning)
	// We expect the ready condition to include details of the error
	tc.Expect(vm.Status.Conditions[0].Reason).To(Equal(conditions.ReasonSecretNotFound))
	tc.Expect(vm.Status.Conditions[0].Message).To(
		ContainSubstring("failed resolving secret references: %s/%s does not exist", tc.Namespace, secretInDiffNamespace.Name))

	// Delete VM and resources.
	tc.DeleteResourcesAndWait(vm, networkInterface, subnet, vnet, rg)
}

<<<<<<< HEAD
=======
func Test_UserSecretInDifferentNamespace_SecretNotFound(t *testing.T) {
	t.Parallel()

	tc := globalTestContext.ForTest(t)
	secretName := tc.Namer.GenerateName("admin-pw")
	nameSpaceName := "secret-namespace"

	createNamespaces(tc, nameSpaceName)
	secretInDiffNamespace := createNamespacedSecret(tc, nameSpaceName, secretName)

	rg := tc.CreateTestResourceGroupAndWait()

	vnet := newVMVirtualNetwork(tc, testcommon.AsOwner(rg))
	subnet := newVMSubnet(tc, testcommon.AsOwner(vnet))
	networkInterface := newVMNetworkInterface(tc, testcommon.AsOwner(rg), subnet)

	tc.CreateResourceAndWait(vnet)
	tc.CreateResourceAndWait(subnet)
	tc.CreateResourceAndWait(networkInterface)

	vm := newVirtualMachine20201201(tc, rg, networkInterface, secretInDiffNamespace)

	tc.CreateResourceAndWaitForState(vm, metav1.ConditionFalse, conditions.ConditionSeverityWarning)
	// We expect the ready condition to include details of the error
	tc.Expect(vm.Status.Conditions[0].Reason).To(Equal(conditions.ReasonSecretNotFound))
	tc.Expect(vm.Status.Conditions[0].Message).To(
		ContainSubstring("failed resolving secret references: %s/%s does not exist", tc.Namespace, secretInDiffNamespace.Name))

	// Delete VM and resources.
	tc.DeleteResourcesAndWait(vm, networkInterface, subnet, vnet, rg)
}

>>>>>>> 3d8750a3
func Test_UserSecretInDifferentNamespace_ShouldNotTriggerReconcile(t *testing.T) {
	t.Parallel()
	ns1 := "secret-in-different-namespace-ns-1"
	ns2 := "secret-in-different-namespace-ns-2"

	cfg, err := testcommon.ReadFromEnvironmentForTest()
	if err != nil {
		t.Fatal(err)
	}
	cfg.TargetNamespaces = []string{ns1, ns2}
	tc := globalTestContext.ForTestWithConfig(t, cfg)

	createNamespaces(tc, ns1, ns2)

	secretName := tc.Namer.GenerateName("server-secret")
	ns1Secret := createNamespacedSecret(tc, ns1, secretName)
	ns2Secret := createNamespacedSecret(tc, ns2, secretName)

	rg := tc.NewTestResourceGroup()
	rg.Namespace = ns1
	tc.CreateResourceGroupAndWait(rg)

	rg2 := tc.NewTestResourceGroup()
	rg2.Namespace = ns2
	tc.CreateResourceGroupAndWait(rg2)

	server1, _ := newFlexibleServer(tc, rg, ns1Secret)
	server1.ObjectMeta = metav1.ObjectMeta{
		Name:      tc.Namer.GenerateName("mysql"),
		Namespace: ns1,
	}
	tc.CreateResourceAndWait(server1)

	resourceID := genruntime.GetResourceIDOrDefault(server1)
	tc.Expect(resourceID).ToNot(BeEmpty())

	// Deleting server1 here using AzureClient so that Operator does not know about the deletion
	_, err = tc.AzureClient.DeleteByID(tc.Ctx, resourceID, server1.GetAPIVersion())
	if err != nil {
		return
	}

	server2, _ := newFlexibleServer(tc, rg2, ns2Secret)
	server2.ObjectMeta = metav1.ObjectMeta{
		Name:      tc.Namer.GenerateName("mysql2"),
		Namespace: ns2,
	}

	tc.CreateResourceAndWait(server2)

<<<<<<< HEAD
	// Here we want to make sure that the server1 we deleted in Azure should not be created again with reconcile of secret
=======
	// Here we want to make sure that the server1 we deleted from Azure was not created again by a reconcile triggered when the second secret was created
>>>>>>> 3d8750a3
	// in other namespace
	_, err = tc.AzureClient.GetByID(tc.Ctx, resourceID, server1.GetAPIVersion(), server1)
	tc.Expect(err).ToNot(BeNil())

	tc.DeleteResourcesAndWait(rg, rg2)
}

func createNamespacedSecret(tc *testcommon.KubePerTestContext, namespaceName string, secretName string) genruntime.SecretReference {
	passwordKey := "password"
	secret := &v1.Secret{
		ObjectMeta: ctrl.ObjectMeta{
			Name:      secretName,
			Namespace: namespaceName,
		},
		StringData: map[string]string{
			passwordKey: tc.Namer.GeneratePasswordOfLength(40),
		},
	}

	tc.CreateResource(secret)

	return genruntime.SecretReference{
		Name: secret.Name,
		Key:  passwordKey,
	}
}<|MERGE_RESOLUTION|>--- conflicted
+++ resolved
@@ -120,41 +120,6 @@
 	tc.DeleteResourcesAndWait(vm, networkInterface, subnet, vnet, rg)
 }
 
-<<<<<<< HEAD
-=======
-func Test_UserSecretInDifferentNamespace_SecretNotFound(t *testing.T) {
-	t.Parallel()
-
-	tc := globalTestContext.ForTest(t)
-	secretName := tc.Namer.GenerateName("admin-pw")
-	nameSpaceName := "secret-namespace"
-
-	createNamespaces(tc, nameSpaceName)
-	secretInDiffNamespace := createNamespacedSecret(tc, nameSpaceName, secretName)
-
-	rg := tc.CreateTestResourceGroupAndWait()
-
-	vnet := newVMVirtualNetwork(tc, testcommon.AsOwner(rg))
-	subnet := newVMSubnet(tc, testcommon.AsOwner(vnet))
-	networkInterface := newVMNetworkInterface(tc, testcommon.AsOwner(rg), subnet)
-
-	tc.CreateResourceAndWait(vnet)
-	tc.CreateResourceAndWait(subnet)
-	tc.CreateResourceAndWait(networkInterface)
-
-	vm := newVirtualMachine20201201(tc, rg, networkInterface, secretInDiffNamespace)
-
-	tc.CreateResourceAndWaitForState(vm, metav1.ConditionFalse, conditions.ConditionSeverityWarning)
-	// We expect the ready condition to include details of the error
-	tc.Expect(vm.Status.Conditions[0].Reason).To(Equal(conditions.ReasonSecretNotFound))
-	tc.Expect(vm.Status.Conditions[0].Message).To(
-		ContainSubstring("failed resolving secret references: %s/%s does not exist", tc.Namespace, secretInDiffNamespace.Name))
-
-	// Delete VM and resources.
-	tc.DeleteResourcesAndWait(vm, networkInterface, subnet, vnet, rg)
-}
-
->>>>>>> 3d8750a3
 func Test_UserSecretInDifferentNamespace_ShouldNotTriggerReconcile(t *testing.T) {
 	t.Parallel()
 	ns1 := "secret-in-different-namespace-ns-1"
@@ -205,11 +170,7 @@
 
 	tc.CreateResourceAndWait(server2)
 
-<<<<<<< HEAD
-	// Here we want to make sure that the server1 we deleted in Azure should not be created again with reconcile of secret
-=======
 	// Here we want to make sure that the server1 we deleted from Azure was not created again by a reconcile triggered when the second secret was created
->>>>>>> 3d8750a3
 	// in other namespace
 	_, err = tc.AzureClient.GetByID(tc.Ctx, resourceID, server1.GetAPIVersion(), server1)
 	tc.Expect(err).ToNot(BeNil())
