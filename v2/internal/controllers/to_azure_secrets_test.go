--- conflicted
+++ resolved
@@ -44,10 +44,6 @@
 	tc.Expect(vm.Status.Conditions[0].Message).To(
 		ContainSubstring("failed resolving secret references: %s/%s does not exist", tc.Namespace, secretRef.Name))
 
-<<<<<<< HEAD
-	// Delete VM and resources.
-	tc.DeleteResourceAndWait(rg)
-=======
 	// Now create the secret
 	secret := &v1.Secret{
 		ObjectMeta: tc.MakeObjectMetaWithName(secretRef.Name),
@@ -62,7 +58,6 @@
 
 	// Delete VM.
 	tc.DeleteResourcesAndWait(vm)
->>>>>>> a3786317
 }
 
 func Test_MissingSecretKey_ReturnsError(t *testing.T) {
