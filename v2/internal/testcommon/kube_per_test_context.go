--- conflicted
+++ resolved
@@ -130,11 +130,7 @@
 	// Test configs never want SyncPeriod set as it introduces jitter
 	cfg.SyncPeriod = nil
 
-<<<<<<< HEAD
-	return cfg, err
-=======
 	return ctx.forTestWithConfig(t, cfg, bypassesParallelLimits)
->>>>>>> 26c82ee7
 }
 
 type testConfigParallelismLimit string
