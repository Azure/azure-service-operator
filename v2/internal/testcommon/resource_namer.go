--- conflicted
+++ resolved
@@ -146,16 +146,6 @@
 	return n.GeneratePasswordOfLength(n.randomChars)
 }
 
-<<<<<<< HEAD
-var runes = []rune("abcdefghijklmnopqrstuvwxyzABCDEFGHIJKLMNOPQRSTUVWXYZ0123456789~!@#$%^&*()")
-
-func (n ResourceNamer) GeneratePasswordOfLength(length int) string {
-	// This pass + <content> + pass pattern is to make it so that matchers can reliably find and prune
-	// generated passwords from the recordings. If you change it make sure to change the passwordMatcher
-	// in test_context.go as well.
-	// TODO: replace this with n.makeSecureStringOfLength in following PR
-	return "pass" + n.makeRandomStringOfLength(length, runes) + "pass"
-=======
 // GeneratePasswordOfLength generates and returns a non-deterministic password.
 // This method does not use any seed value, so the returned password is never stable.
 func (n ResourceNamer) GeneratePasswordOfLength(length int) string {
@@ -165,7 +155,6 @@
 	// generated passwords from the recordings. If you change it make sure to change the passwordMatcher
 	// in test_context.go as well.
 	return "pass" + n.makeSecureStringOfLength(length, runes) + "pass"
->>>>>>> a5a2d637
 }
 
 func (n ResourceNamer) GenerateSecretOfLength(length int) (string, error) {
