/*
Copyright (c) Microsoft Corporation.
Licensed under the MIT license.
*/

package test

import (
	"testing"
	"time"

	"github.com/Azure/go-autorest/autorest/to"
	_ "github.com/go-sql-driver/mysql" //sql drive link
	. "github.com/onsi/gomega"
	v1 "k8s.io/api/core/v1"

	mysqlbeta1 "github.com/Azure/azure-service-operator/v2/api/dbformysql/v1beta1"
	mysql "github.com/Azure/azure-service-operator/v2/api/dbformysql/v1beta20210501"
	resources "github.com/Azure/azure-service-operator/v2/api/resources/v1beta20200601"
	"github.com/Azure/azure-service-operator/v2/internal/set"
	"github.com/Azure/azure-service-operator/v2/internal/testcommon"
	mysqlutil "github.com/Azure/azure-service-operator/v2/internal/util/mysql"
	"github.com/Azure/azure-service-operator/v2/pkg/genruntime"
)

func Test_MySQL_Combined(t *testing.T) {
	t.Parallel()
	tc := globalTestContext.ForTest(t)

	rg := tc.CreateTestResourceGroupAndWait()

	adminUsername := "myadmin"
	adminPasswordKey := "adminPassword"
	adminPassword := tc.Namer.GeneratePassword()
	secret := newSecret(tc, adminPasswordKey, adminPassword)

	tc.CreateResource(secret)

	flexibleServer := newMySQLServer(tc, rg, adminUsername, adminPasswordKey, secret.Name)
	tc.CreateResourceAndWait(flexibleServer)

	firewallRule := newMySQLServerOpenFirewallRule(tc, flexibleServer)
	tc.CreateResourceAndWait(firewallRule)

	tc.Expect(flexibleServer.Status.FullyQualifiedDomainName).ToNot(BeNil())
	fqdn := *flexibleServer.Status.FullyQualifiedDomainName

	// These must run sequentially as they're mutating SQL state
	tc.RunSubtests(
		testcommon.Subtest{
			Name: "MySQL User Helpers",
			Test: func(testContext *testcommon.KubePerTestContext) {
				MySQL_User_Helpers(testContext, fqdn, adminUsername, adminPassword)
			},
		},
		testcommon.Subtest{
			Name: "MySQL User CRUD",
			Test: func(testContext *testcommon.KubePerTestContext) {
				MySQL_User_CRUD(testContext, flexibleServer, adminPassword)
			},
		},
		testcommon.Subtest{
			Name: "MySQL Secret Rollover",
			Test: func(testContext *testcommon.KubePerTestContext) {
				MySQL_AdminSecret_Rollvoer(testContext, fqdn, adminUsername, adminPasswordKey, adminPassword, secret)
			},
		},
	)
}

// MySQL_AdminSecret_Rollvoer ensures that when a secret is modified, the modified value
// is sent to Azure. This cannot be tested in the recording tests because they do not use
// a cached client. The index functionality used to check if a secret is being used by an
// ASO resource requires the cached client (the indexes are local to the cache).
func MySQL_AdminSecret_Rollvoer(tc *testcommon.KubePerTestContext, fqdn string, adminUsername string, adminPasswordKey string, adminPassword string, secret *v1.Secret) {
	// Connect to the DB
	conn, err := mysqlutil.ConnectToDB(
		tc.Ctx,
		fqdn,
		mysqlutil.SystemDatabase,
		mysqlutil.ServerPort,
		adminUsername,
		adminPassword)
	tc.Expect(err).ToNot(HaveOccurred())
	// Close the connection
	tc.Expect(conn.Close()).To(Succeed())

	// Update the secret
	newAdminPassword := tc.Namer.GeneratePasswordOfLength(40)

	newSecret := &v1.Secret{
		ObjectMeta: secret.ObjectMeta,
		StringData: map[string]string{
			adminPasswordKey: newAdminPassword,
		},
	}
	tc.UpdateResource(newSecret)

	// Connect to the DB - this may fail initially as reconcile runs and MySQL
	// performs the update
	tc.G.Eventually(
		func() error {
			conn, err = mysqlutil.ConnectToDB(
				tc.Ctx,
				fqdn,
				mysqlutil.SystemDatabase,
				mysqlutil.ServerPort,
				adminUsername,
				newAdminPassword)
			if err != nil {
				return err
			}

			return conn.Close()
		},
		2*time.Minute, // We expect this to pass pretty quickly
	).Should(Succeed())
}

// We could also test this with https://hub.docker.com/_/mysql, but since we're provisioning a real SQL server anyway we might
// as well use it
func MySQL_User_Helpers(tc *testcommon.KubePerTestContext, fqdn string, adminUsername string, adminPassword string) {
	// Connect to the DB
	ctx := tc.Ctx
	db, err := mysqlutil.ConnectToDB(
		ctx,
		fqdn,
		mysqlutil.SystemDatabase,
		mysqlutil.ServerPort,
		adminUsername,
		adminPassword)
	tc.Expect(err).ToNot(HaveOccurred())
	defer db.Close()

	username := "testuser"
	hostname := ""
	userPassword := tc.Namer.GeneratePassword()
	tc.Expect(mysqlutil.CreateOrUpdateUser(ctx, db, username, hostname, userPassword)).To(Succeed())

	exists, err := mysqlutil.DoesUserExist(ctx, db, username)
	tc.Expect(err).ToNot(HaveOccurred())
	tc.Expect(exists).To(BeTrue())

	serverPrivs, err := mysqlutil.GetUserServerPrivileges(ctx, db, username, hostname)
	tc.Expect(err).ToNot(HaveOccurred())
	tc.Expect(serverPrivs).To(BeEmpty())

	dbPrivs, err := mysqlutil.GetUserDatabasePrivileges(ctx, db, username, hostname)
	tc.Expect(err).ToNot(HaveOccurred())
	tc.Expect(dbPrivs).To(BeEmpty())

	// Test setting some privs
	expectedServerPrivs := []string{"CREATE USER", "PROCESS"}
	tc.Expect(mysqlutil.ReconcileUserServerPrivileges(ctx, db, username, hostname, expectedServerPrivs)).To(Succeed())

	serverPrivs, err = mysqlutil.GetUserServerPrivileges(ctx, db, username, hostname)
	tc.Expect(err).ToNot(HaveOccurred())
	tc.Expect(serverPrivs).To(Equal(set.Make[string](expectedServerPrivs...)))

	// Update privs to add some and remove some
	expectedServerPrivs = []string{"CREATE USER", "SHOW DATABASES"}
	tc.Expect(mysqlutil.ReconcileUserServerPrivileges(ctx, db, username, hostname, expectedServerPrivs)).To(Succeed())

	serverPrivs, err = mysqlutil.GetUserServerPrivileges(ctx, db, username, hostname)
	tc.Expect(err).ToNot(HaveOccurred())
	tc.Expect(serverPrivs).To(Equal(set.Make[string](expectedServerPrivs...)))

	// Delete the user
	tc.Expect(mysqlutil.DropUser(ctx, db, username)).To(Succeed())

	exists, err = mysqlutil.DoesUserExist(ctx, db, username)
	tc.Expect(err).ToNot(HaveOccurred())
	tc.Expect(exists).To(BeFalse())
}

func MySQL_User_CRUD(tc *testcommon.KubePerTestContext, server *mysql.FlexibleServer, adminPassword string) {
	passwordKey := "password"
	password := tc.Namer.GeneratePassword()
	userSecret := newSecret(tc, passwordKey, password)

	tc.CreateResource(userSecret)

	username := tc.NoSpaceNamer.GenerateName("user")
	user := &mysqlbeta1.User{
		ObjectMeta: tc.MakeObjectMetaWithName(username),
		Spec: mysqlbeta1.UserSpec{
			Owner: testcommon.AsOwner(server),
			Privileges: []string{
				"CREATE USER",
				"PROCESS",
			},
			LocalUser: &mysqlbeta1.LocalUserSpec{
				ServerAdminUsername: to.String(server.Spec.AdministratorLogin),
				ServerAdminPassword: server.Spec.AdministratorLoginPassword,
				Password: &genruntime.SecretReference{
					Name: userSecret.Name,
					Key:  passwordKey,
				},
			},
		},
	}
	tc.CreateResourcesAndWait(user)

	// Connect to the DB
	ctx := tc.Ctx
	fqdn := to.String(server.Status.FullyQualifiedDomainName)
	conn, err := mysqlutil.ConnectToDB(
		ctx,
		fqdn,
		mysqlutil.SystemDatabase,
		mysqlutil.ServerPort,
		to.String(server.Spec.AdministratorLogin),
		adminPassword)
	tc.Expect(err).ToNot(HaveOccurred())
	defer conn.Close()

	// Confirm that we have the right privs on the actual server
	serverPrivs, err := mysqlutil.GetUserServerPrivileges(tc.Ctx, conn, username, "")
	tc.Expect(err).ToNot(HaveOccurred())
	tc.Expect(serverPrivs).To(Equal(set.Make[string](user.Spec.Privileges...)))

	// Update the user
	old := user.DeepCopy()
	user.Spec.Privileges = []string{
		"CREATE USER",
		"PROCESS",
		"SHOW DATABASES",
	}
	tc.PatchResourceAndWait(old, user)

	// Confirm that we have the right privs on the actual server
	serverPrivs, err = mysqlutil.GetUserServerPrivileges(tc.Ctx, conn, username, "")
	tc.Expect(err).ToNot(HaveOccurred())
	tc.Expect(serverPrivs).To(Equal(set.Make[string](user.Spec.Privileges...)))

	// Close the connection
	tc.Expect(conn.Close()).To(Succeed())

	// Confirm we can connect as the user
	conn, err = mysqlutil.ConnectToDB(
		tc.Ctx,
		fqdn,
		"",
		mysqlutil.ServerPort,
		user.Spec.AzureName,
		password)
	tc.Expect(err).ToNot(HaveOccurred())
	// Close the connection
	tc.Expect(conn.Close()).To(Succeed())

	// Update the secret
	newPassword := tc.Namer.GeneratePassword()
	newSecret := &v1.Secret{
		ObjectMeta: userSecret.ObjectMeta,
		StringData: map[string]string{
			passwordKey: newPassword,
		},
	}
	tc.UpdateResource(newSecret)

	// Connect to the DB as the user, using the new secret
	tc.G.Eventually(
		func() error {
			conn, err = mysqlutil.ConnectToDB(
				tc.Ctx,
				fqdn,
				"",
				mysqlutil.ServerPort,
				user.Spec.AzureName,
				newPassword)
			if err != nil {
				return err
			}

			return conn.Close()
		},
		2*time.Minute, // We expect this to pass pretty quickly
	).Should(Succeed())

	tc.DeleteResourceAndWait(user)
}

//func Test_MySQL_Helpers(t *testing.T) {
//	t.Parallel()
//	tc := globalTestContext.ForTest(t)
//
//	rg := tc.CreateTestResourceGroupAndWait()
//
//	adminUsername := "myadmin"
//	adminPasswordKey := "adminPassword"
//	adminPassword := tc.Namer.GeneratePassword()
//	secret := newSecret(tc, adminPasswordKey, adminPassword)
//
//	tc.CreateResource(secret)
//
//	flexibleServer := newMySQLServer(tc, rg, adminUsername, adminPasswordKey, secret.Name)
//	tc.CreateResourceAndWait(flexibleServer)
//
//	firewallRule := newMySQLServerOpenFirewallRule(tc, flexibleServer)
//	tc.CreateResourceAndWait(firewallRule)
//
//	tc.Expect(flexibleServer.Status.FullyQualifiedDomainName).ToNot(BeNil())
//	fqdn := *flexibleServer.Status.FullyQualifiedDomainName
//
//	// Connect to the DB
//	ctx := context.Background()
//	db, err := mysqlutil.ConnectToDB(
//		ctx,
//		fqdn,
//		mysqlutil.SystemDatabase,
//		mysqlutil.ServerPort,
//		adminUsername,
//		adminPassword)
//	tc.Expect(err).ToNot(HaveOccurred())
//	defer db.Close()
//
//	// TODO: These should be subtests, maybe?
//	username := "testuser"
//	hostname := ""
//	userPassword := tc.Namer.GeneratePassword()
//	tc.Expect(mysqlutil.CreateUser(ctx, db, username, hostname, userPassword)).To(Succeed())
//
//	exists, err := mysqlutil.DoesUserExist(ctx, db, username)
//	tc.Expect(err).ToNot(HaveOccurred())
//	tc.Expect(exists).To(BeTrue())
//
//	serverPrivs, err := mysqlutil.ExtractUserServerPrivileges(ctx, db, username, hostname)
//	tc.Expect(err).ToNot(HaveOccurred())
//	tc.Expect(serverPrivs).To(BeEmpty())
//
//	dbPrivs, err := mysqlutil.ExtractUserDatabasePrivileges(ctx, db, username, hostname)
//	tc.Expect(err).ToNot(HaveOccurred())
//	tc.Expect(dbPrivs).To(BeEmpty())
//
//	// Test setting some privs
//	expectedServerPrivs := []string{"CREATE USER", "PROCESS"}
//	tc.Expect(mysqlutil.EnsureUserServerPrivileges(ctx, db, username, hostname, expectedServerPrivs)).To(Succeed())
//
//	serverPrivs, err = mysqlutil.ExtractUserServerPrivileges(ctx, db, username, hostname)
//	tc.Expect(err).ToNot(HaveOccurred())
//	tc.Expect(serverPrivs).To(Equal(set.Make[string](expectedServerPrivs...)))
//
//	// Update privs to add some and remove some
//	expectedServerPrivs = []string{"CREATE USER", "SHOW DATABASES"}
//	tc.Expect(mysqlutil.EnsureUserServerPrivileges(ctx, db, username, hostname, expectedServerPrivs)).To(Succeed())
//
//	serverPrivs, err = mysqlutil.ExtractUserServerPrivileges(ctx, db, username, hostname)
//	tc.Expect(err).ToNot(HaveOccurred())
//	tc.Expect(serverPrivs).To(Equal(set.Make[string](expectedServerPrivs...)))
//
//	// Delete the user
//	tc.Expect(mysqlutil.DropUser(ctx, db, username)).To(Succeed())
//
//	exists, err = mysqlutil.DoesUserExist(ctx, db, username)
//	tc.Expect(err).ToNot(HaveOccurred())
//	tc.Expect(exists).To(BeFalse())
//}

func Test_MySQL_User(t *testing.T) {
	t.Parallel()
	tc := globalTestContext.ForTest(t)

	rg := tc.CreateTestResourceGroupAndWait()

	adminUsername := "myadmin"
	adminPasswordKey := "adminPassword"
	adminPassword := tc.Namer.GeneratePassword()
	adminSecret := newSecret(tc, adminPasswordKey, adminPassword)

	passwordKey := "password"
	password := tc.Namer.GeneratePassword()
	userSecret := newSecret(tc, passwordKey, password)

	tc.CreateResource(adminSecret)
	tc.CreateResource(userSecret)

	flexibleServer := newMySQLServer(tc, rg, adminUsername, adminPasswordKey, adminSecret.Name)
	firewallRule := newMySQLServerOpenFirewallRule(tc, flexibleServer)

	user := &mysqlbeta1.User{
		ObjectMeta: tc.MakeObjectMetaWithName(tc.NoSpaceNamer.GenerateName("user")),
		Spec: mysqlbeta1.UserSpec{
			Owner: testcommon.AsOwner(flexibleServer),
			Privileges: []string{
				"CREATE USER",
				"PROCESS",
			},
			LocalUser: &mysqlbeta1.LocalUserSpec{
				ServerAdminUsername: adminUsername,
				ServerAdminPassword: flexibleServer.Spec.AdministratorLoginPassword,
				Password: &genruntime.SecretReference{
					Name: userSecret.Name,
					Key:  passwordKey,
				},
			},
		},
	}
	tc.CreateResourcesAndWait(flexibleServer, firewallRule, user)

	// TODO: Test other stuff?
	// TODO: Password rollover?

	tc.DeleteResourceAndWait(user)
}

func newSecret(tc *testcommon.KubePerTestContext, key string, password string) *v1.Secret {
	secret := &v1.Secret{
		ObjectMeta: tc.MakeObjectMeta("mysqlsecret"),
		StringData: map[string]string{
			key: password,
		},
	}

	return secret
}

func newMySQLServer(tc *testcommon.KubePerTestContext, rg *resources.ResourceGroup, adminUsername string, adminKey string, adminSecretName string) *mysql.FlexibleServer {
	// Force this test to run in a region that is not capacity constrained.
	// location := tc.AzureRegion TODO: Uncomment this line when West US 2 is no longer constrained
	location := to.StringPtr("West US")

<<<<<<< HEAD
	version := mysql.ServerVersion_8021
=======
	version := mysql.ServerProperties_Version_8021
>>>>>>> aa650ffc
	secretRef := genruntime.SecretReference{
		Name: adminSecretName,
		Key:  adminKey,
	}
	tier := mysql.Sku_Tier_GeneralPurpose
	flexibleServer := &mysql.FlexibleServer{
		ObjectMeta: tc.MakeObjectMeta("mysql"),
		Spec: mysql.FlexibleServer_Spec{
			Location: location,
			Owner:    testcommon.AsOwner(rg),
			Version:  &version,
			Sku: &mysql.Sku{
				Name: to.StringPtr("Standard_D4ds_v4"),
				Tier: &tier,
			},
			AdministratorLogin:         to.StringPtr(adminUsername),
			AdministratorLoginPassword: &secretRef,
			Storage: &mysql.Storage{
				StorageSizeGB: to.IntPtr(128),
			},
		},
	}

	return flexibleServer
}

func newMySQLServerOpenFirewallRule(tc *testcommon.KubePerTestContext, flexibleServer *mysql.FlexibleServer) *mysql.FlexibleServersFirewallRule {
	// This rule opens access to the public internet. Safe in this case
	// because there's no data in the database anyway
	firewallRule := &mysql.FlexibleServersFirewallRule{
		ObjectMeta: tc.MakeObjectMeta("firewall"),
<<<<<<< HEAD
		Spec: mysql.FlexibleServersFirewallRule_Spec{
=======
		Spec: mysql.FlexibleServers_FirewallRules_Spec{
>>>>>>> aa650ffc
			Owner:          testcommon.AsOwner(flexibleServer),
			StartIpAddress: to.StringPtr("0.0.0.0"),
			EndIpAddress:   to.StringPtr("255.255.255.255"),
		},
	}

	return firewallRule
}<|MERGE_RESOLUTION|>--- conflicted
+++ resolved
@@ -419,11 +419,7 @@
 	// location := tc.AzureRegion TODO: Uncomment this line when West US 2 is no longer constrained
 	location := to.StringPtr("West US")
 
-<<<<<<< HEAD
-	version := mysql.ServerVersion_8021
-=======
 	version := mysql.ServerProperties_Version_8021
->>>>>>> aa650ffc
 	secretRef := genruntime.SecretReference{
 		Name: adminSecretName,
 		Key:  adminKey,
@@ -455,11 +451,7 @@
 	// because there's no data in the database anyway
 	firewallRule := &mysql.FlexibleServersFirewallRule{
 		ObjectMeta: tc.MakeObjectMeta("firewall"),
-<<<<<<< HEAD
-		Spec: mysql.FlexibleServersFirewallRule_Spec{
-=======
 		Spec: mysql.FlexibleServers_FirewallRules_Spec{
->>>>>>> aa650ffc
 			Owner:          testcommon.AsOwner(flexibleServer),
 			StartIpAddress: to.StringPtr("0.0.0.0"),
 			EndIpAddress:   to.StringPtr("255.255.255.255"),
