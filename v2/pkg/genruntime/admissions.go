--- conflicted
+++ resolved
@@ -38,22 +38,17 @@
 		return nil, nil
 	}
 
-<<<<<<< HEAD
 	// Prohibit changing the AzureName,
 	// but allow it to be set if it's empty.
 	//
 	// https://github.com/Azure/azure-service-operator/issues/4306
 	oldName := oldObj.AzureName()
 	if oldName != "" && oldName != newObj.AzureName() {
-		err := errors.Errorf(
+		err := eris.Errorf(
 			"updating 'spec.azureName' is not allowed for '%s : %s",
 			oldObj.GetObjectKind().GroupVersionKind(),
 			oldObj.GetName())
 		errs = append(errs, err)
-=======
-	if oldObj.AzureName() != newObj.AzureName() {
-		errs = append(errs, eris.Errorf("updating 'spec.azureName' is not allowed for '%s : %s", oldObj.GetObjectKind().GroupVersionKind(), oldObj.GetName()))
->>>>>>> 0a6f4880
 	}
 
 	// Ensure that owner has not been changed
