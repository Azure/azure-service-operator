github.com/Azure/azure-service-operator/v2/api/eventgrid/v1beta20200601
├── APIVersion: Enum (1 value)
│   └── "2020-06-01"
├── Domain: Resource
│   ├── Spec: Object (8 properties)
│   │   ├── AzureName: string
│   │   ├── InboundIpRules: Object (2 properties)[]
│   │   │   ├── Action: *Enum (1 value)
│   │   │   │   └── "Allow"
│   │   │   └── IpMask: *string
│   │   ├── InputSchema: *Enum (3 values)
│   │   │   ├── "CloudEventSchemaV1_0"
│   │   │   ├── "CustomEventSchema"
│   │   │   └── "EventGridSchema"
<<<<<<< HEAD
│   │   ├── InputSchemaMapping: Object (1 property)
│   │   │   └── Json: Object (7 properties)
│   │   │       ├── DataVersion: Object (2 properties)
=======
│   │   ├── InputSchemaMapping: *Object (2 properties)
│   │   │   ├── InputSchemaMappingType: *Enum (1 value)
│   │   │   │   └── "Json"
│   │   │   └── Properties: *Object (6 properties)
│   │   │       ├── DataVersion: *Object (2 properties)
>>>>>>> 36107e02
│   │   │       │   ├── DefaultValue: *string
│   │   │       │   └── SourceField: *string
│   │   │       ├── EventTime: *Object (1 property)
│   │   │       │   └── SourceField: *string
│   │   │       ├── EventType: *Object (2 properties)
│   │   │       │   ├── DefaultValue: *string
│   │   │       │   └── SourceField: *string
│   │   │       ├── Id: *Object (1 property)
│   │   │       │   └── SourceField: *string
<<<<<<< HEAD
│   │   │       ├── InputSchemaMappingType: Enum (1 value)
│   │   │       │   └── "Json"
│   │   │       ├── Subject: Object (2 properties)
=======
│   │   │       ├── Subject: *Object (2 properties)
>>>>>>> 36107e02
│   │   │       │   ├── DefaultValue: *string
│   │   │       │   └── SourceField: *string
│   │   │       └── Topic: *Object (1 property)
│   │   │           └── SourceField: *string
│   │   ├── Location: *string
│   │   ├── Owner: *genruntime.KnownResourceReference
│   │   ├── PublicNetworkAccess: *Enum (2 values)
│   │   │   ├── "Disabled"
│   │   │   └── "Enabled"
│   │   └── Tags: map[string]string
│   └── Status: Object (15 properties)
│       ├── Conditions: conditions.Condition[]
│       ├── Endpoint: *string
│       ├── Id: *string
│       ├── InboundIpRules: Object (2 properties)[]
│       │   ├── Action: *Enum (1 value)
│       │   │   └── "Allow"
│       │   └── IpMask: *string
│       ├── InputSchema: *Enum (3 values)
│       │   ├── "CloudEventSchemaV1_0"
│       │   ├── "CustomEventSchema"
│       │   └── "EventGridSchema"
<<<<<<< HEAD
│       ├── InputSchemaMapping: Object (1 property)
│       │   └── Json: Object (7 properties)
│       │       ├── DataVersion: Object (2 properties)
│       │       │   ├── DefaultValue: *string
│       │       │   └── SourceField: *string
│       │       ├── EventTime: Object (1 property)
│       │       │   └── SourceField: *string
│       │       ├── EventType: Object (2 properties)
│       │       │   ├── DefaultValue: *string
│       │       │   └── SourceField: *string
│       │       ├── Id: Object (1 property)
│       │       │   └── SourceField: *string
│       │       ├── InputSchemaMappingType: Enum (1 value)
│       │       │   └── "Json"
│       │       ├── Subject: Object (2 properties)
│       │       │   ├── DefaultValue: *string
│       │       │   └── SourceField: *string
│       │       └── Topic: Object (1 property)
│       │           └── SourceField: *string
=======
│       ├── InputSchemaMapping: *Object (1 property)
│       │   └── InputSchemaMappingType: *Enum (1 value)
│       │       └── "Json"
>>>>>>> 36107e02
│       ├── Location: *string
│       ├── MetricResourceId: *string
│       ├── Name: *string
│       ├── PrivateEndpointConnections: Object (1 property)[]
│       │   └── Id: *string
│       ├── ProvisioningState: *Enum (6 values)
│       │   ├── "Canceled"
│       │   ├── "Creating"
│       │   ├── "Deleting"
│       │   ├── "Failed"
│       │   ├── "Succeeded"
│       │   └── "Updating"
│       ├── PublicNetworkAccess: *Enum (2 values)
│       │   ├── "Disabled"
│       │   └── "Enabled"
│       ├── SystemData: *Object (6 properties)
│       │   ├── CreatedAt: *string
│       │   ├── CreatedBy: *string
│       │   ├── CreatedByType: *Enum (4 values)
│       │   │   ├── "Application"
│       │   │   ├── "Key"
│       │   │   ├── "ManagedIdentity"
│       │   │   └── "User"
│       │   ├── LastModifiedAt: *string
│       │   ├── LastModifiedBy: *string
│       │   └── LastModifiedByType: *Enum (4 values)
│       │       ├── "Application"
│       │       ├── "Key"
│       │       ├── "ManagedIdentity"
│       │       └── "User"
│       ├── Tags: map[string]string
│       └── Type: *string
<<<<<<< HEAD
=======
├── DomainTopic_STATUS_ARM: Object (5 properties)
│   ├── Id: *string
│   ├── Name: *string
│   ├── Properties: *Object (1 property)
│   │   └── ProvisioningState: *Enum (6 values)
│   │       ├── "Canceled"
│   │       ├── "Creating"
│   │       ├── "Deleting"
│   │       ├── "Failed"
│   │       ├── "Succeeded"
│   │       └── "Updating"
│   ├── SystemData: *Object (6 properties)
│   │   ├── CreatedAt: *string
│   │   ├── CreatedBy: *string
│   │   ├── CreatedByType: *Enum (4 values)
│   │   │   ├── "Application"
│   │   │   ├── "Key"
│   │   │   ├── "ManagedIdentity"
│   │   │   └── "User"
│   │   ├── LastModifiedAt: *string
│   │   ├── LastModifiedBy: *string
│   │   └── LastModifiedByType: *Enum (4 values)
│   │       ├── "Application"
│   │       ├── "Key"
│   │       ├── "ManagedIdentity"
│   │       └── "User"
│   └── Type: *string
>>>>>>> 36107e02
├── Domain_STATUS_ARM: Object (7 properties)
│   ├── Id: *string
│   ├── Location: *string
│   ├── Name: *string
│   ├── Properties: *Object (8 properties)
│   │   ├── Endpoint: *string
│   │   ├── InboundIpRules: Object (2 properties)[]
│   │   │   ├── Action: *Enum (1 value)
│   │   │   │   └── "Allow"
│   │   │   └── IpMask: *string
│   │   ├── InputSchema: *Enum (3 values)
│   │   │   ├── "CloudEventSchemaV1_0"
│   │   │   ├── "CustomEventSchema"
│   │   │   └── "EventGridSchema"
<<<<<<< HEAD
│   │   ├── InputSchemaMapping: Object (1 property)
│   │   │   └── Json: Object (2 properties)
│   │   │       ├── InputSchemaMappingType: Enum (1 value)
│   │   │       │   └── "Json"
│   │   │       └── Properties: Object (6 properties)
│   │   │           ├── DataVersion: Object (2 properties)
│   │   │           │   ├── DefaultValue: *string
│   │   │           │   └── SourceField: *string
│   │   │           ├── EventTime: Object (1 property)
│   │   │           │   └── SourceField: *string
│   │   │           ├── EventType: Object (2 properties)
│   │   │           │   ├── DefaultValue: *string
│   │   │           │   └── SourceField: *string
│   │   │           ├── Id: Object (1 property)
│   │   │           │   └── SourceField: *string
│   │   │           ├── Subject: Object (2 properties)
│   │   │           │   ├── DefaultValue: *string
│   │   │           │   └── SourceField: *string
│   │   │           └── Topic: Object (1 property)
│   │   │               └── SourceField: *string
=======
│   │   ├── InputSchemaMapping: *Object (1 property)
│   │   │   └── InputSchemaMappingType: *Enum (1 value)
│   │   │       └── "Json"
>>>>>>> 36107e02
│   │   ├── MetricResourceId: *string
│   │   ├── PrivateEndpointConnections: Object (1 property)[]
│   │   │   └── Id: *string
│   │   ├── ProvisioningState: *Enum (6 values)
│   │   │   ├── "Canceled"
│   │   │   ├── "Creating"
│   │   │   ├── "Deleting"
│   │   │   ├── "Failed"
│   │   │   ├── "Succeeded"
│   │   │   └── "Updating"
│   │   └── PublicNetworkAccess: *Enum (2 values)
│   │       ├── "Disabled"
│   │       └── "Enabled"
│   ├── SystemData: *Object (6 properties)
│   │   ├── CreatedAt: *string
│   │   ├── CreatedBy: *string
│   │   ├── CreatedByType: *Enum (4 values)
│   │   │   ├── "Application"
│   │   │   ├── "Key"
│   │   │   ├── "ManagedIdentity"
│   │   │   └── "User"
│   │   ├── LastModifiedAt: *string
│   │   ├── LastModifiedBy: *string
│   │   └── LastModifiedByType: *Enum (4 values)
│   │       ├── "Application"
│   │       ├── "Key"
│   │       ├── "ManagedIdentity"
│   │       └── "User"
│   ├── Tags: map[string]string
│   └── Type: *string
├── Domain_Spec_ARM: Object (4 properties)
│   ├── Location: *string
│   ├── Name: string
│   ├── Properties: *Object (4 properties)
│   │   ├── InboundIpRules: Object (2 properties)[]
│   │   │   ├── Action: *Enum (1 value)
│   │   │   │   └── "Allow"
│   │   │   └── IpMask: *string
│   │   ├── InputSchema: *Enum (3 values)
│   │   │   ├── "CloudEventSchemaV1_0"
│   │   │   ├── "CustomEventSchema"
│   │   │   └── "EventGridSchema"
<<<<<<< HEAD
│   │   ├── InputSchemaMapping: Object (1 property)
│   │   │   └── Json: Object (2 properties)
│   │   │       ├── InputSchemaMappingType: Enum (1 value)
│   │   │       │   └── "Json"
│   │   │       └── Properties: Object (6 properties)
│   │   │           ├── DataVersion: Object (2 properties)
│   │   │           │   ├── DefaultValue: *string
│   │   │           │   └── SourceField: *string
│   │   │           ├── EventTime: Object (1 property)
│   │   │           │   └── SourceField: *string
│   │   │           ├── EventType: Object (2 properties)
│   │   │           │   ├── DefaultValue: *string
│   │   │           │   └── SourceField: *string
│   │   │           ├── Id: Object (1 property)
│   │   │           │   └── SourceField: *string
│   │   │           ├── Subject: Object (2 properties)
│   │   │           │   ├── DefaultValue: *string
│   │   │           │   └── SourceField: *string
│   │   │           └── Topic: Object (1 property)
│   │   │               └── SourceField: *string
│   │   └── PublicNetworkAccess: Enum (2 values)
=======
│   │   ├── InputSchemaMapping: *Object (2 properties)
│   │   │   ├── InputSchemaMappingType: *Enum (1 value)
│   │   │   │   └── "Json"
│   │   │   └── Properties: *Object (6 properties)
│   │   │       ├── DataVersion: *Object (2 properties)
│   │   │       │   ├── DefaultValue: *string
│   │   │       │   └── SourceField: *string
│   │   │       ├── EventTime: *Object (1 property)
│   │   │       │   └── SourceField: *string
│   │   │       ├── EventType: *Object (2 properties)
│   │   │       │   ├── DefaultValue: *string
│   │   │       │   └── SourceField: *string
│   │   │       ├── Id: *Object (1 property)
│   │   │       │   └── SourceField: *string
│   │   │       ├── Subject: *Object (2 properties)
│   │   │       │   ├── DefaultValue: *string
│   │   │       │   └── SourceField: *string
│   │   │       └── Topic: *Object (1 property)
│   │   │           └── SourceField: *string
│   │   └── PublicNetworkAccess: *Enum (2 values)
>>>>>>> 36107e02
│   │       ├── "Disabled"
│   │       └── "Enabled"
│   └── Tags: map[string]string
├── DomainsTopic: Resource
│   ├── Spec: Object (2 properties)
│   │   ├── AzureName: string
│   │   └── Owner: *genruntime.KnownResourceReference
│   └── Status: Object (6 properties)
│       ├── Conditions: conditions.Condition[]
│       ├── Id: *string
│       ├── Name: *string
│       ├── ProvisioningState: *Enum (6 values)
│       │   ├── "Canceled"
│       │   ├── "Creating"
│       │   ├── "Deleting"
│       │   ├── "Failed"
│       │   ├── "Succeeded"
│       │   └── "Updating"
│       ├── SystemData: *Object (6 properties)
│       │   ├── CreatedAt: *string
│       │   ├── CreatedBy: *string
│       │   ├── CreatedByType: *Enum (4 values)
│       │   │   ├── "Application"
│       │   │   ├── "Key"
│       │   │   ├── "ManagedIdentity"
│       │   │   └── "User"
│       │   ├── LastModifiedAt: *string
│       │   ├── LastModifiedBy: *string
│       │   └── LastModifiedByType: *Enum (4 values)
│       │       ├── "Application"
│       │       ├── "Key"
│       │       ├── "ManagedIdentity"
│       │       └── "User"
│       └── Type: *string
├── Domains_Topic_STATUS_ARM: Object (5 properties)
│   ├── Id: *string
│   ├── Name: *string
│   ├── Properties: Object (1 property)
│   │   └── ProvisioningState: Enum (6 values)
│   │       ├── "Canceled"
│   │       ├── "Creating"
│   │       ├── "Deleting"
│   │       ├── "Failed"
│   │       ├── "Succeeded"
│   │       └── "Updating"
│   ├── SystemData: Object (6 properties)
│   │   ├── CreatedAt: *string
│   │   ├── CreatedBy: *string
│   │   ├── CreatedByType: Enum (4 values)
│   │   │   ├── "Application"
│   │   │   ├── "Key"
│   │   │   ├── "ManagedIdentity"
│   │   │   └── "User"
│   │   ├── LastModifiedAt: *string
│   │   ├── LastModifiedBy: *string
│   │   └── LastModifiedByType: Enum (4 values)
│   │       ├── "Application"
│   │       ├── "Key"
│   │       ├── "ManagedIdentity"
│   │       └── "User"
│   └── Type: *string
├── Domains_Topic_Spec_ARM: Object (1 property)
│   └── Name: string
├── EventSubscription: Resource
│   ├── Spec: Object (9 properties)
│   │   ├── AzureName: string
<<<<<<< HEAD
│   │   ├── DeadLetterDestination: Object (1 property)
│   │   │   └── StorageBlob: Object (3 properties)
=======
│   │   ├── DeadLetterDestination: *Object (2 properties)
│   │   │   ├── EndpointType: *Enum (1 value)
│   │   │   │   └── "StorageBlob"
│   │   │   └── Properties: *Object (2 properties)
>>>>>>> 36107e02
│   │   │       ├── BlobContainerName: *string
│   │   │       ├── EndpointType: Enum (1 value)
│   │   │       │   └── "StorageBlob"
│   │   │       └── ResourceReference: *genruntime.ResourceReference
<<<<<<< HEAD
│   │   ├── Destination: Object (7 properties)
│   │   │   ├── AzureFunction: Object (4 properties)
│   │   │   │   ├── EndpointType: Enum (1 value)
│   │   │   │   │   └── "AzureFunction"
│   │   │   │   ├── MaxEventsPerBatch: *int
│   │   │   │   ├── PreferredBatchSizeInKilobytes: *int
│   │   │   │   └── ResourceReference: *genruntime.ResourceReference
│   │   │   ├── EventHub: Object (2 properties)
│   │   │   │   ├── EndpointType: Enum (1 value)
│   │   │   │   │   └── "EventHub"
│   │   │   │   └── ResourceReference: *genruntime.ResourceReference
│   │   │   ├── HybridConnection: Object (2 properties)
│   │   │   │   ├── EndpointType: Enum (1 value)
│   │   │   │   │   └── "HybridConnection"
│   │   │   │   └── ResourceReference: *genruntime.ResourceReference
│   │   │   ├── ServiceBusQueue: Object (2 properties)
│   │   │   │   ├── EndpointType: Enum (1 value)
│   │   │   │   │   └── "ServiceBusQueue"
│   │   │   │   └── ResourceReference: *genruntime.ResourceReference
│   │   │   ├── ServiceBusTopic: Object (2 properties)
│   │   │   │   ├── EndpointType: Enum (1 value)
│   │   │   │   │   └── "ServiceBusTopic"
│   │   │   │   └── ResourceReference: *genruntime.ResourceReference
│   │   │   ├── StorageQueue: Object (3 properties)
│   │   │   │   ├── EndpointType: Enum (1 value)
│   │   │   │   │   └── "StorageQueue"
│   │   │   │   ├── QueueName: *string
│   │   │   │   └── ResourceReference: *genruntime.ResourceReference
│   │   │   └── WebHook: Object (6 properties)
│   │   │       ├── AzureActiveDirectoryApplicationIdOrUri: *string
│   │   │       ├── AzureActiveDirectoryTenantId: *string
│   │   │       ├── EndpointType: Enum (1 value)
│   │   │       │   └── "WebHook"
│   │   │       ├── EndpointUrl: *genruntime.SecretReference
│   │   │       ├── MaxEventsPerBatch: *int
│   │   │       └── PreferredBatchSizeInKilobytes: *int
│   │   ├── EventDeliverySchema: Enum (3 values)
=======
│   │   ├── Destination: *Object (7 properties)
│   │   │   ├── AzureFunction: *Object (2 properties)
│   │   │   │   ├── EndpointType: *Enum (1 value)
│   │   │   │   │   └── "AzureFunction"
│   │   │   │   └── Properties: *Object (3 properties)
│   │   │   │       ├── MaxEventsPerBatch: *int
│   │   │   │       ├── PreferredBatchSizeInKilobytes: *int
│   │   │   │       └── ResourceReference: *genruntime.ResourceReference
│   │   │   ├── EventHub: *Object (2 properties)
│   │   │   │   ├── EndpointType: *Enum (1 value)
│   │   │   │   │   └── "EventHub"
│   │   │   │   └── Properties: *Object (1 property)
│   │   │   │       └── ResourceReference: *genruntime.ResourceReference
│   │   │   ├── HybridConnection: *Object (2 properties)
│   │   │   │   ├── EndpointType: *Enum (1 value)
│   │   │   │   │   └── "HybridConnection"
│   │   │   │   └── Properties: *Object (1 property)
│   │   │   │       └── ResourceReference: *genruntime.ResourceReference
│   │   │   ├── ServiceBusQueue: *Object (2 properties)
│   │   │   │   ├── EndpointType: *Enum (1 value)
│   │   │   │   │   └── "ServiceBusQueue"
│   │   │   │   └── Properties: *Object (1 property)
│   │   │   │       └── ResourceReference: *genruntime.ResourceReference
│   │   │   ├── ServiceBusTopic: *Object (2 properties)
│   │   │   │   ├── EndpointType: *Enum (1 value)
│   │   │   │   │   └── "ServiceBusTopic"
│   │   │   │   └── Properties: *Object (1 property)
│   │   │   │       └── ResourceReference: *genruntime.ResourceReference
│   │   │   ├── StorageQueue: *Object (2 properties)
│   │   │   │   ├── EndpointType: *Enum (1 value)
│   │   │   │   │   └── "StorageQueue"
│   │   │   │   └── Properties: *Object (2 properties)
│   │   │   │       ├── QueueName: *string
│   │   │   │       └── ResourceReference: *genruntime.ResourceReference
│   │   │   └── WebHook: *Object (2 properties)
│   │   │       ├── EndpointType: *Enum (1 value)
│   │   │       │   └── "WebHook"
│   │   │       └── Properties: *Object (5 properties)
│   │   │           ├── AzureActiveDirectoryApplicationIdOrUri: *string
│   │   │           ├── AzureActiveDirectoryTenantId: *string
│   │   │           ├── EndpointUrl: *string
│   │   │           ├── MaxEventsPerBatch: *int
│   │   │           └── PreferredBatchSizeInKilobytes: *int
│   │   ├── EventDeliverySchema: *Enum (3 values)
>>>>>>> 36107e02
│   │   │   ├── "CloudEventSchemaV1_0"
│   │   │   ├── "CustomInputSchema"
│   │   │   └── "EventGridSchema"
│   │   ├── ExpirationTimeUtc: Validated<*string> (0 rules)
│   │   ├── Filter: *Object (5 properties)
│   │   │   ├── AdvancedFilters: Object (12 properties)[]
│   │   │   │   ├── BoolEquals: *Object (3 properties)
│   │   │   │   │   ├── Key: *string
│   │   │   │   │   ├── OperatorType: *Enum (1 value)
│   │   │   │   │   │   └── "BoolEquals"
│   │   │   │   │   └── Value: *bool
│   │   │   │   ├── NumberGreaterThan: *Object (3 properties)
│   │   │   │   │   ├── Key: *string
│   │   │   │   │   ├── OperatorType: *Enum (1 value)
│   │   │   │   │   │   └── "NumberGreaterThan"
│   │   │   │   │   └── Value: *float64
│   │   │   │   ├── NumberGreaterThanOrEquals: *Object (3 properties)
│   │   │   │   │   ├── Key: *string
│   │   │   │   │   ├── OperatorType: *Enum (1 value)
│   │   │   │   │   │   └── "NumberGreaterThanOrEquals"
│   │   │   │   │   └── Value: *float64
│   │   │   │   ├── NumberIn: *Object (3 properties)
│   │   │   │   │   ├── Key: *string
│   │   │   │   │   ├── OperatorType: *Enum (1 value)
│   │   │   │   │   │   └── "NumberIn"
│   │   │   │   │   └── Values: float64[]
│   │   │   │   ├── NumberLessThan: *Object (3 properties)
│   │   │   │   │   ├── Key: *string
│   │   │   │   │   ├── OperatorType: *Enum (1 value)
│   │   │   │   │   │   └── "NumberLessThan"
│   │   │   │   │   └── Value: *float64
│   │   │   │   ├── NumberLessThanOrEquals: *Object (3 properties)
│   │   │   │   │   ├── Key: *string
│   │   │   │   │   ├── OperatorType: *Enum (1 value)
│   │   │   │   │   │   └── "NumberLessThanOrEquals"
│   │   │   │   │   └── Value: *float64
│   │   │   │   ├── NumberNotIn: *Object (3 properties)
│   │   │   │   │   ├── Key: *string
│   │   │   │   │   ├── OperatorType: *Enum (1 value)
│   │   │   │   │   │   └── "NumberNotIn"
│   │   │   │   │   └── Values: float64[]
│   │   │   │   ├── StringBeginsWith: *Object (3 properties)
│   │   │   │   │   ├── Key: *string
│   │   │   │   │   ├── OperatorType: *Enum (1 value)
│   │   │   │   │   │   └── "StringBeginsWith"
│   │   │   │   │   └── Values: string[]
│   │   │   │   ├── StringContains: *Object (3 properties)
│   │   │   │   │   ├── Key: *string
│   │   │   │   │   ├── OperatorType: *Enum (1 value)
│   │   │   │   │   │   └── "StringContains"
│   │   │   │   │   └── Values: string[]
│   │   │   │   ├── StringEndsWith: *Object (3 properties)
│   │   │   │   │   ├── Key: *string
│   │   │   │   │   ├── OperatorType: *Enum (1 value)
│   │   │   │   │   │   └── "StringEndsWith"
│   │   │   │   │   └── Values: string[]
│   │   │   │   ├── StringIn: *Object (3 properties)
│   │   │   │   │   ├── Key: *string
│   │   │   │   │   ├── OperatorType: *Enum (1 value)
│   │   │   │   │   │   └── "StringIn"
│   │   │   │   │   └── Values: string[]
│   │   │   │   └── StringNotIn: *Object (3 properties)
│   │   │   │       ├── Key: *string
│   │   │   │       ├── OperatorType: *Enum (1 value)
│   │   │   │       │   └── "StringNotIn"
│   │   │   │       └── Values: string[]
│   │   │   ├── IncludedEventTypes: string[]
│   │   │   ├── IsSubjectCaseSensitive: *bool
│   │   │   ├── SubjectBeginsWith: *string
│   │   │   └── SubjectEndsWith: *string
│   │   ├── Labels: string[]
│   │   ├── Owner: *genruntime.ArbitraryOwnerReference
<<<<<<< HEAD
│   │   └── RetryPolicy: Object (2 properties)
│   │       ├── EventTimeToLiveInMinutes: *int
│   │       └── MaxDeliveryAttempts: *int
│   └── Status: Object (14 properties)
│       ├── Conditions: conditions.Condition[]
│       ├── DeadLetterDestination: Object (1 property)
│       │   └── StorageBlob: Object (3 properties)
│       │       ├── BlobContainerName: *string
│       │       ├── EndpointType: Enum (1 value)
│       │       │   └── "StorageBlob"
│       │       └── ResourceId: *string
│       ├── Destination: Object (7 properties)
│       │   ├── AzureFunction: Object (4 properties)
│       │   │   ├── EndpointType: Enum (1 value)
│       │   │   │   └── "AzureFunction"
│       │   │   ├── MaxEventsPerBatch: *int
│       │   │   ├── PreferredBatchSizeInKilobytes: *int
│       │   │   └── ResourceId: *string
│       │   ├── EventHub: Object (2 properties)
│       │   │   ├── EndpointType: Enum (1 value)
│       │   │   │   └── "EventHub"
│       │   │   └── ResourceId: *string
│       │   ├── HybridConnection: Object (2 properties)
│       │   │   ├── EndpointType: Enum (1 value)
│       │   │   │   └── "HybridConnection"
│       │   │   └── ResourceId: *string
│       │   ├── ServiceBusQueue: Object (2 properties)
│       │   │   ├── EndpointType: Enum (1 value)
│       │   │   │   └── "ServiceBusQueue"
│       │   │   └── ResourceId: *string
│       │   ├── ServiceBusTopic: Object (2 properties)
│       │   │   ├── EndpointType: Enum (1 value)
│       │   │   │   └── "ServiceBusTopic"
│       │   │   └── ResourceId: *string
│       │   ├── StorageQueue: Object (3 properties)
│       │   │   ├── EndpointType: Enum (1 value)
│       │   │   │   └── "StorageQueue"
│       │   │   ├── QueueName: *string
│       │   │   └── ResourceId: *string
│       │   └── WebHook: Object (6 properties)
│       │       ├── AzureActiveDirectoryApplicationIdOrUri: *string
│       │       ├── AzureActiveDirectoryTenantId: *string
│       │       ├── EndpointBaseUrl: *string
│       │       ├── EndpointType: Enum (1 value)
│       │       │   └── "WebHook"
│       │       ├── MaxEventsPerBatch: *int
│       │       └── PreferredBatchSizeInKilobytes: *int
│       ├── EventDeliverySchema: Enum (3 values)
=======
│   │   ├── RetryPolicy: *Object (2 properties)
│   │   │   ├── EventTimeToLiveInMinutes: *int
│   │   │   └── MaxDeliveryAttempts: *int
│   │   └── Tags: map[string]string
│   └── Status: Object (14 properties)
│       ├── Conditions: conditions.Condition[]
│       ├── DeadLetterDestination: *Object (1 property)
│       │   └── EndpointType: *Enum (1 value)
│       │       └── "StorageBlob"
│       ├── Destination: *Object (1 property)
│       │   └── EndpointType: *Enum (7 values)
│       │       ├── "AzureFunction"
│       │       ├── "EventHub"
│       │       ├── "HybridConnection"
│       │       ├── "ServiceBusQueue"
│       │       ├── "ServiceBusTopic"
│       │       ├── "StorageQueue"
│       │       └── "WebHook"
│       ├── EventDeliverySchema: *Enum (3 values)
>>>>>>> 36107e02
│       │   ├── "CloudEventSchemaV1_0"
│       │   ├── "CustomInputSchema"
│       │   └── "EventGridSchema"
│       ├── ExpirationTimeUtc: *string
<<<<<<< HEAD
│       ├── Filter: Object (5 properties)
│       │   ├── AdvancedFilters: Object (12 properties)
│       │   │   ├── BoolEquals: Object (3 properties)
│       │   │   │   ├── Key: *string
│       │   │   │   ├── OperatorType: Enum (1 value)
│       │   │   │   │   └── "BoolEquals"
│       │   │   │   └── Value: *bool
│       │   │   ├── NumberGreaterThan: Object (3 properties)
│       │   │   │   ├── Key: *string
│       │   │   │   ├── OperatorType: Enum (1 value)
│       │   │   │   │   └── "NumberGreaterThan"
│       │   │   │   └── Value: *float64
│       │   │   ├── NumberGreaterThanOrEquals: Object (3 properties)
│       │   │   │   ├── Key: *string
│       │   │   │   ├── OperatorType: Enum (1 value)
│       │   │   │   │   └── "NumberGreaterThanOrEquals"
│       │   │   │   └── Value: *float64
│       │   │   ├── NumberIn: Object (3 properties)
│       │   │   │   ├── Key: *string
│       │   │   │   ├── OperatorType: Enum (1 value)
│       │   │   │   │   └── "NumberIn"
│       │   │   │   └── Values: float64[]
│       │   │   ├── NumberLessThan: Object (3 properties)
│       │   │   │   ├── Key: *string
│       │   │   │   ├── OperatorType: Enum (1 value)
│       │   │   │   │   └── "NumberLessThan"
│       │   │   │   └── Value: *float64
│       │   │   ├── NumberLessThanOrEquals: Object (3 properties)
│       │   │   │   ├── Key: *string
│       │   │   │   ├── OperatorType: Enum (1 value)
│       │   │   │   │   └── "NumberLessThanOrEquals"
│       │   │   │   └── Value: *float64
│       │   │   ├── NumberNotIn: Object (3 properties)
│       │   │   │   ├── Key: *string
│       │   │   │   ├── OperatorType: Enum (1 value)
│       │   │   │   │   └── "NumberNotIn"
│       │   │   │   └── Values: float64[]
│       │   │   ├── StringBeginsWith: Object (3 properties)
│       │   │   │   ├── Key: *string
│       │   │   │   ├── OperatorType: Enum (1 value)
│       │   │   │   │   └── "StringBeginsWith"
│       │   │   │   └── Values: string[]
│       │   │   ├── StringContains: Object (3 properties)
│       │   │   │   ├── Key: *string
│       │   │   │   ├── OperatorType: Enum (1 value)
│       │   │   │   │   └── "StringContains"
│       │   │   │   └── Values: string[]
│       │   │   ├── StringEndsWith: Object (3 properties)
│       │   │   │   ├── Key: *string
│       │   │   │   ├── OperatorType: Enum (1 value)
│       │   │   │   │   └── "StringEndsWith"
│       │   │   │   └── Values: string[]
│       │   │   ├── StringIn: Object (3 properties)
│       │   │   │   ├── Key: *string
│       │   │   │   ├── OperatorType: Enum (1 value)
│       │   │   │   │   └── "StringIn"
│       │   │   │   └── Values: string[]
│       │   │   └── StringNotIn: Object (3 properties)
│       │   │       ├── Key: *string
│       │   │       ├── OperatorType: Enum (1 value)
│       │   │       │   └── "StringNotIn"
│       │   │       └── Values: string[]
=======
│       ├── Filter: *Object (5 properties)
│       │   ├── AdvancedFilters: Object (2 properties)[]
│       │   │   ├── Key: *string
│       │   │   └── OperatorType: *Enum (12 values)
│       │   │       ├── "BoolEquals"
│       │   │       ├── "NumberGreaterThan"
│       │   │       ├── "NumberGreaterThanOrEquals"
│       │   │       ├── "NumberIn"
│       │   │       ├── "NumberLessThan"
│       │   │       ├── "NumberLessThanOrEquals"
│       │   │       ├── "NumberNotIn"
│       │   │       ├── "StringBeginsWith"
│       │   │       ├── "StringContains"
│       │   │       ├── "StringEndsWith"
│       │   │       ├── "StringIn"
│       │   │       └── "StringNotIn"
>>>>>>> 36107e02
│       │   ├── IncludedEventTypes: string[]
│       │   ├── IsSubjectCaseSensitive: *bool
│       │   ├── SubjectBeginsWith: *string
│       │   └── SubjectEndsWith: *string
│       ├── Id: *string
│       ├── Labels: string[]
│       ├── Name: *string
│       ├── ProvisioningState: *Enum (7 values)
│       │   ├── "AwaitingManualAction"
│       │   ├── "Canceled"
│       │   ├── "Creating"
│       │   ├── "Deleting"
│       │   ├── "Failed"
│       │   ├── "Succeeded"
│       │   └── "Updating"
│       ├── RetryPolicy: *Object (2 properties)
│       │   ├── EventTimeToLiveInMinutes: *int
│       │   └── MaxDeliveryAttempts: *int
│       ├── SystemData: *Object (6 properties)
│       │   ├── CreatedAt: *string
│       │   ├── CreatedBy: *string
│       │   ├── CreatedByType: *Enum (4 values)
│       │   │   ├── "Application"
│       │   │   ├── "Key"
│       │   │   ├── "ManagedIdentity"
│       │   │   └── "User"
│       │   ├── LastModifiedAt: *string
│       │   ├── LastModifiedBy: *string
│       │   └── LastModifiedByType: *Enum (4 values)
│       │       ├── "Application"
│       │       ├── "Key"
│       │       ├── "ManagedIdentity"
│       │       └── "User"
│       ├── Topic: *string
│       └── Type: *string
├── EventSubscription_STATUS_ARM: Object (5 properties)
│   ├── Id: *string
│   ├── Name: *string
<<<<<<< HEAD
│   ├── Properties: Object (9 properties)
│   │   ├── DeadLetterDestination: Object (1 property)
│   │   │   └── StorageBlob: Object (2 properties)
│   │   │       ├── EndpointType: Enum (1 value)
│   │   │       │   └── "StorageBlob"
│   │   │       └── Properties: Object (2 properties)
│   │   │           ├── BlobContainerName: *string
│   │   │           └── ResourceId: *string
│   │   ├── Destination: Object (7 properties)
│   │   │   ├── AzureFunction: Object (2 properties)
=======
│   ├── Properties: *Object (9 properties)
│   │   ├── DeadLetterDestination: *Object (1 property)
│   │   │   └── EndpointType: *Enum (1 value)
│   │   │       └── "StorageBlob"
│   │   ├── Destination: *Object (1 property)
│   │   │   └── EndpointType: *Enum (7 values)
│   │   │       ├── "AzureFunction"
│   │   │       ├── "EventHub"
│   │   │       ├── "HybridConnection"
│   │   │       ├── "ServiceBusQueue"
│   │   │       ├── "ServiceBusTopic"
│   │   │       ├── "StorageQueue"
│   │   │       └── "WebHook"
│   │   ├── EventDeliverySchema: *Enum (3 values)
│   │   │   ├── "CloudEventSchemaV1_0"
│   │   │   ├── "CustomInputSchema"
│   │   │   └── "EventGridSchema"
│   │   ├── ExpirationTimeUtc: *string
│   │   ├── Filter: *Object (5 properties)
│   │   │   ├── AdvancedFilters: Object (2 properties)[]
│   │   │   │   ├── Key: *string
│   │   │   │   └── OperatorType: *Enum (12 values)
│   │   │   │       ├── "BoolEquals"
│   │   │   │       ├── "NumberGreaterThan"
│   │   │   │       ├── "NumberGreaterThanOrEquals"
│   │   │   │       ├── "NumberIn"
│   │   │   │       ├── "NumberLessThan"
│   │   │   │       ├── "NumberLessThanOrEquals"
│   │   │   │       ├── "NumberNotIn"
│   │   │   │       ├── "StringBeginsWith"
│   │   │   │       ├── "StringContains"
│   │   │   │       ├── "StringEndsWith"
│   │   │   │       ├── "StringIn"
│   │   │   │       └── "StringNotIn"
│   │   │   ├── IncludedEventTypes: string[]
│   │   │   ├── IsSubjectCaseSensitive: *bool
│   │   │   ├── SubjectBeginsWith: *string
│   │   │   └── SubjectEndsWith: *string
│   │   ├── Labels: string[]
│   │   ├── ProvisioningState: *Enum (7 values)
│   │   │   ├── "AwaitingManualAction"
│   │   │   ├── "Canceled"
│   │   │   ├── "Creating"
│   │   │   ├── "Deleting"
│   │   │   ├── "Failed"
│   │   │   ├── "Succeeded"
│   │   │   └── "Updating"
│   │   ├── RetryPolicy: *Object (2 properties)
│   │   │   ├── EventTimeToLiveInMinutes: *int
│   │   │   └── MaxDeliveryAttempts: *int
│   │   └── Topic: *string
│   ├── SystemData: *Object (6 properties)
│   │   ├── CreatedAt: *string
│   │   ├── CreatedBy: *string
│   │   ├── CreatedByType: *Enum (4 values)
│   │   │   ├── "Application"
│   │   │   ├── "Key"
│   │   │   ├── "ManagedIdentity"
│   │   │   └── "User"
│   │   ├── LastModifiedAt: *string
│   │   ├── LastModifiedBy: *string
│   │   └── LastModifiedByType: *Enum (4 values)
│   │       ├── "Application"
│   │       ├── "Key"
│   │       ├── "ManagedIdentity"
│   │       └── "User"
│   └── Type: *string
├── EventSubscription_Spec_ARM: Object (4 properties)
│   ├── Location: *string
│   ├── Name: string
│   ├── Properties: *Object (7 properties)
│   │   ├── DeadLetterDestination: *Object (2 properties)
│   │   │   ├── EndpointType: *Enum (1 value)
│   │   │   │   └── "StorageBlob"
│   │   │   └── Properties: *Object (2 properties)
│   │   │       ├── BlobContainerName: *string
│   │   │       └── ResourceId: *string
│   │   ├── Destination: *Object (7 properties)
│   │   │   ├── AzureFunction: *Object (2 properties)
>>>>>>> 36107e02
│   │   │   │   ├── EndpointType: Enum (1 value)
│   │   │   │   │   └── "AzureFunction"
│   │   │   │   └── Properties: *Object (3 properties)
│   │   │   │       ├── MaxEventsPerBatch: *int
│   │   │   │       ├── PreferredBatchSizeInKilobytes: *int
│   │   │   │       └── ResourceId: *string
│   │   │   ├── EventHub: *Object (2 properties)
│   │   │   │   ├── EndpointType: Enum (1 value)
│   │   │   │   │   └── "EventHub"
│   │   │   │   └── Properties: *Object (1 property)
│   │   │   │       └── ResourceId: *string
│   │   │   ├── HybridConnection: *Object (2 properties)
│   │   │   │   ├── EndpointType: Enum (1 value)
│   │   │   │   │   └── "HybridConnection"
│   │   │   │   └── Properties: *Object (1 property)
│   │   │   │       └── ResourceId: *string
│   │   │   ├── ServiceBusQueue: *Object (2 properties)
│   │   │   │   ├── EndpointType: Enum (1 value)
│   │   │   │   │   └── "ServiceBusQueue"
│   │   │   │   └── Properties: *Object (1 property)
│   │   │   │       └── ResourceId: *string
│   │   │   ├── ServiceBusTopic: *Object (2 properties)
│   │   │   │   ├── EndpointType: Enum (1 value)
│   │   │   │   │   └── "ServiceBusTopic"
│   │   │   │   └── Properties: *Object (1 property)
│   │   │   │       └── ResourceId: *string
│   │   │   ├── StorageQueue: *Object (2 properties)
│   │   │   │   ├── EndpointType: Enum (1 value)
│   │   │   │   │   └── "StorageQueue"
│   │   │   │   └── Properties: *Object (2 properties)
│   │   │   │       ├── QueueName: *string
│   │   │   │       └── ResourceId: *string
│   │   │   └── WebHook: *Object (2 properties)
│   │   │       ├── EndpointType: Enum (1 value)
│   │   │       │   └── "WebHook"
│   │   │       └── Properties: *Object (5 properties)
│   │   │           ├── AzureActiveDirectoryApplicationIdOrUri: *string
│   │   │           ├── AzureActiveDirectoryTenantId: *string
│   │   │           ├── EndpointBaseUrl: *string
│   │   │           ├── MaxEventsPerBatch: *int
│   │   │           └── PreferredBatchSizeInKilobytes: *int
│   │   ├── EventDeliverySchema: *Enum (3 values)
│   │   │   ├── "CloudEventSchemaV1_0"
│   │   │   ├── "CustomInputSchema"
│   │   │   └── "EventGridSchema"
│   │   ├── ExpirationTimeUtc: *string
│   │   ├── Filter: *Object (5 properties)
│   │   │   ├── AdvancedFilters: Object (12 properties)[]
│   │   │   │   ├── BoolEquals: *Object (3 properties)
│   │   │   │   │   ├── Key: *string
│   │   │   │   │   ├── OperatorType: Enum (1 value)
│   │   │   │   │   │   └── "BoolEquals"
│   │   │   │   │   └── Value: *bool
│   │   │   │   ├── NumberGreaterThan: *Object (3 properties)
│   │   │   │   │   ├── Key: *string
│   │   │   │   │   ├── OperatorType: Enum (1 value)
│   │   │   │   │   │   └── "NumberGreaterThan"
│   │   │   │   │   └── Value: *float64
│   │   │   │   ├── NumberGreaterThanOrEquals: *Object (3 properties)
│   │   │   │   │   ├── Key: *string
│   │   │   │   │   ├── OperatorType: Enum (1 value)
│   │   │   │   │   │   └── "NumberGreaterThanOrEquals"
│   │   │   │   │   └── Value: *float64
│   │   │   │   ├── NumberIn: *Object (3 properties)
│   │   │   │   │   ├── Key: *string
│   │   │   │   │   ├── OperatorType: Enum (1 value)
│   │   │   │   │   │   └── "NumberIn"
│   │   │   │   │   └── Values: float64[]
│   │   │   │   ├── NumberLessThan: *Object (3 properties)
│   │   │   │   │   ├── Key: *string
│   │   │   │   │   ├── OperatorType: Enum (1 value)
│   │   │   │   │   │   └── "NumberLessThan"
│   │   │   │   │   └── Value: *float64
│   │   │   │   ├── NumberLessThanOrEquals: *Object (3 properties)
│   │   │   │   │   ├── Key: *string
│   │   │   │   │   ├── OperatorType: Enum (1 value)
│   │   │   │   │   │   └── "NumberLessThanOrEquals"
│   │   │   │   │   └── Value: *float64
│   │   │   │   ├── NumberNotIn: *Object (3 properties)
│   │   │   │   │   ├── Key: *string
│   │   │   │   │   ├── OperatorType: Enum (1 value)
│   │   │   │   │   │   └── "NumberNotIn"
│   │   │   │   │   └── Values: float64[]
│   │   │   │   ├── StringBeginsWith: *Object (3 properties)
│   │   │   │   │   ├── Key: *string
│   │   │   │   │   ├── OperatorType: Enum (1 value)
│   │   │   │   │   │   └── "StringBeginsWith"
│   │   │   │   │   └── Values: string[]
│   │   │   │   ├── StringContains: *Object (3 properties)
│   │   │   │   │   ├── Key: *string
│   │   │   │   │   ├── OperatorType: Enum (1 value)
│   │   │   │   │   │   └── "StringContains"
│   │   │   │   │   └── Values: string[]
│   │   │   │   ├── StringEndsWith: *Object (3 properties)
│   │   │   │   │   ├── Key: *string
│   │   │   │   │   ├── OperatorType: Enum (1 value)
│   │   │   │   │   │   └── "StringEndsWith"
│   │   │   │   │   └── Values: string[]
│   │   │   │   ├── StringIn: *Object (3 properties)
│   │   │   │   │   ├── Key: *string
│   │   │   │   │   ├── OperatorType: Enum (1 value)
│   │   │   │   │   │   └── "StringIn"
│   │   │   │   │   └── Values: string[]
│   │   │   │   └── StringNotIn: *Object (3 properties)
│   │   │   │       ├── Key: *string
│   │   │   │       ├── OperatorType: Enum (1 value)
│   │   │   │       │   └── "StringNotIn"
│   │   │   │       └── Values: string[]
│   │   │   ├── IncludedEventTypes: string[]
│   │   │   ├── IsSubjectCaseSensitive: *bool
│   │   │   ├── SubjectBeginsWith: *string
│   │   │   └── SubjectEndsWith: *string
│   │   ├── Labels: string[]
<<<<<<< HEAD
│   │   ├── ProvisioningState: Enum (7 values)
│   │   │   ├── "AwaitingManualAction"
│   │   │   ├── "Canceled"
│   │   │   ├── "Creating"
│   │   │   ├── "Deleting"
│   │   │   ├── "Failed"
│   │   │   ├── "Succeeded"
│   │   │   └── "Updating"
│   │   ├── RetryPolicy: Object (2 properties)
│   │   │   ├── EventTimeToLiveInMinutes: *int
│   │   │   └── MaxDeliveryAttempts: *int
│   │   └── Topic: *string
│   ├── SystemData: Object (6 properties)
│   │   ├── CreatedAt: *string
│   │   ├── CreatedBy: *string
│   │   ├── CreatedByType: Enum (4 values)
│   │   │   ├── "Application"
│   │   │   ├── "Key"
│   │   │   ├── "ManagedIdentity"
│   │   │   └── "User"
│   │   ├── LastModifiedAt: *string
│   │   ├── LastModifiedBy: *string
│   │   └── LastModifiedByType: Enum (4 values)
│   │       ├── "Application"
│   │       ├── "Key"
│   │       ├── "ManagedIdentity"
│   │       └── "User"
│   └── Type: *string
├── EventSubscription_Spec_ARM: Object (2 properties)
│   ├── Name: string
│   └── Properties: Object (7 properties)
│       ├── DeadLetterDestination: Object (1 property)
│       │   └── StorageBlob: Object (2 properties)
│       │       ├── EndpointType: Enum (1 value)
│       │       │   └── "StorageBlob"
│       │       └── Properties: Object (2 properties)
│       │           ├── BlobContainerName: *string
│       │           └── ResourceId: *string
│       ├── Destination: Object (7 properties)
│       │   ├── AzureFunction: Object (2 properties)
│       │   │   ├── EndpointType: Enum (1 value)
│       │   │   │   └── "AzureFunction"
│       │   │   └── Properties: Object (3 properties)
│       │   │       ├── MaxEventsPerBatch: *int
│       │   │       ├── PreferredBatchSizeInKilobytes: *int
│       │   │       └── ResourceId: *string
│       │   ├── EventHub: Object (2 properties)
│       │   │   ├── EndpointType: Enum (1 value)
│       │   │   │   └── "EventHub"
│       │   │   └── Properties: Object (1 property)
│       │   │       └── ResourceId: *string
│       │   ├── HybridConnection: Object (2 properties)
│       │   │   ├── EndpointType: Enum (1 value)
│       │   │   │   └── "HybridConnection"
│       │   │   └── Properties: Object (1 property)
│       │   │       └── ResourceId: *string
│       │   ├── ServiceBusQueue: Object (2 properties)
│       │   │   ├── EndpointType: Enum (1 value)
│       │   │   │   └── "ServiceBusQueue"
│       │   │   └── Properties: Object (1 property)
│       │   │       └── ResourceId: *string
│       │   ├── ServiceBusTopic: Object (2 properties)
│       │   │   ├── EndpointType: Enum (1 value)
│       │   │   │   └── "ServiceBusTopic"
│       │   │   └── Properties: Object (1 property)
│       │   │       └── ResourceId: *string
│       │   ├── StorageQueue: Object (2 properties)
│       │   │   ├── EndpointType: Enum (1 value)
│       │   │   │   └── "StorageQueue"
│       │   │   └── Properties: Object (2 properties)
│       │   │       ├── QueueName: *string
│       │   │       └── ResourceId: *string
│       │   └── WebHook: Object (2 properties)
│       │       ├── EndpointType: Enum (1 value)
│       │       │   └── "WebHook"
│       │       └── Properties: Object (5 properties)
│       │           ├── AzureActiveDirectoryApplicationIdOrUri: *string
│       │           ├── AzureActiveDirectoryTenantId: *string
│       │           ├── EndpointUrl: *string
│       │           ├── MaxEventsPerBatch: *int
│       │           └── PreferredBatchSizeInKilobytes: *int
│       ├── EventDeliverySchema: Enum (3 values)
│       │   ├── "CloudEventSchemaV1_0"
│       │   ├── "CustomInputSchema"
│       │   └── "EventGridSchema"
│       ├── ExpirationTimeUtc: *string
│       ├── Filter: Object (5 properties)
│       │   ├── AdvancedFilters: Object (12 properties)
│       │   │   ├── BoolEquals: Object (3 properties)
│       │   │   │   ├── Key: *string
│       │   │   │   ├── OperatorType: Enum (1 value)
│       │   │   │   │   └── "BoolEquals"
│       │   │   │   └── Value: *bool
│       │   │   ├── NumberGreaterThan: Object (3 properties)
│       │   │   │   ├── Key: *string
│       │   │   │   ├── OperatorType: Enum (1 value)
│       │   │   │   │   └── "NumberGreaterThan"
│       │   │   │   └── Value: *float64
│       │   │   ├── NumberGreaterThanOrEquals: Object (3 properties)
│       │   │   │   ├── Key: *string
│       │   │   │   ├── OperatorType: Enum (1 value)
│       │   │   │   │   └── "NumberGreaterThanOrEquals"
│       │   │   │   └── Value: *float64
│       │   │   ├── NumberIn: Object (3 properties)
│       │   │   │   ├── Key: *string
│       │   │   │   ├── OperatorType: Enum (1 value)
│       │   │   │   │   └── "NumberIn"
│       │   │   │   └── Values: float64[]
│       │   │   ├── NumberLessThan: Object (3 properties)
│       │   │   │   ├── Key: *string
│       │   │   │   ├── OperatorType: Enum (1 value)
│       │   │   │   │   └── "NumberLessThan"
│       │   │   │   └── Value: *float64
│       │   │   ├── NumberLessThanOrEquals: Object (3 properties)
│       │   │   │   ├── Key: *string
│       │   │   │   ├── OperatorType: Enum (1 value)
│       │   │   │   │   └── "NumberLessThanOrEquals"
│       │   │   │   └── Value: *float64
│       │   │   ├── NumberNotIn: Object (3 properties)
│       │   │   │   ├── Key: *string
│       │   │   │   ├── OperatorType: Enum (1 value)
│       │   │   │   │   └── "NumberNotIn"
│       │   │   │   └── Values: float64[]
│       │   │   ├── StringBeginsWith: Object (3 properties)
│       │   │   │   ├── Key: *string
│       │   │   │   ├── OperatorType: Enum (1 value)
│       │   │   │   │   └── "StringBeginsWith"
│       │   │   │   └── Values: string[]
│       │   │   ├── StringContains: Object (3 properties)
│       │   │   │   ├── Key: *string
│       │   │   │   ├── OperatorType: Enum (1 value)
│       │   │   │   │   └── "StringContains"
│       │   │   │   └── Values: string[]
│       │   │   ├── StringEndsWith: Object (3 properties)
│       │   │   │   ├── Key: *string
│       │   │   │   ├── OperatorType: Enum (1 value)
│       │   │   │   │   └── "StringEndsWith"
│       │   │   │   └── Values: string[]
│       │   │   ├── StringIn: Object (3 properties)
│       │   │   │   ├── Key: *string
│       │   │   │   ├── OperatorType: Enum (1 value)
│       │   │   │   │   └── "StringIn"
│       │   │   │   └── Values: string[]
│       │   │   └── StringNotIn: Object (3 properties)
│       │   │       ├── Key: *string
│       │   │       ├── OperatorType: Enum (1 value)
│       │   │       │   └── "StringNotIn"
│       │   │       └── Values: string[]
│       │   ├── IncludedEventTypes: string[]
│       │   ├── IsSubjectCaseSensitive: *bool
│       │   ├── SubjectBeginsWith: *string
│       │   └── SubjectEndsWith: *string
│       ├── Labels: string[]
│       └── RetryPolicy: Object (2 properties)
│           ├── EventTimeToLiveInMinutes: *int
│           └── MaxDeliveryAttempts: *int
=======
│   │   └── RetryPolicy: *Object (2 properties)
│   │       ├── EventTimeToLiveInMinutes: *int
│   │       └── MaxDeliveryAttempts: *int
│   └── Tags: map[string]string
>>>>>>> 36107e02
├── Topic: Resource
│   ├── Spec: Object (4 properties)
│   │   ├── AzureName: string
│   │   ├── Location: *string
│   │   ├── Owner: *genruntime.KnownResourceReference
│   │   └── Tags: map[string]string
│   └── Status: Object (15 properties)
│       ├── Conditions: conditions.Condition[]
│       ├── Endpoint: *string
│       ├── Id: *string
│       ├── InboundIpRules: Object (2 properties)[]
│       │   ├── Action: *Enum (1 value)
│       │   │   └── "Allow"
│       │   └── IpMask: *string
│       ├── InputSchema: *Enum (3 values)
│       │   ├── "CloudEventSchemaV1_0"
│       │   ├── "CustomEventSchema"
│       │   └── "EventGridSchema"
<<<<<<< HEAD
│       ├── InputSchemaMapping: Object (1 property)
│       │   └── Json: Object (7 properties)
│       │       ├── DataVersion: Object (2 properties)
│       │       │   ├── DefaultValue: *string
│       │       │   └── SourceField: *string
│       │       ├── EventTime: Object (1 property)
│       │       │   └── SourceField: *string
│       │       ├── EventType: Object (2 properties)
│       │       │   ├── DefaultValue: *string
│       │       │   └── SourceField: *string
│       │       ├── Id: Object (1 property)
│       │       │   └── SourceField: *string
│       │       ├── InputSchemaMappingType: Enum (1 value)
│       │       │   └── "Json"
│       │       ├── Subject: Object (2 properties)
│       │       │   ├── DefaultValue: *string
│       │       │   └── SourceField: *string
│       │       └── Topic: Object (1 property)
│       │           └── SourceField: *string
=======
│       ├── InputSchemaMapping: *Object (1 property)
│       │   └── InputSchemaMappingType: *Enum (1 value)
│       │       └── "Json"
>>>>>>> 36107e02
│       ├── Location: *string
│       ├── MetricResourceId: *string
│       ├── Name: *string
│       ├── PrivateEndpointConnections: Object (1 property)[]
│       │   └── Id: *string
│       ├── ProvisioningState: *Enum (6 values)
│       │   ├── "Canceled"
│       │   ├── "Creating"
│       │   ├── "Deleting"
│       │   ├── "Failed"
│       │   ├── "Succeeded"
│       │   └── "Updating"
│       ├── PublicNetworkAccess: *Enum (2 values)
│       │   ├── "Disabled"
│       │   └── "Enabled"
│       ├── SystemData: *Object (6 properties)
│       │   ├── CreatedAt: *string
│       │   ├── CreatedBy: *string
│       │   ├── CreatedByType: *Enum (4 values)
│       │   │   ├── "Application"
│       │   │   ├── "Key"
│       │   │   ├── "ManagedIdentity"
│       │   │   └── "User"
│       │   ├── LastModifiedAt: *string
│       │   ├── LastModifiedBy: *string
│       │   └── LastModifiedByType: *Enum (4 values)
│       │       ├── "Application"
│       │       ├── "Key"
│       │       ├── "ManagedIdentity"
│       │       └── "User"
│       ├── Tags: map[string]string
│       └── Type: *string
├── Topic_STATUS_ARM: Object (7 properties)
│   ├── Id: *string
│   ├── Location: *string
│   ├── Name: *string
│   ├── Properties: *Object (8 properties)
│   │   ├── Endpoint: *string
│   │   ├── InboundIpRules: Object (2 properties)[]
│   │   │   ├── Action: *Enum (1 value)
│   │   │   │   └── "Allow"
│   │   │   └── IpMask: *string
│   │   ├── InputSchema: *Enum (3 values)
│   │   │   ├── "CloudEventSchemaV1_0"
│   │   │   ├── "CustomEventSchema"
│   │   │   └── "EventGridSchema"
<<<<<<< HEAD
│   │   ├── InputSchemaMapping: Object (1 property)
│   │   │   └── Json: Object (2 properties)
│   │   │       ├── InputSchemaMappingType: Enum (1 value)
│   │   │       │   └── "Json"
│   │   │       └── Properties: Object (6 properties)
│   │   │           ├── DataVersion: Object (2 properties)
│   │   │           │   ├── DefaultValue: *string
│   │   │           │   └── SourceField: *string
│   │   │           ├── EventTime: Object (1 property)
│   │   │           │   └── SourceField: *string
│   │   │           ├── EventType: Object (2 properties)
│   │   │           │   ├── DefaultValue: *string
│   │   │           │   └── SourceField: *string
│   │   │           ├── Id: Object (1 property)
│   │   │           │   └── SourceField: *string
│   │   │           ├── Subject: Object (2 properties)
│   │   │           │   ├── DefaultValue: *string
│   │   │           │   └── SourceField: *string
│   │   │           └── Topic: Object (1 property)
│   │   │               └── SourceField: *string
=======
│   │   ├── InputSchemaMapping: *Object (1 property)
│   │   │   └── InputSchemaMappingType: *Enum (1 value)
│   │   │       └── "Json"
>>>>>>> 36107e02
│   │   ├── MetricResourceId: *string
│   │   ├── PrivateEndpointConnections: Object (1 property)[]
│   │   │   └── Id: *string
│   │   ├── ProvisioningState: *Enum (6 values)
│   │   │   ├── "Canceled"
│   │   │   ├── "Creating"
│   │   │   ├── "Deleting"
│   │   │   ├── "Failed"
│   │   │   ├── "Succeeded"
│   │   │   └── "Updating"
│   │   └── PublicNetworkAccess: *Enum (2 values)
│   │       ├── "Disabled"
│   │       └── "Enabled"
│   ├── SystemData: *Object (6 properties)
│   │   ├── CreatedAt: *string
│   │   ├── CreatedBy: *string
│   │   ├── CreatedByType: *Enum (4 values)
│   │   │   ├── "Application"
│   │   │   ├── "Key"
│   │   │   ├── "ManagedIdentity"
│   │   │   └── "User"
│   │   ├── LastModifiedAt: *string
│   │   ├── LastModifiedBy: *string
│   │   └── LastModifiedByType: *Enum (4 values)
│   │       ├── "Application"
│   │       ├── "Key"
│   │       ├── "ManagedIdentity"
│   │       └── "User"
│   ├── Tags: map[string]string
│   └── Type: *string
└── Topic_Spec_ARM: Object (3 properties)
    ├── Location: *string
    ├── Name: string
    └── Tags: map[string]string<|MERGE_RESOLUTION|>--- conflicted
+++ resolved
@@ -12,17 +12,9 @@
 │   │   │   ├── "CloudEventSchemaV1_0"
 │   │   │   ├── "CustomEventSchema"
 │   │   │   └── "EventGridSchema"
-<<<<<<< HEAD
-│   │   ├── InputSchemaMapping: Object (1 property)
-│   │   │   └── Json: Object (7 properties)
-│   │   │       ├── DataVersion: Object (2 properties)
-=======
-│   │   ├── InputSchemaMapping: *Object (2 properties)
-│   │   │   ├── InputSchemaMappingType: *Enum (1 value)
-│   │   │   │   └── "Json"
-│   │   │   └── Properties: *Object (6 properties)
+│   │   ├── InputSchemaMapping: *Object (1 property)
+│   │   │   └── Json: *Object (7 properties)
 │   │   │       ├── DataVersion: *Object (2 properties)
->>>>>>> 36107e02
 │   │   │       │   ├── DefaultValue: *string
 │   │   │       │   └── SourceField: *string
 │   │   │       ├── EventTime: *Object (1 property)
@@ -32,13 +24,9 @@
 │   │   │       │   └── SourceField: *string
 │   │   │       ├── Id: *Object (1 property)
 │   │   │       │   └── SourceField: *string
-<<<<<<< HEAD
 │   │   │       ├── InputSchemaMappingType: Enum (1 value)
 │   │   │       │   └── "Json"
-│   │   │       ├── Subject: Object (2 properties)
-=======
 │   │   │       ├── Subject: *Object (2 properties)
->>>>>>> 36107e02
 │   │   │       │   ├── DefaultValue: *string
 │   │   │       │   └── SourceField: *string
 │   │   │       └── Topic: *Object (1 property)
@@ -61,31 +49,25 @@
 │       │   ├── "CloudEventSchemaV1_0"
 │       │   ├── "CustomEventSchema"
 │       │   └── "EventGridSchema"
-<<<<<<< HEAD
-│       ├── InputSchemaMapping: Object (1 property)
-│       │   └── Json: Object (7 properties)
-│       │       ├── DataVersion: Object (2 properties)
+│       ├── InputSchemaMapping: *Object (1 property)
+│       │   └── Json: *Object (7 properties)
+│       │       ├── DataVersion: *Object (2 properties)
 │       │       │   ├── DefaultValue: *string
 │       │       │   └── SourceField: *string
-│       │       ├── EventTime: Object (1 property)
+│       │       ├── EventTime: *Object (1 property)
 │       │       │   └── SourceField: *string
-│       │       ├── EventType: Object (2 properties)
+│       │       ├── EventType: *Object (2 properties)
 │       │       │   ├── DefaultValue: *string
 │       │       │   └── SourceField: *string
-│       │       ├── Id: Object (1 property)
+│       │       ├── Id: *Object (1 property)
 │       │       │   └── SourceField: *string
 │       │       ├── InputSchemaMappingType: Enum (1 value)
 │       │       │   └── "Json"
-│       │       ├── Subject: Object (2 properties)
+│       │       ├── Subject: *Object (2 properties)
 │       │       │   ├── DefaultValue: *string
 │       │       │   └── SourceField: *string
-│       │       └── Topic: Object (1 property)
+│       │       └── Topic: *Object (1 property)
 │       │           └── SourceField: *string
-=======
-│       ├── InputSchemaMapping: *Object (1 property)
-│       │   └── InputSchemaMappingType: *Enum (1 value)
-│       │       └── "Json"
->>>>>>> 36107e02
 │       ├── Location: *string
 │       ├── MetricResourceId: *string
 │       ├── Name: *string
@@ -118,36 +100,6 @@
 │       │       └── "User"
 │       ├── Tags: map[string]string
 │       └── Type: *string
-<<<<<<< HEAD
-=======
-├── DomainTopic_STATUS_ARM: Object (5 properties)
-│   ├── Id: *string
-│   ├── Name: *string
-│   ├── Properties: *Object (1 property)
-│   │   └── ProvisioningState: *Enum (6 values)
-│   │       ├── "Canceled"
-│   │       ├── "Creating"
-│   │       ├── "Deleting"
-│   │       ├── "Failed"
-│   │       ├── "Succeeded"
-│   │       └── "Updating"
-│   ├── SystemData: *Object (6 properties)
-│   │   ├── CreatedAt: *string
-│   │   ├── CreatedBy: *string
-│   │   ├── CreatedByType: *Enum (4 values)
-│   │   │   ├── "Application"
-│   │   │   ├── "Key"
-│   │   │   ├── "ManagedIdentity"
-│   │   │   └── "User"
-│   │   ├── LastModifiedAt: *string
-│   │   ├── LastModifiedBy: *string
-│   │   └── LastModifiedByType: *Enum (4 values)
-│   │       ├── "Application"
-│   │       ├── "Key"
-│   │       ├── "ManagedIdentity"
-│   │       └── "User"
-│   └── Type: *string
->>>>>>> 36107e02
 ├── Domain_STATUS_ARM: Object (7 properties)
 │   ├── Id: *string
 │   ├── Location: *string
@@ -162,32 +114,26 @@
 │   │   │   ├── "CloudEventSchemaV1_0"
 │   │   │   ├── "CustomEventSchema"
 │   │   │   └── "EventGridSchema"
-<<<<<<< HEAD
-│   │   ├── InputSchemaMapping: Object (1 property)
-│   │   │   └── Json: Object (2 properties)
+│   │   ├── InputSchemaMapping: *Object (1 property)
+│   │   │   └── Json: *Object (2 properties)
 │   │   │       ├── InputSchemaMappingType: Enum (1 value)
 │   │   │       │   └── "Json"
-│   │   │       └── Properties: Object (6 properties)
-│   │   │           ├── DataVersion: Object (2 properties)
+│   │   │       └── Properties: *Object (6 properties)
+│   │   │           ├── DataVersion: *Object (2 properties)
 │   │   │           │   ├── DefaultValue: *string
 │   │   │           │   └── SourceField: *string
-│   │   │           ├── EventTime: Object (1 property)
-│   │   │           │   └── SourceField: *string
-│   │   │           ├── EventType: Object (2 properties)
+│   │   │           ├── EventTime: *Object (1 property)
+│   │   │           │   └── SourceField: *string
+│   │   │           ├── EventType: *Object (2 properties)
 │   │   │           │   ├── DefaultValue: *string
 │   │   │           │   └── SourceField: *string
-│   │   │           ├── Id: Object (1 property)
-│   │   │           │   └── SourceField: *string
-│   │   │           ├── Subject: Object (2 properties)
+│   │   │           ├── Id: *Object (1 property)
+│   │   │           │   └── SourceField: *string
+│   │   │           ├── Subject: *Object (2 properties)
 │   │   │           │   ├── DefaultValue: *string
 │   │   │           │   └── SourceField: *string
-│   │   │           └── Topic: Object (1 property)
+│   │   │           └── Topic: *Object (1 property)
 │   │   │               └── SourceField: *string
-=======
-│   │   ├── InputSchemaMapping: *Object (1 property)
-│   │   │   └── InputSchemaMappingType: *Enum (1 value)
-│   │   │       └── "Json"
->>>>>>> 36107e02
 │   │   ├── MetricResourceId: *string
 │   │   ├── PrivateEndpointConnections: Object (1 property)[]
 │   │   │   └── Id: *string
@@ -230,50 +176,27 @@
 │   │   │   ├── "CloudEventSchemaV1_0"
 │   │   │   ├── "CustomEventSchema"
 │   │   │   └── "EventGridSchema"
-<<<<<<< HEAD
-│   │   ├── InputSchemaMapping: Object (1 property)
-│   │   │   └── Json: Object (2 properties)
+│   │   ├── InputSchemaMapping: *Object (1 property)
+│   │   │   └── Json: *Object (2 properties)
 │   │   │       ├── InputSchemaMappingType: Enum (1 value)
 │   │   │       │   └── "Json"
-│   │   │       └── Properties: Object (6 properties)
-│   │   │           ├── DataVersion: Object (2 properties)
+│   │   │       └── Properties: *Object (6 properties)
+│   │   │           ├── DataVersion: *Object (2 properties)
 │   │   │           │   ├── DefaultValue: *string
 │   │   │           │   └── SourceField: *string
-│   │   │           ├── EventTime: Object (1 property)
-│   │   │           │   └── SourceField: *string
-│   │   │           ├── EventType: Object (2 properties)
+│   │   │           ├── EventTime: *Object (1 property)
+│   │   │           │   └── SourceField: *string
+│   │   │           ├── EventType: *Object (2 properties)
 │   │   │           │   ├── DefaultValue: *string
 │   │   │           │   └── SourceField: *string
-│   │   │           ├── Id: Object (1 property)
-│   │   │           │   └── SourceField: *string
-│   │   │           ├── Subject: Object (2 properties)
+│   │   │           ├── Id: *Object (1 property)
+│   │   │           │   └── SourceField: *string
+│   │   │           ├── Subject: *Object (2 properties)
 │   │   │           │   ├── DefaultValue: *string
 │   │   │           │   └── SourceField: *string
-│   │   │           └── Topic: Object (1 property)
+│   │   │           └── Topic: *Object (1 property)
 │   │   │               └── SourceField: *string
-│   │   └── PublicNetworkAccess: Enum (2 values)
-=======
-│   │   ├── InputSchemaMapping: *Object (2 properties)
-│   │   │   ├── InputSchemaMappingType: *Enum (1 value)
-│   │   │   │   └── "Json"
-│   │   │   └── Properties: *Object (6 properties)
-│   │   │       ├── DataVersion: *Object (2 properties)
-│   │   │       │   ├── DefaultValue: *string
-│   │   │       │   └── SourceField: *string
-│   │   │       ├── EventTime: *Object (1 property)
-│   │   │       │   └── SourceField: *string
-│   │   │       ├── EventType: *Object (2 properties)
-│   │   │       │   ├── DefaultValue: *string
-│   │   │       │   └── SourceField: *string
-│   │   │       ├── Id: *Object (1 property)
-│   │   │       │   └── SourceField: *string
-│   │   │       ├── Subject: *Object (2 properties)
-│   │   │       │   ├── DefaultValue: *string
-│   │   │       │   └── SourceField: *string
-│   │   │       └── Topic: *Object (1 property)
-│   │   │           └── SourceField: *string
 │   │   └── PublicNetworkAccess: *Enum (2 values)
->>>>>>> 36107e02
 │   │       ├── "Disabled"
 │   │       └── "Enabled"
 │   └── Tags: map[string]string
@@ -311,25 +234,25 @@
 ├── Domains_Topic_STATUS_ARM: Object (5 properties)
 │   ├── Id: *string
 │   ├── Name: *string
-│   ├── Properties: Object (1 property)
-│   │   └── ProvisioningState: Enum (6 values)
+│   ├── Properties: *Object (1 property)
+│   │   └── ProvisioningState: *Enum (6 values)
 │   │       ├── "Canceled"
 │   │       ├── "Creating"
 │   │       ├── "Deleting"
 │   │       ├── "Failed"
 │   │       ├── "Succeeded"
 │   │       └── "Updating"
-│   ├── SystemData: Object (6 properties)
+│   ├── SystemData: *Object (6 properties)
 │   │   ├── CreatedAt: *string
 │   │   ├── CreatedBy: *string
-│   │   ├── CreatedByType: Enum (4 values)
+│   │   ├── CreatedByType: *Enum (4 values)
 │   │   │   ├── "Application"
 │   │   │   ├── "Key"
 │   │   │   ├── "ManagedIdentity"
 │   │   │   └── "User"
 │   │   ├── LastModifiedAt: *string
 │   │   ├── LastModifiedBy: *string
-│   │   └── LastModifiedByType: Enum (4 values)
+│   │   └── LastModifiedByType: *Enum (4 values)
 │   │       ├── "Application"
 │   │       ├── "Key"
 │   │       ├── "ManagedIdentity"
@@ -340,49 +263,41 @@
 ├── EventSubscription: Resource
 │   ├── Spec: Object (9 properties)
 │   │   ├── AzureName: string
-<<<<<<< HEAD
-│   │   ├── DeadLetterDestination: Object (1 property)
-│   │   │   └── StorageBlob: Object (3 properties)
-=======
-│   │   ├── DeadLetterDestination: *Object (2 properties)
-│   │   │   ├── EndpointType: *Enum (1 value)
-│   │   │   │   └── "StorageBlob"
-│   │   │   └── Properties: *Object (2 properties)
->>>>>>> 36107e02
+│   │   ├── DeadLetterDestination: *Object (1 property)
+│   │   │   └── StorageBlob: *Object (3 properties)
 │   │   │       ├── BlobContainerName: *string
 │   │   │       ├── EndpointType: Enum (1 value)
 │   │   │       │   └── "StorageBlob"
 │   │   │       └── ResourceReference: *genruntime.ResourceReference
-<<<<<<< HEAD
-│   │   ├── Destination: Object (7 properties)
-│   │   │   ├── AzureFunction: Object (4 properties)
+│   │   ├── Destination: *Object (7 properties)
+│   │   │   ├── AzureFunction: *Object (4 properties)
 │   │   │   │   ├── EndpointType: Enum (1 value)
 │   │   │   │   │   └── "AzureFunction"
 │   │   │   │   ├── MaxEventsPerBatch: *int
 │   │   │   │   ├── PreferredBatchSizeInKilobytes: *int
 │   │   │   │   └── ResourceReference: *genruntime.ResourceReference
-│   │   │   ├── EventHub: Object (2 properties)
+│   │   │   ├── EventHub: *Object (2 properties)
 │   │   │   │   ├── EndpointType: Enum (1 value)
 │   │   │   │   │   └── "EventHub"
 │   │   │   │   └── ResourceReference: *genruntime.ResourceReference
-│   │   │   ├── HybridConnection: Object (2 properties)
+│   │   │   ├── HybridConnection: *Object (2 properties)
 │   │   │   │   ├── EndpointType: Enum (1 value)
 │   │   │   │   │   └── "HybridConnection"
 │   │   │   │   └── ResourceReference: *genruntime.ResourceReference
-│   │   │   ├── ServiceBusQueue: Object (2 properties)
+│   │   │   ├── ServiceBusQueue: *Object (2 properties)
 │   │   │   │   ├── EndpointType: Enum (1 value)
 │   │   │   │   │   └── "ServiceBusQueue"
 │   │   │   │   └── ResourceReference: *genruntime.ResourceReference
-│   │   │   ├── ServiceBusTopic: Object (2 properties)
+│   │   │   ├── ServiceBusTopic: *Object (2 properties)
 │   │   │   │   ├── EndpointType: Enum (1 value)
 │   │   │   │   │   └── "ServiceBusTopic"
 │   │   │   │   └── ResourceReference: *genruntime.ResourceReference
-│   │   │   ├── StorageQueue: Object (3 properties)
+│   │   │   ├── StorageQueue: *Object (3 properties)
 │   │   │   │   ├── EndpointType: Enum (1 value)
 │   │   │   │   │   └── "StorageQueue"
 │   │   │   │   ├── QueueName: *string
 │   │   │   │   └── ResourceReference: *genruntime.ResourceReference
-│   │   │   └── WebHook: Object (6 properties)
+│   │   │   └── WebHook: *Object (6 properties)
 │   │   │       ├── AzureActiveDirectoryApplicationIdOrUri: *string
 │   │   │       ├── AzureActiveDirectoryTenantId: *string
 │   │   │       ├── EndpointType: Enum (1 value)
@@ -390,53 +305,7 @@
 │   │   │       ├── EndpointUrl: *genruntime.SecretReference
 │   │   │       ├── MaxEventsPerBatch: *int
 │   │   │       └── PreferredBatchSizeInKilobytes: *int
-│   │   ├── EventDeliverySchema: Enum (3 values)
-=======
-│   │   ├── Destination: *Object (7 properties)
-│   │   │   ├── AzureFunction: *Object (2 properties)
-│   │   │   │   ├── EndpointType: *Enum (1 value)
-│   │   │   │   │   └── "AzureFunction"
-│   │   │   │   └── Properties: *Object (3 properties)
-│   │   │   │       ├── MaxEventsPerBatch: *int
-│   │   │   │       ├── PreferredBatchSizeInKilobytes: *int
-│   │   │   │       └── ResourceReference: *genruntime.ResourceReference
-│   │   │   ├── EventHub: *Object (2 properties)
-│   │   │   │   ├── EndpointType: *Enum (1 value)
-│   │   │   │   │   └── "EventHub"
-│   │   │   │   └── Properties: *Object (1 property)
-│   │   │   │       └── ResourceReference: *genruntime.ResourceReference
-│   │   │   ├── HybridConnection: *Object (2 properties)
-│   │   │   │   ├── EndpointType: *Enum (1 value)
-│   │   │   │   │   └── "HybridConnection"
-│   │   │   │   └── Properties: *Object (1 property)
-│   │   │   │       └── ResourceReference: *genruntime.ResourceReference
-│   │   │   ├── ServiceBusQueue: *Object (2 properties)
-│   │   │   │   ├── EndpointType: *Enum (1 value)
-│   │   │   │   │   └── "ServiceBusQueue"
-│   │   │   │   └── Properties: *Object (1 property)
-│   │   │   │       └── ResourceReference: *genruntime.ResourceReference
-│   │   │   ├── ServiceBusTopic: *Object (2 properties)
-│   │   │   │   ├── EndpointType: *Enum (1 value)
-│   │   │   │   │   └── "ServiceBusTopic"
-│   │   │   │   └── Properties: *Object (1 property)
-│   │   │   │       └── ResourceReference: *genruntime.ResourceReference
-│   │   │   ├── StorageQueue: *Object (2 properties)
-│   │   │   │   ├── EndpointType: *Enum (1 value)
-│   │   │   │   │   └── "StorageQueue"
-│   │   │   │   └── Properties: *Object (2 properties)
-│   │   │   │       ├── QueueName: *string
-│   │   │   │       └── ResourceReference: *genruntime.ResourceReference
-│   │   │   └── WebHook: *Object (2 properties)
-│   │   │       ├── EndpointType: *Enum (1 value)
-│   │   │       │   └── "WebHook"
-│   │   │       └── Properties: *Object (5 properties)
-│   │   │           ├── AzureActiveDirectoryApplicationIdOrUri: *string
-│   │   │           ├── AzureActiveDirectoryTenantId: *string
-│   │   │           ├── EndpointUrl: *string
-│   │   │           ├── MaxEventsPerBatch: *int
-│   │   │           └── PreferredBatchSizeInKilobytes: *int
 │   │   ├── EventDeliverySchema: *Enum (3 values)
->>>>>>> 36107e02
 │   │   │   ├── "CloudEventSchemaV1_0"
 │   │   │   ├── "CustomInputSchema"
 │   │   │   └── "EventGridSchema"
@@ -445,62 +314,62 @@
 │   │   │   ├── AdvancedFilters: Object (12 properties)[]
 │   │   │   │   ├── BoolEquals: *Object (3 properties)
 │   │   │   │   │   ├── Key: *string
-│   │   │   │   │   ├── OperatorType: *Enum (1 value)
+│   │   │   │   │   ├── OperatorType: Enum (1 value)
 │   │   │   │   │   │   └── "BoolEquals"
 │   │   │   │   │   └── Value: *bool
 │   │   │   │   ├── NumberGreaterThan: *Object (3 properties)
 │   │   │   │   │   ├── Key: *string
-│   │   │   │   │   ├── OperatorType: *Enum (1 value)
+│   │   │   │   │   ├── OperatorType: Enum (1 value)
 │   │   │   │   │   │   └── "NumberGreaterThan"
 │   │   │   │   │   └── Value: *float64
 │   │   │   │   ├── NumberGreaterThanOrEquals: *Object (3 properties)
 │   │   │   │   │   ├── Key: *string
-│   │   │   │   │   ├── OperatorType: *Enum (1 value)
+│   │   │   │   │   ├── OperatorType: Enum (1 value)
 │   │   │   │   │   │   └── "NumberGreaterThanOrEquals"
 │   │   │   │   │   └── Value: *float64
 │   │   │   │   ├── NumberIn: *Object (3 properties)
 │   │   │   │   │   ├── Key: *string
-│   │   │   │   │   ├── OperatorType: *Enum (1 value)
+│   │   │   │   │   ├── OperatorType: Enum (1 value)
 │   │   │   │   │   │   └── "NumberIn"
 │   │   │   │   │   └── Values: float64[]
 │   │   │   │   ├── NumberLessThan: *Object (3 properties)
 │   │   │   │   │   ├── Key: *string
-│   │   │   │   │   ├── OperatorType: *Enum (1 value)
+│   │   │   │   │   ├── OperatorType: Enum (1 value)
 │   │   │   │   │   │   └── "NumberLessThan"
 │   │   │   │   │   └── Value: *float64
 │   │   │   │   ├── NumberLessThanOrEquals: *Object (3 properties)
 │   │   │   │   │   ├── Key: *string
-│   │   │   │   │   ├── OperatorType: *Enum (1 value)
+│   │   │   │   │   ├── OperatorType: Enum (1 value)
 │   │   │   │   │   │   └── "NumberLessThanOrEquals"
 │   │   │   │   │   └── Value: *float64
 │   │   │   │   ├── NumberNotIn: *Object (3 properties)
 │   │   │   │   │   ├── Key: *string
-│   │   │   │   │   ├── OperatorType: *Enum (1 value)
+│   │   │   │   │   ├── OperatorType: Enum (1 value)
 │   │   │   │   │   │   └── "NumberNotIn"
 │   │   │   │   │   └── Values: float64[]
 │   │   │   │   ├── StringBeginsWith: *Object (3 properties)
 │   │   │   │   │   ├── Key: *string
-│   │   │   │   │   ├── OperatorType: *Enum (1 value)
+│   │   │   │   │   ├── OperatorType: Enum (1 value)
 │   │   │   │   │   │   └── "StringBeginsWith"
 │   │   │   │   │   └── Values: string[]
 │   │   │   │   ├── StringContains: *Object (3 properties)
 │   │   │   │   │   ├── Key: *string
-│   │   │   │   │   ├── OperatorType: *Enum (1 value)
+│   │   │   │   │   ├── OperatorType: Enum (1 value)
 │   │   │   │   │   │   └── "StringContains"
 │   │   │   │   │   └── Values: string[]
 │   │   │   │   ├── StringEndsWith: *Object (3 properties)
 │   │   │   │   │   ├── Key: *string
-│   │   │   │   │   ├── OperatorType: *Enum (1 value)
+│   │   │   │   │   ├── OperatorType: Enum (1 value)
 │   │   │   │   │   │   └── "StringEndsWith"
 │   │   │   │   │   └── Values: string[]
 │   │   │   │   ├── StringIn: *Object (3 properties)
 │   │   │   │   │   ├── Key: *string
-│   │   │   │   │   ├── OperatorType: *Enum (1 value)
+│   │   │   │   │   ├── OperatorType: Enum (1 value)
 │   │   │   │   │   │   └── "StringIn"
 │   │   │   │   │   └── Values: string[]
 │   │   │   │   └── StringNotIn: *Object (3 properties)
 │   │   │   │       ├── Key: *string
-│   │   │   │       ├── OperatorType: *Enum (1 value)
+│   │   │   │       ├── OperatorType: Enum (1 value)
 │   │   │   │       │   └── "StringNotIn"
 │   │   │   │       └── Values: string[]
 │   │   │   ├── IncludedEventTypes: string[]
@@ -509,47 +378,46 @@
 │   │   │   └── SubjectEndsWith: *string
 │   │   ├── Labels: string[]
 │   │   ├── Owner: *genruntime.ArbitraryOwnerReference
-<<<<<<< HEAD
-│   │   └── RetryPolicy: Object (2 properties)
+│   │   └── RetryPolicy: *Object (2 properties)
 │   │       ├── EventTimeToLiveInMinutes: *int
 │   │       └── MaxDeliveryAttempts: *int
 │   └── Status: Object (14 properties)
 │       ├── Conditions: conditions.Condition[]
-│       ├── DeadLetterDestination: Object (1 property)
-│       │   └── StorageBlob: Object (3 properties)
+│       ├── DeadLetterDestination: *Object (1 property)
+│       │   └── StorageBlob: *Object (3 properties)
 │       │       ├── BlobContainerName: *string
 │       │       ├── EndpointType: Enum (1 value)
 │       │       │   └── "StorageBlob"
 │       │       └── ResourceId: *string
-│       ├── Destination: Object (7 properties)
-│       │   ├── AzureFunction: Object (4 properties)
+│       ├── Destination: *Object (7 properties)
+│       │   ├── AzureFunction: *Object (4 properties)
 │       │   │   ├── EndpointType: Enum (1 value)
 │       │   │   │   └── "AzureFunction"
 │       │   │   ├── MaxEventsPerBatch: *int
 │       │   │   ├── PreferredBatchSizeInKilobytes: *int
 │       │   │   └── ResourceId: *string
-│       │   ├── EventHub: Object (2 properties)
+│       │   ├── EventHub: *Object (2 properties)
 │       │   │   ├── EndpointType: Enum (1 value)
 │       │   │   │   └── "EventHub"
 │       │   │   └── ResourceId: *string
-│       │   ├── HybridConnection: Object (2 properties)
+│       │   ├── HybridConnection: *Object (2 properties)
 │       │   │   ├── EndpointType: Enum (1 value)
 │       │   │   │   └── "HybridConnection"
 │       │   │   └── ResourceId: *string
-│       │   ├── ServiceBusQueue: Object (2 properties)
+│       │   ├── ServiceBusQueue: *Object (2 properties)
 │       │   │   ├── EndpointType: Enum (1 value)
 │       │   │   │   └── "ServiceBusQueue"
 │       │   │   └── ResourceId: *string
-│       │   ├── ServiceBusTopic: Object (2 properties)
+│       │   ├── ServiceBusTopic: *Object (2 properties)
 │       │   │   ├── EndpointType: Enum (1 value)
 │       │   │   │   └── "ServiceBusTopic"
 │       │   │   └── ResourceId: *string
-│       │   ├── StorageQueue: Object (3 properties)
+│       │   ├── StorageQueue: *Object (3 properties)
 │       │   │   ├── EndpointType: Enum (1 value)
 │       │   │   │   └── "StorageQueue"
 │       │   │   ├── QueueName: *string
 │       │   │   └── ResourceId: *string
-│       │   └── WebHook: Object (6 properties)
+│       │   └── WebHook: *Object (6 properties)
 │       │       ├── AzureActiveDirectoryApplicationIdOrUri: *string
 │       │       ├── AzureActiveDirectoryTenantId: *string
 │       │       ├── EndpointBaseUrl: *string
@@ -557,113 +425,73 @@
 │       │       │   └── "WebHook"
 │       │       ├── MaxEventsPerBatch: *int
 │       │       └── PreferredBatchSizeInKilobytes: *int
-│       ├── EventDeliverySchema: Enum (3 values)
-=======
-│   │   ├── RetryPolicy: *Object (2 properties)
-│   │   │   ├── EventTimeToLiveInMinutes: *int
-│   │   │   └── MaxDeliveryAttempts: *int
-│   │   └── Tags: map[string]string
-│   └── Status: Object (14 properties)
-│       ├── Conditions: conditions.Condition[]
-│       ├── DeadLetterDestination: *Object (1 property)
-│       │   └── EndpointType: *Enum (1 value)
-│       │       └── "StorageBlob"
-│       ├── Destination: *Object (1 property)
-│       │   └── EndpointType: *Enum (7 values)
-│       │       ├── "AzureFunction"
-│       │       ├── "EventHub"
-│       │       ├── "HybridConnection"
-│       │       ├── "ServiceBusQueue"
-│       │       ├── "ServiceBusTopic"
-│       │       ├── "StorageQueue"
-│       │       └── "WebHook"
 │       ├── EventDeliverySchema: *Enum (3 values)
->>>>>>> 36107e02
 │       │   ├── "CloudEventSchemaV1_0"
 │       │   ├── "CustomInputSchema"
 │       │   └── "EventGridSchema"
 │       ├── ExpirationTimeUtc: *string
-<<<<<<< HEAD
-│       ├── Filter: Object (5 properties)
-│       │   ├── AdvancedFilters: Object (12 properties)
-│       │   │   ├── BoolEquals: Object (3 properties)
+│       ├── Filter: *Object (5 properties)
+│       │   ├── AdvancedFilters: Object (12 properties)[]
+│       │   │   ├── BoolEquals: *Object (3 properties)
 │       │   │   │   ├── Key: *string
 │       │   │   │   ├── OperatorType: Enum (1 value)
 │       │   │   │   │   └── "BoolEquals"
 │       │   │   │   └── Value: *bool
-│       │   │   ├── NumberGreaterThan: Object (3 properties)
+│       │   │   ├── NumberGreaterThan: *Object (3 properties)
 │       │   │   │   ├── Key: *string
 │       │   │   │   ├── OperatorType: Enum (1 value)
 │       │   │   │   │   └── "NumberGreaterThan"
 │       │   │   │   └── Value: *float64
-│       │   │   ├── NumberGreaterThanOrEquals: Object (3 properties)
+│       │   │   ├── NumberGreaterThanOrEquals: *Object (3 properties)
 │       │   │   │   ├── Key: *string
 │       │   │   │   ├── OperatorType: Enum (1 value)
 │       │   │   │   │   └── "NumberGreaterThanOrEquals"
 │       │   │   │   └── Value: *float64
-│       │   │   ├── NumberIn: Object (3 properties)
+│       │   │   ├── NumberIn: *Object (3 properties)
 │       │   │   │   ├── Key: *string
 │       │   │   │   ├── OperatorType: Enum (1 value)
 │       │   │   │   │   └── "NumberIn"
 │       │   │   │   └── Values: float64[]
-│       │   │   ├── NumberLessThan: Object (3 properties)
+│       │   │   ├── NumberLessThan: *Object (3 properties)
 │       │   │   │   ├── Key: *string
 │       │   │   │   ├── OperatorType: Enum (1 value)
 │       │   │   │   │   └── "NumberLessThan"
 │       │   │   │   └── Value: *float64
-│       │   │   ├── NumberLessThanOrEquals: Object (3 properties)
+│       │   │   ├── NumberLessThanOrEquals: *Object (3 properties)
 │       │   │   │   ├── Key: *string
 │       │   │   │   ├── OperatorType: Enum (1 value)
 │       │   │   │   │   └── "NumberLessThanOrEquals"
 │       │   │   │   └── Value: *float64
-│       │   │   ├── NumberNotIn: Object (3 properties)
+│       │   │   ├── NumberNotIn: *Object (3 properties)
 │       │   │   │   ├── Key: *string
 │       │   │   │   ├── OperatorType: Enum (1 value)
 │       │   │   │   │   └── "NumberNotIn"
 │       │   │   │   └── Values: float64[]
-│       │   │   ├── StringBeginsWith: Object (3 properties)
+│       │   │   ├── StringBeginsWith: *Object (3 properties)
 │       │   │   │   ├── Key: *string
 │       │   │   │   ├── OperatorType: Enum (1 value)
 │       │   │   │   │   └── "StringBeginsWith"
 │       │   │   │   └── Values: string[]
-│       │   │   ├── StringContains: Object (3 properties)
+│       │   │   ├── StringContains: *Object (3 properties)
 │       │   │   │   ├── Key: *string
 │       │   │   │   ├── OperatorType: Enum (1 value)
 │       │   │   │   │   └── "StringContains"
 │       │   │   │   └── Values: string[]
-│       │   │   ├── StringEndsWith: Object (3 properties)
+│       │   │   ├── StringEndsWith: *Object (3 properties)
 │       │   │   │   ├── Key: *string
 │       │   │   │   ├── OperatorType: Enum (1 value)
 │       │   │   │   │   └── "StringEndsWith"
 │       │   │   │   └── Values: string[]
-│       │   │   ├── StringIn: Object (3 properties)
+│       │   │   ├── StringIn: *Object (3 properties)
 │       │   │   │   ├── Key: *string
 │       │   │   │   ├── OperatorType: Enum (1 value)
 │       │   │   │   │   └── "StringIn"
 │       │   │   │   └── Values: string[]
-│       │   │   └── StringNotIn: Object (3 properties)
+│       │   │   └── StringNotIn: *Object (3 properties)
 │       │   │       ├── Key: *string
 │       │   │       ├── OperatorType: Enum (1 value)
 │       │   │       │   └── "StringNotIn"
 │       │   │       └── Values: string[]
-=======
-│       ├── Filter: *Object (5 properties)
-│       │   ├── AdvancedFilters: Object (2 properties)[]
-│       │   │   ├── Key: *string
-│       │   │   └── OperatorType: *Enum (12 values)
-│       │   │       ├── "BoolEquals"
-│       │   │       ├── "NumberGreaterThan"
-│       │   │       ├── "NumberGreaterThanOrEquals"
-│       │   │       ├── "NumberIn"
-│       │   │       ├── "NumberLessThan"
-│       │   │       ├── "NumberLessThanOrEquals"
-│       │   │       ├── "NumberNotIn"
-│       │   │       ├── "StringBeginsWith"
-│       │   │       ├── "StringContains"
-│       │   │       ├── "StringEndsWith"
-│       │   │       ├── "StringIn"
-│       │   │       └── "StringNotIn"
->>>>>>> 36107e02
 │       │   ├── IncludedEventTypes: string[]
 │       │   ├── IsSubjectCaseSensitive: *bool
 │       │   ├── SubjectBeginsWith: *string
@@ -702,52 +530,124 @@
 ├── EventSubscription_STATUS_ARM: Object (5 properties)
 │   ├── Id: *string
 │   ├── Name: *string
-<<<<<<< HEAD
-│   ├── Properties: Object (9 properties)
-│   │   ├── DeadLetterDestination: Object (1 property)
-│   │   │   └── StorageBlob: Object (2 properties)
+│   ├── Properties: *Object (9 properties)
+│   │   ├── DeadLetterDestination: *Object (1 property)
+│   │   │   └── StorageBlob: *Object (2 properties)
 │   │   │       ├── EndpointType: Enum (1 value)
 │   │   │       │   └── "StorageBlob"
-│   │   │       └── Properties: Object (2 properties)
+│   │   │       └── Properties: *Object (2 properties)
 │   │   │           ├── BlobContainerName: *string
 │   │   │           └── ResourceId: *string
-│   │   ├── Destination: Object (7 properties)
-│   │   │   ├── AzureFunction: Object (2 properties)
-=======
-│   ├── Properties: *Object (9 properties)
-│   │   ├── DeadLetterDestination: *Object (1 property)
-│   │   │   └── EndpointType: *Enum (1 value)
-│   │   │       └── "StorageBlob"
-│   │   ├── Destination: *Object (1 property)
-│   │   │   └── EndpointType: *Enum (7 values)
-│   │   │       ├── "AzureFunction"
-│   │   │       ├── "EventHub"
-│   │   │       ├── "HybridConnection"
-│   │   │       ├── "ServiceBusQueue"
-│   │   │       ├── "ServiceBusTopic"
-│   │   │       ├── "StorageQueue"
-│   │   │       └── "WebHook"
+│   │   ├── Destination: *Object (7 properties)
+│   │   │   ├── AzureFunction: *Object (2 properties)
+│   │   │   │   ├── EndpointType: Enum (1 value)
+│   │   │   │   │   └── "AzureFunction"
+│   │   │   │   └── Properties: *Object (3 properties)
+│   │   │   │       ├── MaxEventsPerBatch: *int
+│   │   │   │       ├── PreferredBatchSizeInKilobytes: *int
+│   │   │   │       └── ResourceId: *string
+│   │   │   ├── EventHub: *Object (2 properties)
+│   │   │   │   ├── EndpointType: Enum (1 value)
+│   │   │   │   │   └── "EventHub"
+│   │   │   │   └── Properties: *Object (1 property)
+│   │   │   │       └── ResourceId: *string
+│   │   │   ├── HybridConnection: *Object (2 properties)
+│   │   │   │   ├── EndpointType: Enum (1 value)
+│   │   │   │   │   └── "HybridConnection"
+│   │   │   │   └── Properties: *Object (1 property)
+│   │   │   │       └── ResourceId: *string
+│   │   │   ├── ServiceBusQueue: *Object (2 properties)
+│   │   │   │   ├── EndpointType: Enum (1 value)
+│   │   │   │   │   └── "ServiceBusQueue"
+│   │   │   │   └── Properties: *Object (1 property)
+│   │   │   │       └── ResourceId: *string
+│   │   │   ├── ServiceBusTopic: *Object (2 properties)
+│   │   │   │   ├── EndpointType: Enum (1 value)
+│   │   │   │   │   └── "ServiceBusTopic"
+│   │   │   │   └── Properties: *Object (1 property)
+│   │   │   │       └── ResourceId: *string
+│   │   │   ├── StorageQueue: *Object (2 properties)
+│   │   │   │   ├── EndpointType: Enum (1 value)
+│   │   │   │   │   └── "StorageQueue"
+│   │   │   │   └── Properties: *Object (2 properties)
+│   │   │   │       ├── QueueName: *string
+│   │   │   │       └── ResourceId: *string
+│   │   │   └── WebHook: *Object (2 properties)
+│   │   │       ├── EndpointType: Enum (1 value)
+│   │   │       │   └── "WebHook"
+│   │   │       └── Properties: *Object (5 properties)
+│   │   │           ├── AzureActiveDirectoryApplicationIdOrUri: *string
+│   │   │           ├── AzureActiveDirectoryTenantId: *string
+│   │   │           ├── EndpointBaseUrl: *string
+│   │   │           ├── MaxEventsPerBatch: *int
+│   │   │           └── PreferredBatchSizeInKilobytes: *int
 │   │   ├── EventDeliverySchema: *Enum (3 values)
 │   │   │   ├── "CloudEventSchemaV1_0"
 │   │   │   ├── "CustomInputSchema"
 │   │   │   └── "EventGridSchema"
 │   │   ├── ExpirationTimeUtc: *string
 │   │   ├── Filter: *Object (5 properties)
-│   │   │   ├── AdvancedFilters: Object (2 properties)[]
-│   │   │   │   ├── Key: *string
-│   │   │   │   └── OperatorType: *Enum (12 values)
-│   │   │   │       ├── "BoolEquals"
-│   │   │   │       ├── "NumberGreaterThan"
-│   │   │   │       ├── "NumberGreaterThanOrEquals"
-│   │   │   │       ├── "NumberIn"
-│   │   │   │       ├── "NumberLessThan"
-│   │   │   │       ├── "NumberLessThanOrEquals"
-│   │   │   │       ├── "NumberNotIn"
-│   │   │   │       ├── "StringBeginsWith"
-│   │   │   │       ├── "StringContains"
-│   │   │   │       ├── "StringEndsWith"
-│   │   │   │       ├── "StringIn"
-│   │   │   │       └── "StringNotIn"
+│   │   │   ├── AdvancedFilters: Object (12 properties)[]
+│   │   │   │   ├── BoolEquals: *Object (3 properties)
+│   │   │   │   │   ├── Key: *string
+│   │   │   │   │   ├── OperatorType: Enum (1 value)
+│   │   │   │   │   │   └── "BoolEquals"
+│   │   │   │   │   └── Value: *bool
+│   │   │   │   ├── NumberGreaterThan: *Object (3 properties)
+│   │   │   │   │   ├── Key: *string
+│   │   │   │   │   ├── OperatorType: Enum (1 value)
+│   │   │   │   │   │   └── "NumberGreaterThan"
+│   │   │   │   │   └── Value: *float64
+│   │   │   │   ├── NumberGreaterThanOrEquals: *Object (3 properties)
+│   │   │   │   │   ├── Key: *string
+│   │   │   │   │   ├── OperatorType: Enum (1 value)
+│   │   │   │   │   │   └── "NumberGreaterThanOrEquals"
+│   │   │   │   │   └── Value: *float64
+│   │   │   │   ├── NumberIn: *Object (3 properties)
+│   │   │   │   │   ├── Key: *string
+│   │   │   │   │   ├── OperatorType: Enum (1 value)
+│   │   │   │   │   │   └── "NumberIn"
+│   │   │   │   │   └── Values: float64[]
+│   │   │   │   ├── NumberLessThan: *Object (3 properties)
+│   │   │   │   │   ├── Key: *string
+│   │   │   │   │   ├── OperatorType: Enum (1 value)
+│   │   │   │   │   │   └── "NumberLessThan"
+│   │   │   │   │   └── Value: *float64
+│   │   │   │   ├── NumberLessThanOrEquals: *Object (3 properties)
+│   │   │   │   │   ├── Key: *string
+│   │   │   │   │   ├── OperatorType: Enum (1 value)
+│   │   │   │   │   │   └── "NumberLessThanOrEquals"
+│   │   │   │   │   └── Value: *float64
+│   │   │   │   ├── NumberNotIn: *Object (3 properties)
+│   │   │   │   │   ├── Key: *string
+│   │   │   │   │   ├── OperatorType: Enum (1 value)
+│   │   │   │   │   │   └── "NumberNotIn"
+│   │   │   │   │   └── Values: float64[]
+│   │   │   │   ├── StringBeginsWith: *Object (3 properties)
+│   │   │   │   │   ├── Key: *string
+│   │   │   │   │   ├── OperatorType: Enum (1 value)
+│   │   │   │   │   │   └── "StringBeginsWith"
+│   │   │   │   │   └── Values: string[]
+│   │   │   │   ├── StringContains: *Object (3 properties)
+│   │   │   │   │   ├── Key: *string
+│   │   │   │   │   ├── OperatorType: Enum (1 value)
+│   │   │   │   │   │   └── "StringContains"
+│   │   │   │   │   └── Values: string[]
+│   │   │   │   ├── StringEndsWith: *Object (3 properties)
+│   │   │   │   │   ├── Key: *string
+│   │   │   │   │   ├── OperatorType: Enum (1 value)
+│   │   │   │   │   │   └── "StringEndsWith"
+│   │   │   │   │   └── Values: string[]
+│   │   │   │   ├── StringIn: *Object (3 properties)
+│   │   │   │   │   ├── Key: *string
+│   │   │   │   │   ├── OperatorType: Enum (1 value)
+│   │   │   │   │   │   └── "StringIn"
+│   │   │   │   │   └── Values: string[]
+│   │   │   │   └── StringNotIn: *Object (3 properties)
+│   │   │   │       ├── Key: *string
+│   │   │   │       ├── OperatorType: Enum (1 value)
+│   │   │   │       │   └── "StringNotIn"
+│   │   │   │       └── Values: string[]
 │   │   │   ├── IncludedEventTypes: string[]
 │   │   │   ├── IsSubjectCaseSensitive: *bool
 │   │   │   ├── SubjectBeginsWith: *string
@@ -781,277 +681,122 @@
 │   │       ├── "ManagedIdentity"
 │   │       └── "User"
 │   └── Type: *string
-├── EventSubscription_Spec_ARM: Object (4 properties)
-│   ├── Location: *string
-│   ├── Name: string
-│   ├── Properties: *Object (7 properties)
-│   │   ├── DeadLetterDestination: *Object (2 properties)
-│   │   │   ├── EndpointType: *Enum (1 value)
-│   │   │   │   └── "StorageBlob"
-│   │   │   └── Properties: *Object (2 properties)
-│   │   │       ├── BlobContainerName: *string
-│   │   │       └── ResourceId: *string
-│   │   ├── Destination: *Object (7 properties)
-│   │   │   ├── AzureFunction: *Object (2 properties)
->>>>>>> 36107e02
-│   │   │   │   ├── EndpointType: Enum (1 value)
-│   │   │   │   │   └── "AzureFunction"
-│   │   │   │   └── Properties: *Object (3 properties)
-│   │   │   │       ├── MaxEventsPerBatch: *int
-│   │   │   │       ├── PreferredBatchSizeInKilobytes: *int
-│   │   │   │       └── ResourceId: *string
-│   │   │   ├── EventHub: *Object (2 properties)
-│   │   │   │   ├── EndpointType: Enum (1 value)
-│   │   │   │   │   └── "EventHub"
-│   │   │   │   └── Properties: *Object (1 property)
-│   │   │   │       └── ResourceId: *string
-│   │   │   ├── HybridConnection: *Object (2 properties)
-│   │   │   │   ├── EndpointType: Enum (1 value)
-│   │   │   │   │   └── "HybridConnection"
-│   │   │   │   └── Properties: *Object (1 property)
-│   │   │   │       └── ResourceId: *string
-│   │   │   ├── ServiceBusQueue: *Object (2 properties)
-│   │   │   │   ├── EndpointType: Enum (1 value)
-│   │   │   │   │   └── "ServiceBusQueue"
-│   │   │   │   └── Properties: *Object (1 property)
-│   │   │   │       └── ResourceId: *string
-│   │   │   ├── ServiceBusTopic: *Object (2 properties)
-│   │   │   │   ├── EndpointType: Enum (1 value)
-│   │   │   │   │   └── "ServiceBusTopic"
-│   │   │   │   └── Properties: *Object (1 property)
-│   │   │   │       └── ResourceId: *string
-│   │   │   ├── StorageQueue: *Object (2 properties)
-│   │   │   │   ├── EndpointType: Enum (1 value)
-│   │   │   │   │   └── "StorageQueue"
-│   │   │   │   └── Properties: *Object (2 properties)
-│   │   │   │       ├── QueueName: *string
-│   │   │   │       └── ResourceId: *string
-│   │   │   └── WebHook: *Object (2 properties)
-│   │   │       ├── EndpointType: Enum (1 value)
-│   │   │       │   └── "WebHook"
-│   │   │       └── Properties: *Object (5 properties)
-│   │   │           ├── AzureActiveDirectoryApplicationIdOrUri: *string
-│   │   │           ├── AzureActiveDirectoryTenantId: *string
-│   │   │           ├── EndpointBaseUrl: *string
-│   │   │           ├── MaxEventsPerBatch: *int
-│   │   │           └── PreferredBatchSizeInKilobytes: *int
-│   │   ├── EventDeliverySchema: *Enum (3 values)
-│   │   │   ├── "CloudEventSchemaV1_0"
-│   │   │   ├── "CustomInputSchema"
-│   │   │   └── "EventGridSchema"
-│   │   ├── ExpirationTimeUtc: *string
-│   │   ├── Filter: *Object (5 properties)
-│   │   │   ├── AdvancedFilters: Object (12 properties)[]
-│   │   │   │   ├── BoolEquals: *Object (3 properties)
-│   │   │   │   │   ├── Key: *string
-│   │   │   │   │   ├── OperatorType: Enum (1 value)
-│   │   │   │   │   │   └── "BoolEquals"
-│   │   │   │   │   └── Value: *bool
-│   │   │   │   ├── NumberGreaterThan: *Object (3 properties)
-│   │   │   │   │   ├── Key: *string
-│   │   │   │   │   ├── OperatorType: Enum (1 value)
-│   │   │   │   │   │   └── "NumberGreaterThan"
-│   │   │   │   │   └── Value: *float64
-│   │   │   │   ├── NumberGreaterThanOrEquals: *Object (3 properties)
-│   │   │   │   │   ├── Key: *string
-│   │   │   │   │   ├── OperatorType: Enum (1 value)
-│   │   │   │   │   │   └── "NumberGreaterThanOrEquals"
-│   │   │   │   │   └── Value: *float64
-│   │   │   │   ├── NumberIn: *Object (3 properties)
-│   │   │   │   │   ├── Key: *string
-│   │   │   │   │   ├── OperatorType: Enum (1 value)
-│   │   │   │   │   │   └── "NumberIn"
-│   │   │   │   │   └── Values: float64[]
-│   │   │   │   ├── NumberLessThan: *Object (3 properties)
-│   │   │   │   │   ├── Key: *string
-│   │   │   │   │   ├── OperatorType: Enum (1 value)
-│   │   │   │   │   │   └── "NumberLessThan"
-│   │   │   │   │   └── Value: *float64
-│   │   │   │   ├── NumberLessThanOrEquals: *Object (3 properties)
-│   │   │   │   │   ├── Key: *string
-│   │   │   │   │   ├── OperatorType: Enum (1 value)
-│   │   │   │   │   │   └── "NumberLessThanOrEquals"
-│   │   │   │   │   └── Value: *float64
-│   │   │   │   ├── NumberNotIn: *Object (3 properties)
-│   │   │   │   │   ├── Key: *string
-│   │   │   │   │   ├── OperatorType: Enum (1 value)
-│   │   │   │   │   │   └── "NumberNotIn"
-│   │   │   │   │   └── Values: float64[]
-│   │   │   │   ├── StringBeginsWith: *Object (3 properties)
-│   │   │   │   │   ├── Key: *string
-│   │   │   │   │   ├── OperatorType: Enum (1 value)
-│   │   │   │   │   │   └── "StringBeginsWith"
-│   │   │   │   │   └── Values: string[]
-│   │   │   │   ├── StringContains: *Object (3 properties)
-│   │   │   │   │   ├── Key: *string
-│   │   │   │   │   ├── OperatorType: Enum (1 value)
-│   │   │   │   │   │   └── "StringContains"
-│   │   │   │   │   └── Values: string[]
-│   │   │   │   ├── StringEndsWith: *Object (3 properties)
-│   │   │   │   │   ├── Key: *string
-│   │   │   │   │   ├── OperatorType: Enum (1 value)
-│   │   │   │   │   │   └── "StringEndsWith"
-│   │   │   │   │   └── Values: string[]
-│   │   │   │   ├── StringIn: *Object (3 properties)
-│   │   │   │   │   ├── Key: *string
-│   │   │   │   │   ├── OperatorType: Enum (1 value)
-│   │   │   │   │   │   └── "StringIn"
-│   │   │   │   │   └── Values: string[]
-│   │   │   │   └── StringNotIn: *Object (3 properties)
-│   │   │   │       ├── Key: *string
-│   │   │   │       ├── OperatorType: Enum (1 value)
-│   │   │   │       │   └── "StringNotIn"
-│   │   │   │       └── Values: string[]
-│   │   │   ├── IncludedEventTypes: string[]
-│   │   │   ├── IsSubjectCaseSensitive: *bool
-│   │   │   ├── SubjectBeginsWith: *string
-│   │   │   └── SubjectEndsWith: *string
-│   │   ├── Labels: string[]
-<<<<<<< HEAD
-│   │   ├── ProvisioningState: Enum (7 values)
-│   │   │   ├── "AwaitingManualAction"
-│   │   │   ├── "Canceled"
-│   │   │   ├── "Creating"
-│   │   │   ├── "Deleting"
-│   │   │   ├── "Failed"
-│   │   │   ├── "Succeeded"
-│   │   │   └── "Updating"
-│   │   ├── RetryPolicy: Object (2 properties)
-│   │   │   ├── EventTimeToLiveInMinutes: *int
-│   │   │   └── MaxDeliveryAttempts: *int
-│   │   └── Topic: *string
-│   ├── SystemData: Object (6 properties)
-│   │   ├── CreatedAt: *string
-│   │   ├── CreatedBy: *string
-│   │   ├── CreatedByType: Enum (4 values)
-│   │   │   ├── "Application"
-│   │   │   ├── "Key"
-│   │   │   ├── "ManagedIdentity"
-│   │   │   └── "User"
-│   │   ├── LastModifiedAt: *string
-│   │   ├── LastModifiedBy: *string
-│   │   └── LastModifiedByType: Enum (4 values)
-│   │       ├── "Application"
-│   │       ├── "Key"
-│   │       ├── "ManagedIdentity"
-│   │       └── "User"
-│   └── Type: *string
 ├── EventSubscription_Spec_ARM: Object (2 properties)
 │   ├── Name: string
-│   └── Properties: Object (7 properties)
-│       ├── DeadLetterDestination: Object (1 property)
-│       │   └── StorageBlob: Object (2 properties)
+│   └── Properties: *Object (7 properties)
+│       ├── DeadLetterDestination: *Object (1 property)
+│       │   └── StorageBlob: *Object (2 properties)
 │       │       ├── EndpointType: Enum (1 value)
 │       │       │   └── "StorageBlob"
-│       │       └── Properties: Object (2 properties)
+│       │       └── Properties: *Object (2 properties)
 │       │           ├── BlobContainerName: *string
 │       │           └── ResourceId: *string
-│       ├── Destination: Object (7 properties)
-│       │   ├── AzureFunction: Object (2 properties)
+│       ├── Destination: *Object (7 properties)
+│       │   ├── AzureFunction: *Object (2 properties)
 │       │   │   ├── EndpointType: Enum (1 value)
 │       │   │   │   └── "AzureFunction"
-│       │   │   └── Properties: Object (3 properties)
+│       │   │   └── Properties: *Object (3 properties)
 │       │   │       ├── MaxEventsPerBatch: *int
 │       │   │       ├── PreferredBatchSizeInKilobytes: *int
 │       │   │       └── ResourceId: *string
-│       │   ├── EventHub: Object (2 properties)
+│       │   ├── EventHub: *Object (2 properties)
 │       │   │   ├── EndpointType: Enum (1 value)
 │       │   │   │   └── "EventHub"
-│       │   │   └── Properties: Object (1 property)
+│       │   │   └── Properties: *Object (1 property)
 │       │   │       └── ResourceId: *string
-│       │   ├── HybridConnection: Object (2 properties)
+│       │   ├── HybridConnection: *Object (2 properties)
 │       │   │   ├── EndpointType: Enum (1 value)
 │       │   │   │   └── "HybridConnection"
-│       │   │   └── Properties: Object (1 property)
+│       │   │   └── Properties: *Object (1 property)
 │       │   │       └── ResourceId: *string
-│       │   ├── ServiceBusQueue: Object (2 properties)
+│       │   ├── ServiceBusQueue: *Object (2 properties)
 │       │   │   ├── EndpointType: Enum (1 value)
 │       │   │   │   └── "ServiceBusQueue"
-│       │   │   └── Properties: Object (1 property)
+│       │   │   └── Properties: *Object (1 property)
 │       │   │       └── ResourceId: *string
-│       │   ├── ServiceBusTopic: Object (2 properties)
+│       │   ├── ServiceBusTopic: *Object (2 properties)
 │       │   │   ├── EndpointType: Enum (1 value)
 │       │   │   │   └── "ServiceBusTopic"
-│       │   │   └── Properties: Object (1 property)
+│       │   │   └── Properties: *Object (1 property)
 │       │   │       └── ResourceId: *string
-│       │   ├── StorageQueue: Object (2 properties)
+│       │   ├── StorageQueue: *Object (2 properties)
 │       │   │   ├── EndpointType: Enum (1 value)
 │       │   │   │   └── "StorageQueue"
-│       │   │   └── Properties: Object (2 properties)
+│       │   │   └── Properties: *Object (2 properties)
 │       │   │       ├── QueueName: *string
 │       │   │       └── ResourceId: *string
-│       │   └── WebHook: Object (2 properties)
+│       │   └── WebHook: *Object (2 properties)
 │       │       ├── EndpointType: Enum (1 value)
 │       │       │   └── "WebHook"
-│       │       └── Properties: Object (5 properties)
+│       │       └── Properties: *Object (5 properties)
 │       │           ├── AzureActiveDirectoryApplicationIdOrUri: *string
 │       │           ├── AzureActiveDirectoryTenantId: *string
 │       │           ├── EndpointUrl: *string
 │       │           ├── MaxEventsPerBatch: *int
 │       │           └── PreferredBatchSizeInKilobytes: *int
-│       ├── EventDeliverySchema: Enum (3 values)
+│       ├── EventDeliverySchema: *Enum (3 values)
 │       │   ├── "CloudEventSchemaV1_0"
 │       │   ├── "CustomInputSchema"
 │       │   └── "EventGridSchema"
 │       ├── ExpirationTimeUtc: *string
-│       ├── Filter: Object (5 properties)
-│       │   ├── AdvancedFilters: Object (12 properties)
-│       │   │   ├── BoolEquals: Object (3 properties)
+│       ├── Filter: *Object (5 properties)
+│       │   ├── AdvancedFilters: Object (12 properties)[]
+│       │   │   ├── BoolEquals: *Object (3 properties)
 │       │   │   │   ├── Key: *string
 │       │   │   │   ├── OperatorType: Enum (1 value)
 │       │   │   │   │   └── "BoolEquals"
 │       │   │   │   └── Value: *bool
-│       │   │   ├── NumberGreaterThan: Object (3 properties)
+│       │   │   ├── NumberGreaterThan: *Object (3 properties)
 │       │   │   │   ├── Key: *string
 │       │   │   │   ├── OperatorType: Enum (1 value)
 │       │   │   │   │   └── "NumberGreaterThan"
 │       │   │   │   └── Value: *float64
-│       │   │   ├── NumberGreaterThanOrEquals: Object (3 properties)
+│       │   │   ├── NumberGreaterThanOrEquals: *Object (3 properties)
 │       │   │   │   ├── Key: *string
 │       │   │   │   ├── OperatorType: Enum (1 value)
 │       │   │   │   │   └── "NumberGreaterThanOrEquals"
 │       │   │   │   └── Value: *float64
-│       │   │   ├── NumberIn: Object (3 properties)
+│       │   │   ├── NumberIn: *Object (3 properties)
 │       │   │   │   ├── Key: *string
 │       │   │   │   ├── OperatorType: Enum (1 value)
 │       │   │   │   │   └── "NumberIn"
 │       │   │   │   └── Values: float64[]
-│       │   │   ├── NumberLessThan: Object (3 properties)
+│       │   │   ├── NumberLessThan: *Object (3 properties)
 │       │   │   │   ├── Key: *string
 │       │   │   │   ├── OperatorType: Enum (1 value)
 │       │   │   │   │   └── "NumberLessThan"
 │       │   │   │   └── Value: *float64
-│       │   │   ├── NumberLessThanOrEquals: Object (3 properties)
+│       │   │   ├── NumberLessThanOrEquals: *Object (3 properties)
 │       │   │   │   ├── Key: *string
 │       │   │   │   ├── OperatorType: Enum (1 value)
 │       │   │   │   │   └── "NumberLessThanOrEquals"
 │       │   │   │   └── Value: *float64
-│       │   │   ├── NumberNotIn: Object (3 properties)
+│       │   │   ├── NumberNotIn: *Object (3 properties)
 │       │   │   │   ├── Key: *string
 │       │   │   │   ├── OperatorType: Enum (1 value)
 │       │   │   │   │   └── "NumberNotIn"
 │       │   │   │   └── Values: float64[]
-│       │   │   ├── StringBeginsWith: Object (3 properties)
+│       │   │   ├── StringBeginsWith: *Object (3 properties)
 │       │   │   │   ├── Key: *string
 │       │   │   │   ├── OperatorType: Enum (1 value)
 │       │   │   │   │   └── "StringBeginsWith"
 │       │   │   │   └── Values: string[]
-│       │   │   ├── StringContains: Object (3 properties)
+│       │   │   ├── StringContains: *Object (3 properties)
 │       │   │   │   ├── Key: *string
 │       │   │   │   ├── OperatorType: Enum (1 value)
 │       │   │   │   │   └── "StringContains"
 │       │   │   │   └── Values: string[]
-│       │   │   ├── StringEndsWith: Object (3 properties)
+│       │   │   ├── StringEndsWith: *Object (3 properties)
 │       │   │   │   ├── Key: *string
 │       │   │   │   ├── OperatorType: Enum (1 value)
 │       │   │   │   │   └── "StringEndsWith"
 │       │   │   │   └── Values: string[]
-│       │   │   ├── StringIn: Object (3 properties)
+│       │   │   ├── StringIn: *Object (3 properties)
 │       │   │   │   ├── Key: *string
 │       │   │   │   ├── OperatorType: Enum (1 value)
 │       │   │   │   │   └── "StringIn"
 │       │   │   │   └── Values: string[]
-│       │   │   └── StringNotIn: Object (3 properties)
+│       │   │   └── StringNotIn: *Object (3 properties)
 │       │   │       ├── Key: *string
 │       │   │       ├── OperatorType: Enum (1 value)
 │       │   │       │   └── "StringNotIn"
@@ -1061,15 +806,9 @@
 │       │   ├── SubjectBeginsWith: *string
 │       │   └── SubjectEndsWith: *string
 │       ├── Labels: string[]
-│       └── RetryPolicy: Object (2 properties)
+│       └── RetryPolicy: *Object (2 properties)
 │           ├── EventTimeToLiveInMinutes: *int
 │           └── MaxDeliveryAttempts: *int
-=======
-│   │   └── RetryPolicy: *Object (2 properties)
-│   │       ├── EventTimeToLiveInMinutes: *int
-│   │       └── MaxDeliveryAttempts: *int
-│   └── Tags: map[string]string
->>>>>>> 36107e02
 ├── Topic: Resource
 │   ├── Spec: Object (4 properties)
 │   │   ├── AzureName: string
@@ -1088,31 +827,25 @@
 │       │   ├── "CloudEventSchemaV1_0"
 │       │   ├── "CustomEventSchema"
 │       │   └── "EventGridSchema"
-<<<<<<< HEAD
-│       ├── InputSchemaMapping: Object (1 property)
-│       │   └── Json: Object (7 properties)
-│       │       ├── DataVersion: Object (2 properties)
+│       ├── InputSchemaMapping: *Object (1 property)
+│       │   └── Json: *Object (7 properties)
+│       │       ├── DataVersion: *Object (2 properties)
 │       │       │   ├── DefaultValue: *string
 │       │       │   └── SourceField: *string
-│       │       ├── EventTime: Object (1 property)
+│       │       ├── EventTime: *Object (1 property)
 │       │       │   └── SourceField: *string
-│       │       ├── EventType: Object (2 properties)
+│       │       ├── EventType: *Object (2 properties)
 │       │       │   ├── DefaultValue: *string
 │       │       │   └── SourceField: *string
-│       │       ├── Id: Object (1 property)
+│       │       ├── Id: *Object (1 property)
 │       │       │   └── SourceField: *string
 │       │       ├── InputSchemaMappingType: Enum (1 value)
 │       │       │   └── "Json"
-│       │       ├── Subject: Object (2 properties)
+│       │       ├── Subject: *Object (2 properties)
 │       │       │   ├── DefaultValue: *string
 │       │       │   └── SourceField: *string
-│       │       └── Topic: Object (1 property)
+│       │       └── Topic: *Object (1 property)
 │       │           └── SourceField: *string
-=======
-│       ├── InputSchemaMapping: *Object (1 property)
-│       │   └── InputSchemaMappingType: *Enum (1 value)
-│       │       └── "Json"
->>>>>>> 36107e02
 │       ├── Location: *string
 │       ├── MetricResourceId: *string
 │       ├── Name: *string
@@ -1159,32 +892,26 @@
 │   │   │   ├── "CloudEventSchemaV1_0"
 │   │   │   ├── "CustomEventSchema"
 │   │   │   └── "EventGridSchema"
-<<<<<<< HEAD
-│   │   ├── InputSchemaMapping: Object (1 property)
-│   │   │   └── Json: Object (2 properties)
+│   │   ├── InputSchemaMapping: *Object (1 property)
+│   │   │   └── Json: *Object (2 properties)
 │   │   │       ├── InputSchemaMappingType: Enum (1 value)
 │   │   │       │   └── "Json"
-│   │   │       └── Properties: Object (6 properties)
-│   │   │           ├── DataVersion: Object (2 properties)
+│   │   │       └── Properties: *Object (6 properties)
+│   │   │           ├── DataVersion: *Object (2 properties)
 │   │   │           │   ├── DefaultValue: *string
 │   │   │           │   └── SourceField: *string
-│   │   │           ├── EventTime: Object (1 property)
-│   │   │           │   └── SourceField: *string
-│   │   │           ├── EventType: Object (2 properties)
+│   │   │           ├── EventTime: *Object (1 property)
+│   │   │           │   └── SourceField: *string
+│   │   │           ├── EventType: *Object (2 properties)
 │   │   │           │   ├── DefaultValue: *string
 │   │   │           │   └── SourceField: *string
-│   │   │           ├── Id: Object (1 property)
-│   │   │           │   └── SourceField: *string
-│   │   │           ├── Subject: Object (2 properties)
+│   │   │           ├── Id: *Object (1 property)
+│   │   │           │   └── SourceField: *string
+│   │   │           ├── Subject: *Object (2 properties)
 │   │   │           │   ├── DefaultValue: *string
 │   │   │           │   └── SourceField: *string
-│   │   │           └── Topic: Object (1 property)
+│   │   │           └── Topic: *Object (1 property)
 │   │   │               └── SourceField: *string
-=======
-│   │   ├── InputSchemaMapping: *Object (1 property)
-│   │   │   └── InputSchemaMappingType: *Enum (1 value)
-│   │   │       └── "Json"
->>>>>>> 36107e02
 │   │   ├── MetricResourceId: *string
 │   │   ├── PrivateEndpointConnections: Object (1 property)[]
 │   │   │   └── Id: *string
