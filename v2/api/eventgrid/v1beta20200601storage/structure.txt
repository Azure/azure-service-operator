github.com/Azure/azure-service-operator/v2/api/eventgrid/v1beta20200601storage
├── APIVersion: Enum (1 value)
│   └── "2020-06-01"
├── Domain: Resource
│   ├── Owner: github.com/Azure/azure-service-operator/v2/api/resources/v1betav20191001.ResourceGroup
│   ├── Spec: Object (10 properties)
│   │   ├── AzureName: string
│   │   ├── InboundIpRules: Object (3 properties)[]
│   │   │   ├── Action: *string
│   │   │   ├── IpMask: *string
│   │   │   └── PropertyBag: genruntime.PropertyBag
│   │   ├── InputSchema: *string
│   │   ├── InputSchemaMapping: *Object (2 properties)
│   │   │   ├── Json: *Object (8 properties)
│   │   │   │   ├── DataVersion: *Object (3 properties)
│   │   │   │   │   ├── DefaultValue: *string
│   │   │   │   │   ├── PropertyBag: genruntime.PropertyBag
│   │   │   │   │   └── SourceField: *string
│   │   │   │   ├── EventTime: *Object (2 properties)
│   │   │   │   │   ├── PropertyBag: genruntime.PropertyBag
│   │   │   │   │   └── SourceField: *string
│   │   │   │   ├── EventType: *Object (3 properties)
│   │   │   │   │   ├── DefaultValue: *string
│   │   │   │   │   ├── PropertyBag: genruntime.PropertyBag
│   │   │   │   │   └── SourceField: *string
│   │   │   │   ├── Id: *Object (2 properties)
│   │   │   │   │   ├── PropertyBag: genruntime.PropertyBag
│   │   │   │   │   └── SourceField: *string
│   │   │   │   ├── InputSchemaMappingType: *string
│   │   │   │   ├── PropertyBag: genruntime.PropertyBag
│   │   │   │   ├── Subject: *Object (3 properties)
│   │   │   │   │   ├── DefaultValue: *string
│   │   │   │   │   ├── PropertyBag: genruntime.PropertyBag
│   │   │   │   │   └── SourceField: *string
│   │   │   │   └── Topic: *Object (2 properties)
│   │   │   │       ├── PropertyBag: genruntime.PropertyBag
│   │   │   │       └── SourceField: *string
│   │   │   └── PropertyBag: genruntime.PropertyBag
│   │   ├── Location: *string
│   │   ├── OriginalVersion: string
│   │   ├── Owner: *genruntime.KnownResourceReference
│   │   ├── PropertyBag: genruntime.PropertyBag
│   │   ├── PublicNetworkAccess: *string
│   │   └── Tags: map[string]string
│   └── Status: Object (16 properties)
│       ├── Conditions: conditions.Condition[]
│       ├── Endpoint: *string
│       ├── Id: *string
│       ├── InboundIpRules: Object (3 properties)[]
│       │   ├── Action: *string
│       │   ├── IpMask: *string
│       │   └── PropertyBag: genruntime.PropertyBag
│       ├── InputSchema: *string
│       ├── InputSchemaMapping: *Object (2 properties)
│       │   ├── Json: *Object (8 properties)
│       │   │   ├── DataVersion: *Object (3 properties)
│       │   │   │   ├── DefaultValue: *string
│       │   │   │   ├── PropertyBag: genruntime.PropertyBag
│       │   │   │   └── SourceField: *string
│       │   │   ├── EventTime: *Object (2 properties)
│       │   │   │   ├── PropertyBag: genruntime.PropertyBag
│       │   │   │   └── SourceField: *string
│       │   │   ├── EventType: *Object (3 properties)
│       │   │   │   ├── DefaultValue: *string
│       │   │   │   ├── PropertyBag: genruntime.PropertyBag
│       │   │   │   └── SourceField: *string
│       │   │   ├── Id: *Object (2 properties)
│       │   │   │   ├── PropertyBag: genruntime.PropertyBag
│       │   │   │   └── SourceField: *string
│       │   │   ├── InputSchemaMappingType: *string
│       │   │   ├── PropertyBag: genruntime.PropertyBag
│       │   │   ├── Subject: *Object (3 properties)
│       │   │   │   ├── DefaultValue: *string
│       │   │   │   ├── PropertyBag: genruntime.PropertyBag
│       │   │   │   └── SourceField: *string
│       │   │   └── Topic: *Object (2 properties)
│       │   │       ├── PropertyBag: genruntime.PropertyBag
│       │   │       └── SourceField: *string
│       │   └── PropertyBag: genruntime.PropertyBag
│       ├── Location: *string
│       ├── MetricResourceId: *string
│       ├── Name: *string
│       ├── PrivateEndpointConnections: Object (2 properties)[]
│       │   ├── Id: *string
│       │   └── PropertyBag: genruntime.PropertyBag
│       ├── PropertyBag: genruntime.PropertyBag
│       ├── ProvisioningState: *string
│       ├── PublicNetworkAccess: *string
│       ├── SystemData: *Object (7 properties)
│       │   ├── CreatedAt: *string
│       │   ├── CreatedBy: *string
│       │   ├── CreatedByType: *string
│       │   ├── LastModifiedAt: *string
│       │   ├── LastModifiedBy: *string
│       │   ├── LastModifiedByType: *string
│       │   └── PropertyBag: genruntime.PropertyBag
│       ├── Tags: map[string]string
│       └── Type: *string
├── DomainsTopic: Resource
<<<<<<< HEAD
│   ├── Spec: Object (4 properties)
=======
│   ├── Owner: github.com/Azure/azure-service-operator/v2/api/eventgrid/v1beta20200601.Domain
│   ├── Spec: Object (6 properties)
>>>>>>> e979cd95
│   │   ├── AzureName: string
│   │   ├── OriginalVersion: string
│   │   ├── Owner: *genruntime.KnownResourceReference
│   │   └── PropertyBag: genruntime.PropertyBag
│   └── Status: Object (7 properties)
│       ├── Conditions: conditions.Condition[]
│       ├── Id: *string
│       ├── Name: *string
│       ├── PropertyBag: genruntime.PropertyBag
│       ├── ProvisioningState: *string
│       ├── SystemData: *Object (7 properties)
│       │   ├── CreatedAt: *string
│       │   ├── CreatedBy: *string
│       │   ├── CreatedByType: *string
│       │   ├── LastModifiedAt: *string
│       │   ├── LastModifiedBy: *string
│       │   ├── LastModifiedByType: *string
│       │   └── PropertyBag: genruntime.PropertyBag
│       └── Type: *string
├── EventSubscription: Resource
│   ├── Spec: Object (11 properties)
│   │   ├── AzureName: string
│   │   ├── DeadLetterDestination: *Object (2 properties)
│   │   │   ├── PropertyBag: genruntime.PropertyBag
│   │   │   └── StorageBlob: *Object (4 properties)
│   │   │       ├── BlobContainerName: *string
│   │   │       ├── EndpointType: *string
│   │   │       ├── PropertyBag: genruntime.PropertyBag
│   │   │       └── ResourceReference: *genruntime.ResourceReference
│   │   ├── Destination: *Object (8 properties)
│   │   │   ├── AzureFunction: *Object (5 properties)
│   │   │   │   ├── EndpointType: *string
│   │   │   │   ├── MaxEventsPerBatch: *int
│   │   │   │   ├── PreferredBatchSizeInKilobytes: *int
│   │   │   │   ├── PropertyBag: genruntime.PropertyBag
│   │   │   │   └── ResourceReference: *genruntime.ResourceReference
│   │   │   ├── EventHub: *Object (3 properties)
│   │   │   │   ├── EndpointType: *string
│   │   │   │   ├── PropertyBag: genruntime.PropertyBag
│   │   │   │   └── ResourceReference: *genruntime.ResourceReference
│   │   │   ├── HybridConnection: *Object (3 properties)
│   │   │   │   ├── EndpointType: *string
│   │   │   │   ├── PropertyBag: genruntime.PropertyBag
│   │   │   │   └── ResourceReference: *genruntime.ResourceReference
│   │   │   ├── PropertyBag: genruntime.PropertyBag
│   │   │   ├── ServiceBusQueue: *Object (3 properties)
│   │   │   │   ├── EndpointType: *string
│   │   │   │   ├── PropertyBag: genruntime.PropertyBag
│   │   │   │   └── ResourceReference: *genruntime.ResourceReference
│   │   │   ├── ServiceBusTopic: *Object (3 properties)
│   │   │   │   ├── EndpointType: *string
│   │   │   │   ├── PropertyBag: genruntime.PropertyBag
│   │   │   │   └── ResourceReference: *genruntime.ResourceReference
│   │   │   ├── StorageQueue: *Object (4 properties)
│   │   │   │   ├── EndpointType: *string
│   │   │   │   ├── PropertyBag: genruntime.PropertyBag
│   │   │   │   ├── QueueName: *string
│   │   │   │   └── ResourceReference: *genruntime.ResourceReference
│   │   │   └── WebHook: *Object (7 properties)
│   │   │       ├── AzureActiveDirectoryApplicationIdOrUri: *string
│   │   │       ├── AzureActiveDirectoryTenantId: *string
│   │   │       ├── EndpointType: *string
│   │   │       ├── EndpointUrl: *genruntime.SecretReference
│   │   │       ├── MaxEventsPerBatch: *int
│   │   │       ├── PreferredBatchSizeInKilobytes: *int
│   │   │       └── PropertyBag: genruntime.PropertyBag
│   │   ├── EventDeliverySchema: *string
│   │   ├── ExpirationTimeUtc: *string
│   │   ├── Filter: *Object (6 properties)
│   │   │   ├── AdvancedFilters: Object (13 properties)[]
│   │   │   │   ├── BoolEquals: *Object (4 properties)
│   │   │   │   │   ├── Key: *string
│   │   │   │   │   ├── OperatorType: *string
│   │   │   │   │   ├── PropertyBag: genruntime.PropertyBag
│   │   │   │   │   └── Value: *bool
│   │   │   │   ├── NumberGreaterThan: *Object (4 properties)
│   │   │   │   │   ├── Key: *string
│   │   │   │   │   ├── OperatorType: *string
│   │   │   │   │   ├── PropertyBag: genruntime.PropertyBag
│   │   │   │   │   └── Value: *float64
│   │   │   │   ├── NumberGreaterThanOrEquals: *Object (4 properties)
│   │   │   │   │   ├── Key: *string
│   │   │   │   │   ├── OperatorType: *string
│   │   │   │   │   ├── PropertyBag: genruntime.PropertyBag
│   │   │   │   │   └── Value: *float64
│   │   │   │   ├── NumberIn: *Object (4 properties)
│   │   │   │   │   ├── Key: *string
│   │   │   │   │   ├── OperatorType: *string
│   │   │   │   │   ├── PropertyBag: genruntime.PropertyBag
│   │   │   │   │   └── Values: float64[]
│   │   │   │   ├── NumberLessThan: *Object (4 properties)
│   │   │   │   │   ├── Key: *string
│   │   │   │   │   ├── OperatorType: *string
│   │   │   │   │   ├── PropertyBag: genruntime.PropertyBag
│   │   │   │   │   └── Value: *float64
│   │   │   │   ├── NumberLessThanOrEquals: *Object (4 properties)
│   │   │   │   │   ├── Key: *string
│   │   │   │   │   ├── OperatorType: *string
│   │   │   │   │   ├── PropertyBag: genruntime.PropertyBag
│   │   │   │   │   └── Value: *float64
│   │   │   │   ├── NumberNotIn: *Object (4 properties)
│   │   │   │   │   ├── Key: *string
│   │   │   │   │   ├── OperatorType: *string
│   │   │   │   │   ├── PropertyBag: genruntime.PropertyBag
│   │   │   │   │   └── Values: float64[]
│   │   │   │   ├── PropertyBag: genruntime.PropertyBag
│   │   │   │   ├── StringBeginsWith: *Object (4 properties)
│   │   │   │   │   ├── Key: *string
│   │   │   │   │   ├── OperatorType: *string
│   │   │   │   │   ├── PropertyBag: genruntime.PropertyBag
│   │   │   │   │   └── Values: string[]
│   │   │   │   ├── StringContains: *Object (4 properties)
│   │   │   │   │   ├── Key: *string
│   │   │   │   │   ├── OperatorType: *string
│   │   │   │   │   ├── PropertyBag: genruntime.PropertyBag
│   │   │   │   │   └── Values: string[]
│   │   │   │   ├── StringEndsWith: *Object (4 properties)
│   │   │   │   │   ├── Key: *string
│   │   │   │   │   ├── OperatorType: *string
│   │   │   │   │   ├── PropertyBag: genruntime.PropertyBag
│   │   │   │   │   └── Values: string[]
│   │   │   │   ├── StringIn: *Object (4 properties)
│   │   │   │   │   ├── Key: *string
│   │   │   │   │   ├── OperatorType: *string
│   │   │   │   │   ├── PropertyBag: genruntime.PropertyBag
│   │   │   │   │   └── Values: string[]
│   │   │   │   └── StringNotIn: *Object (4 properties)
│   │   │   │       ├── Key: *string
│   │   │   │       ├── OperatorType: *string
│   │   │   │       ├── PropertyBag: genruntime.PropertyBag
│   │   │   │       └── Values: string[]
│   │   │   ├── IncludedEventTypes: string[]
│   │   │   ├── IsSubjectCaseSensitive: *bool
│   │   │   ├── PropertyBag: genruntime.PropertyBag
│   │   │   ├── SubjectBeginsWith: *string
│   │   │   └── SubjectEndsWith: *string
│   │   ├── Labels: string[]
│   │   ├── OriginalVersion: string
│   │   ├── Owner: *genruntime.ArbitraryOwnerReference
│   │   ├── PropertyBag: genruntime.PropertyBag
│   │   └── RetryPolicy: *Object (3 properties)
│   │       ├── EventTimeToLiveInMinutes: *int
│   │       ├── MaxDeliveryAttempts: *int
│   │       └── PropertyBag: genruntime.PropertyBag
│   └── Status: Object (15 properties)
│       ├── Conditions: conditions.Condition[]
│       ├── DeadLetterDestination: *Object (2 properties)
│       │   ├── PropertyBag: genruntime.PropertyBag
│       │   └── StorageBlob: *Object (4 properties)
│       │       ├── BlobContainerName: *string
│       │       ├── EndpointType: *string
│       │       ├── PropertyBag: genruntime.PropertyBag
│       │       └── ResourceId: *string
│       ├── Destination: *Object (8 properties)
│       │   ├── AzureFunction: *Object (5 properties)
│       │   │   ├── EndpointType: *string
│       │   │   ├── MaxEventsPerBatch: *int
│       │   │   ├── PreferredBatchSizeInKilobytes: *int
│       │   │   ├── PropertyBag: genruntime.PropertyBag
│       │   │   └── ResourceId: *string
│       │   ├── EventHub: *Object (3 properties)
│       │   │   ├── EndpointType: *string
│       │   │   ├── PropertyBag: genruntime.PropertyBag
│       │   │   └── ResourceId: *string
│       │   ├── HybridConnection: *Object (3 properties)
│       │   │   ├── EndpointType: *string
│       │   │   ├── PropertyBag: genruntime.PropertyBag
│       │   │   └── ResourceId: *string
│       │   ├── PropertyBag: genruntime.PropertyBag
│       │   ├── ServiceBusQueue: *Object (3 properties)
│       │   │   ├── EndpointType: *string
│       │   │   ├── PropertyBag: genruntime.PropertyBag
│       │   │   └── ResourceId: *string
│       │   ├── ServiceBusTopic: *Object (3 properties)
│       │   │   ├── EndpointType: *string
│       │   │   ├── PropertyBag: genruntime.PropertyBag
│       │   │   └── ResourceId: *string
│       │   ├── StorageQueue: *Object (4 properties)
│       │   │   ├── EndpointType: *string
│       │   │   ├── PropertyBag: genruntime.PropertyBag
│       │   │   ├── QueueName: *string
│       │   │   └── ResourceId: *string
│       │   └── WebHook: *Object (7 properties)
│       │       ├── AzureActiveDirectoryApplicationIdOrUri: *string
│       │       ├── AzureActiveDirectoryTenantId: *string
│       │       ├── EndpointBaseUrl: *string
│       │       ├── EndpointType: *string
│       │       ├── MaxEventsPerBatch: *int
│       │       ├── PreferredBatchSizeInKilobytes: *int
│       │       └── PropertyBag: genruntime.PropertyBag
│       ├── EventDeliverySchema: *string
│       ├── ExpirationTimeUtc: *string
│       ├── Filter: *Object (6 properties)
│       │   ├── AdvancedFilters: Object (13 properties)[]
│       │   │   ├── BoolEquals: *Object (4 properties)
│       │   │   │   ├── Key: *string
│       │   │   │   ├── OperatorType: *string
│       │   │   │   ├── PropertyBag: genruntime.PropertyBag
│       │   │   │   └── Value: *bool
│       │   │   ├── NumberGreaterThan: *Object (4 properties)
│       │   │   │   ├── Key: *string
│       │   │   │   ├── OperatorType: *string
│       │   │   │   ├── PropertyBag: genruntime.PropertyBag
│       │   │   │   └── Value: *float64
│       │   │   ├── NumberGreaterThanOrEquals: *Object (4 properties)
│       │   │   │   ├── Key: *string
│       │   │   │   ├── OperatorType: *string
│       │   │   │   ├── PropertyBag: genruntime.PropertyBag
│       │   │   │   └── Value: *float64
│       │   │   ├── NumberIn: *Object (4 properties)
│       │   │   │   ├── Key: *string
│       │   │   │   ├── OperatorType: *string
│       │   │   │   ├── PropertyBag: genruntime.PropertyBag
│       │   │   │   └── Values: float64[]
│       │   │   ├── NumberLessThan: *Object (4 properties)
│       │   │   │   ├── Key: *string
│       │   │   │   ├── OperatorType: *string
│       │   │   │   ├── PropertyBag: genruntime.PropertyBag
│       │   │   │   └── Value: *float64
│       │   │   ├── NumberLessThanOrEquals: *Object (4 properties)
│       │   │   │   ├── Key: *string
│       │   │   │   ├── OperatorType: *string
│       │   │   │   ├── PropertyBag: genruntime.PropertyBag
│       │   │   │   └── Value: *float64
│       │   │   ├── NumberNotIn: *Object (4 properties)
│       │   │   │   ├── Key: *string
│       │   │   │   ├── OperatorType: *string
│       │   │   │   ├── PropertyBag: genruntime.PropertyBag
│       │   │   │   └── Values: float64[]
│       │   │   ├── PropertyBag: genruntime.PropertyBag
│       │   │   ├── StringBeginsWith: *Object (4 properties)
│       │   │   │   ├── Key: *string
│       │   │   │   ├── OperatorType: *string
│       │   │   │   ├── PropertyBag: genruntime.PropertyBag
│       │   │   │   └── Values: string[]
│       │   │   ├── StringContains: *Object (4 properties)
│       │   │   │   ├── Key: *string
│       │   │   │   ├── OperatorType: *string
│       │   │   │   ├── PropertyBag: genruntime.PropertyBag
│       │   │   │   └── Values: string[]
│       │   │   ├── StringEndsWith: *Object (4 properties)
│       │   │   │   ├── Key: *string
│       │   │   │   ├── OperatorType: *string
│       │   │   │   ├── PropertyBag: genruntime.PropertyBag
│       │   │   │   └── Values: string[]
│       │   │   ├── StringIn: *Object (4 properties)
│       │   │   │   ├── Key: *string
│       │   │   │   ├── OperatorType: *string
│       │   │   │   ├── PropertyBag: genruntime.PropertyBag
│       │   │   │   └── Values: string[]
│       │   │   └── StringNotIn: *Object (4 properties)
│       │   │       ├── Key: *string
│       │   │       ├── OperatorType: *string
│       │   │       ├── PropertyBag: genruntime.PropertyBag
│       │   │       └── Values: string[]
│       │   ├── IncludedEventTypes: string[]
│       │   ├── IsSubjectCaseSensitive: *bool
│       │   ├── PropertyBag: genruntime.PropertyBag
│       │   ├── SubjectBeginsWith: *string
│       │   └── SubjectEndsWith: *string
│       ├── Id: *string
│       ├── Labels: string[]
│       ├── Name: *string
│       ├── PropertyBag: genruntime.PropertyBag
│       ├── ProvisioningState: *string
│       ├── RetryPolicy: *Object (3 properties)
│       │   ├── EventTimeToLiveInMinutes: *int
│       │   ├── MaxDeliveryAttempts: *int
│       │   └── PropertyBag: genruntime.PropertyBag
│       ├── SystemData: *Object (7 properties)
│       │   ├── CreatedAt: *string
│       │   ├── CreatedBy: *string
│       │   ├── CreatedByType: *string
│       │   ├── LastModifiedAt: *string
│       │   ├── LastModifiedBy: *string
│       │   ├── LastModifiedByType: *string
│       │   └── PropertyBag: genruntime.PropertyBag
│       ├── Topic: *string
│       └── Type: *string
└── Topic: Resource
<<<<<<< HEAD
    ├── Spec: Object (10 properties)
=======
    ├── Owner: github.com/Azure/azure-service-operator/v2/api/resources/v1betav20191001.ResourceGroup
    ├── Spec: Object (6 properties)
>>>>>>> e979cd95
    │   ├── AzureName: string
    │   ├── InboundIpRules: Object (3 properties)[]
    │   │   ├── Action: *string
    │   │   ├── IpMask: *string
    │   │   └── PropertyBag: genruntime.PropertyBag
    │   ├── InputSchema: *string
    │   ├── InputSchemaMapping: *Object (2 properties)
    │   │   ├── Json: *Object (8 properties)
    │   │   │   ├── DataVersion: *Object (3 properties)
    │   │   │   │   ├── DefaultValue: *string
    │   │   │   │   ├── PropertyBag: genruntime.PropertyBag
    │   │   │   │   └── SourceField: *string
    │   │   │   ├── EventTime: *Object (2 properties)
    │   │   │   │   ├── PropertyBag: genruntime.PropertyBag
    │   │   │   │   └── SourceField: *string
    │   │   │   ├── EventType: *Object (3 properties)
    │   │   │   │   ├── DefaultValue: *string
    │   │   │   │   ├── PropertyBag: genruntime.PropertyBag
    │   │   │   │   └── SourceField: *string
    │   │   │   ├── Id: *Object (2 properties)
    │   │   │   │   ├── PropertyBag: genruntime.PropertyBag
    │   │   │   │   └── SourceField: *string
    │   │   │   ├── InputSchemaMappingType: *string
    │   │   │   ├── PropertyBag: genruntime.PropertyBag
    │   │   │   ├── Subject: *Object (3 properties)
    │   │   │   │   ├── DefaultValue: *string
    │   │   │   │   ├── PropertyBag: genruntime.PropertyBag
    │   │   │   │   └── SourceField: *string
    │   │   │   └── Topic: *Object (2 properties)
    │   │   │       ├── PropertyBag: genruntime.PropertyBag
    │   │   │       └── SourceField: *string
    │   │   └── PropertyBag: genruntime.PropertyBag
    │   ├── Location: *string
    │   ├── OriginalVersion: string
    │   ├── Owner: *genruntime.KnownResourceReference
    │   ├── PropertyBag: genruntime.PropertyBag
    │   ├── PublicNetworkAccess: *string
    │   └── Tags: map[string]string
    └── Status: Object (16 properties)
        ├── Conditions: conditions.Condition[]
        ├── Endpoint: *string
        ├── Id: *string
        ├── InboundIpRules: Object (3 properties)[]
        │   ├── Action: *string
        │   ├── IpMask: *string
        │   └── PropertyBag: genruntime.PropertyBag
        ├── InputSchema: *string
        ├── InputSchemaMapping: *Object (2 properties)
        │   ├── Json: *Object (8 properties)
        │   │   ├── DataVersion: *Object (3 properties)
        │   │   │   ├── DefaultValue: *string
        │   │   │   ├── PropertyBag: genruntime.PropertyBag
        │   │   │   └── SourceField: *string
        │   │   ├── EventTime: *Object (2 properties)
        │   │   │   ├── PropertyBag: genruntime.PropertyBag
        │   │   │   └── SourceField: *string
        │   │   ├── EventType: *Object (3 properties)
        │   │   │   ├── DefaultValue: *string
        │   │   │   ├── PropertyBag: genruntime.PropertyBag
        │   │   │   └── SourceField: *string
        │   │   ├── Id: *Object (2 properties)
        │   │   │   ├── PropertyBag: genruntime.PropertyBag
        │   │   │   └── SourceField: *string
        │   │   ├── InputSchemaMappingType: *string
        │   │   ├── PropertyBag: genruntime.PropertyBag
        │   │   ├── Subject: *Object (3 properties)
        │   │   │   ├── DefaultValue: *string
        │   │   │   ├── PropertyBag: genruntime.PropertyBag
        │   │   │   └── SourceField: *string
        │   │   └── Topic: *Object (2 properties)
        │   │       ├── PropertyBag: genruntime.PropertyBag
        │   │       └── SourceField: *string
        │   └── PropertyBag: genruntime.PropertyBag
        ├── Location: *string
        ├── MetricResourceId: *string
        ├── Name: *string
        ├── PrivateEndpointConnections: Object (2 properties)[]
        │   ├── Id: *string
        │   └── PropertyBag: genruntime.PropertyBag
        ├── PropertyBag: genruntime.PropertyBag
        ├── ProvisioningState: *string
        ├── PublicNetworkAccess: *string
        ├── SystemData: *Object (7 properties)
        │   ├── CreatedAt: *string
        │   ├── CreatedBy: *string
        │   ├── CreatedByType: *string
        │   ├── LastModifiedAt: *string
        │   ├── LastModifiedBy: *string
        │   ├── LastModifiedByType: *string
        │   └── PropertyBag: genruntime.PropertyBag
        ├── Tags: map[string]string
        └── Type: *string<|MERGE_RESOLUTION|>--- conflicted
+++ resolved
@@ -97,12 +97,8 @@
 │       ├── Tags: map[string]string
 │       └── Type: *string
 ├── DomainsTopic: Resource
-<<<<<<< HEAD
+│   ├── Owner: github.com/Azure/azure-service-operator/v2/api/eventgrid/v1beta20200601.Domain
 │   ├── Spec: Object (4 properties)
-=======
-│   ├── Owner: github.com/Azure/azure-service-operator/v2/api/eventgrid/v1beta20200601.Domain
-│   ├── Spec: Object (6 properties)
->>>>>>> e979cd95
 │   │   ├── AzureName: string
 │   │   ├── OriginalVersion: string
 │   │   ├── Owner: *genruntime.KnownResourceReference
@@ -383,12 +379,8 @@
 │       ├── Topic: *string
 │       └── Type: *string
 └── Topic: Resource
-<<<<<<< HEAD
+    ├── Owner: github.com/Azure/azure-service-operator/v2/api/resources/v1betav20191001.ResourceGroup
     ├── Spec: Object (10 properties)
-=======
-    ├── Owner: github.com/Azure/azure-service-operator/v2/api/resources/v1betav20191001.ResourceGroup
-    ├── Spec: Object (6 properties)
->>>>>>> e979cd95
     │   ├── AzureName: string
     │   ├── InboundIpRules: Object (3 properties)[]
     │   │   ├── Action: *string
