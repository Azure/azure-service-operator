--- conflicted
+++ resolved
@@ -131,12 +131,8 @@
 │       ├── Type: *string
 │       └── Version: *string
 ├── FlexibleServersDatabase: Resource
-<<<<<<< HEAD
+│   ├── Owner: github.com/Azure/azure-service-operator/v2/api/dbformysql/v1alpha1api20210501.FlexibleServer
 │   ├── Spec: Object (6 properties)
-=======
-│   ├── Owner: github.com/Azure/azure-service-operator/v2/api/dbformysql/v1alpha1api20210501.FlexibleServer
-│   ├── Spec: Object (8 properties)
->>>>>>> e979cd95
 │   │   ├── AzureName: string
 │   │   ├── Charset: *string
 │   │   ├── Collation: *string
@@ -160,12 +156,8 @@
 │       │   └── PropertyBag: genruntime.PropertyBag
 │       └── Type: *string
 └── FlexibleServersFirewallRule: Resource
-<<<<<<< HEAD
+    ├── Owner: github.com/Azure/azure-service-operator/v2/api/dbformysql/v1alpha1api20210501.FlexibleServer
     ├── Spec: Object (6 properties)
-=======
-    ├── Owner: github.com/Azure/azure-service-operator/v2/api/dbformysql/v1alpha1api20210501.FlexibleServer
-    ├── Spec: Object (8 properties)
->>>>>>> e979cd95
     │   ├── AzureName: string
     │   ├── EndIpAddress: *string
     │   ├── OriginalVersion: string
