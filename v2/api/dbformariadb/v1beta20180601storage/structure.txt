--- conflicted
+++ resolved
@@ -48,14 +48,8 @@
     │   │       └── PropertyBag: genruntime.PropertyBag
     │   ├── OriginalVersion: string
     │   ├── Owner: *genruntime.KnownResourceReference
-<<<<<<< HEAD
-    │   ├── Properties: Object (5 properties)
-    │   │   ├── Default: Object (9 properties)
-=======
     │   ├── Properties: *Object (5 properties)
-    │   │   ├── PropertyBag: genruntime.PropertyBag
-    │   │   ├── ServerPropertiesForDefaultCreate: *Object (9 properties)
->>>>>>> 36107e02
+    │   │   ├── Default: *Object (9 properties)
     │   │   │   ├── AdministratorLogin: *string
     │   │   │   ├── AdministratorLoginPassword: *genruntime.SecretReference
     │   │   │   ├── CreateMode: *string
@@ -70,11 +64,7 @@
     │   │   │   │   ├── StorageAutogrow: *string
     │   │   │   │   └── StorageMB: *int
     │   │   │   └── Version: *string
-<<<<<<< HEAD
-    │   │   ├── GeoRestore: Object (8 properties)
-=======
-    │   │   ├── ServerPropertiesForGeoRestore: *Object (8 properties)
->>>>>>> 36107e02
+    │   │   ├── GeoRestore: *Object (8 properties)
     │   │   │   ├── CreateMode: *string
     │   │   │   ├── MinimalTlsVersion: *string
     │   │   │   ├── PropertyBag: genruntime.PropertyBag
@@ -88,11 +78,7 @@
     │   │   │   │   ├── StorageAutogrow: *string
     │   │   │   │   └── StorageMB: *int
     │   │   │   └── Version: *string
-<<<<<<< HEAD
-    │   │   ├── PointInTimeRestore: Object (9 properties)
-=======
-    │   │   ├── ServerPropertiesForReplica: *Object (8 properties)
->>>>>>> 36107e02
+    │   │   ├── PointInTimeRestore: *Object (9 properties)
     │   │   │   ├── CreateMode: *string
     │   │   │   ├── MinimalTlsVersion: *string
     │   │   │   ├── PropertyBag: genruntime.PropertyBag
@@ -107,12 +93,8 @@
     │   │   │   │   ├── StorageAutogrow: *string
     │   │   │   │   └── StorageMB: *int
     │   │   │   └── Version: *string
-<<<<<<< HEAD
     │   │   ├── PropertyBag: genruntime.PropertyBag
-    │   │   └── Replica: Object (8 properties)
-=======
-    │   │   └── ServerPropertiesForRestore: *Object (9 properties)
->>>>>>> 36107e02
+    │   │   └── Replica: *Object (8 properties)
     │   │       ├── CreateMode: *string
     │   │       ├── MinimalTlsVersion: *string
     │   │       ├── PropertyBag: genruntime.PropertyBag
