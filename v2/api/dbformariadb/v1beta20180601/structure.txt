github.com/Azure/azure-service-operator/v2/api/dbformariadb/v1beta20180601
├── APIVersion: Enum (1 value)
│   └── "2018-06-01"
├── Configuration: Resource
│   ├── Spec: Object (4 properties)
│   │   ├── AzureName: string
│   │   ├── Owner: *genruntime.KnownResourceReference
│   │   ├── Source: *string
│   │   └── Value: *string
│   └── Status: Object (10 properties)
│       ├── AllowedValues: *string
│       ├── Conditions: conditions.Condition[]
│       ├── DataType: *string
│       ├── DefaultValue: *string
│       ├── Description: *string
│       ├── Id: *string
│       ├── Name: *string
│       ├── Source: *string
│       ├── Type: *string
│       └── Value: *string
<<<<<<< HEAD
=======
├── Configuration_STATUS_ARM: Object (4 properties)
│   ├── Id: *string
│   ├── Name: *string
│   ├── Properties: *Object (6 properties)
│   │   ├── AllowedValues: *string
│   │   ├── DataType: *string
│   │   ├── DefaultValue: *string
│   │   ├── Description: *string
│   │   ├── Source: *string
│   │   └── Value: *string
│   └── Type: *string
>>>>>>> 36107e02
├── Database: Resource
│   ├── Spec: Object (4 properties)
│   │   ├── AzureName: string
│   │   ├── Charset: *string
│   │   ├── Collation: *string
│   │   └── Owner: *genruntime.KnownResourceReference
│   └── Status: Object (6 properties)
│       ├── Charset: *string
│       ├── Collation: *string
│       ├── Conditions: conditions.Condition[]
│       ├── Id: *string
│       ├── Name: *string
│       └── Type: *string
<<<<<<< HEAD
=======
├── Database_STATUS_ARM: Object (4 properties)
│   ├── Id: *string
│   ├── Name: *string
│   ├── Properties: *Object (2 properties)
│   │   ├── Charset: *string
│   │   └── Collation: *string
│   └── Type: *string
>>>>>>> 36107e02
├── Server: Resource
│   ├── Spec: Object (7 properties)
│   │   ├── AzureName: string
│   │   ├── Location: *string
│   │   ├── OperatorSpec: *Object (1 property)
│   │   │   └── Secrets: *Object (1 property)
│   │   │       └── FullyQualifiedDomainName: *genruntime.SecretDestination
│   │   ├── Owner: *genruntime.KnownResourceReference
<<<<<<< HEAD
│   │   ├── Properties: Object (4 properties)
│   │   │   ├── Default: Object (8 properties)
=======
│   │   ├── Properties: *Object (4 properties)
│   │   │   ├── ServerPropertiesForDefaultCreate: *Object (8 properties)
>>>>>>> 36107e02
│   │   │   │   ├── AdministratorLogin: *string
│   │   │   │   ├── AdministratorLoginPassword: genruntime.SecretReference
│   │   │   │   ├── CreateMode: *Enum (1 value)
│   │   │   │   │   └── "Default"
│   │   │   │   ├── MinimalTlsVersion: *Enum (4 values)
│   │   │   │   │   ├── "TLS1_0"
│   │   │   │   │   ├── "TLS1_1"
│   │   │   │   │   ├── "TLS1_2"
│   │   │   │   │   └── "TLSEnforcementDisabled"
│   │   │   │   ├── PublicNetworkAccess: *Enum (2 values)
│   │   │   │   │   ├── "Disabled"
│   │   │   │   │   └── "Enabled"
│   │   │   │   ├── SslEnforcement: *Enum (2 values)
│   │   │   │   │   ├── "Disabled"
│   │   │   │   │   └── "Enabled"
│   │   │   │   ├── StorageProfile: *Object (4 properties)
│   │   │   │   │   ├── BackupRetentionDays: *int
│   │   │   │   │   ├── GeoRedundantBackup: *Enum (2 values)
│   │   │   │   │   │   ├── "Disabled"
│   │   │   │   │   │   └── "Enabled"
│   │   │   │   │   ├── StorageAutogrow: *Enum (2 values)
│   │   │   │   │   │   ├── "Disabled"
│   │   │   │   │   │   └── "Enabled"
│   │   │   │   │   └── StorageMB: *int
│   │   │   │   └── Version: *Enum (2 values)
│   │   │   │       ├── "10.2"
│   │   │   │       └── "10.3"
<<<<<<< HEAD
│   │   │   ├── GeoRestore: Object (7 properties)
│   │   │   │   ├── CreateMode: Enum (1 value)
=======
│   │   │   ├── ServerPropertiesForGeoRestore: *Object (7 properties)
│   │   │   │   ├── CreateMode: *Enum (1 value)
>>>>>>> 36107e02
│   │   │   │   │   └── "GeoRestore"
│   │   │   │   ├── MinimalTlsVersion: *Enum (4 values)
│   │   │   │   │   ├── "TLS1_0"
│   │   │   │   │   ├── "TLS1_1"
│   │   │   │   │   ├── "TLS1_2"
│   │   │   │   │   └── "TLSEnforcementDisabled"
│   │   │   │   ├── PublicNetworkAccess: *Enum (2 values)
│   │   │   │   │   ├── "Disabled"
│   │   │   │   │   └── "Enabled"
│   │   │   │   ├── SourceServerId: *string
│   │   │   │   ├── SslEnforcement: *Enum (2 values)
│   │   │   │   │   ├── "Disabled"
│   │   │   │   │   └── "Enabled"
│   │   │   │   ├── StorageProfile: *Object (4 properties)
│   │   │   │   │   ├── BackupRetentionDays: *int
│   │   │   │   │   ├── GeoRedundantBackup: *Enum (2 values)
│   │   │   │   │   │   ├── "Disabled"
│   │   │   │   │   │   └── "Enabled"
│   │   │   │   │   ├── StorageAutogrow: *Enum (2 values)
│   │   │   │   │   │   ├── "Disabled"
│   │   │   │   │   │   └── "Enabled"
│   │   │   │   │   └── StorageMB: *int
│   │   │   │   └── Version: *Enum (2 values)
│   │   │   │       ├── "10.2"
│   │   │   │       └── "10.3"
<<<<<<< HEAD
│   │   │   ├── PointInTimeRestore: Object (8 properties)
│   │   │   │   ├── CreateMode: Enum (1 value)
│   │   │   │   │   └── "PointInTimeRestore"
│   │   │   │   ├── MinimalTlsVersion: Enum (4 values)
=======
│   │   │   ├── ServerPropertiesForReplica: *Object (7 properties)
│   │   │   │   ├── CreateMode: *Enum (1 value)
│   │   │   │   │   └── "Replica"
│   │   │   │   ├── MinimalTlsVersion: *Enum (4 values)
>>>>>>> 36107e02
│   │   │   │   │   ├── "TLS1_0"
│   │   │   │   │   ├── "TLS1_1"
│   │   │   │   │   ├── "TLS1_2"
│   │   │   │   │   └── "TLSEnforcementDisabled"
│   │   │   │   ├── PublicNetworkAccess: *Enum (2 values)
│   │   │   │   │   ├── "Disabled"
│   │   │   │   │   └── "Enabled"
│   │   │   │   ├── RestorePointInTime: Validated<*string> (0 rules)
│   │   │   │   ├── SourceServerId: *string
│   │   │   │   ├── SslEnforcement: *Enum (2 values)
│   │   │   │   │   ├── "Disabled"
│   │   │   │   │   └── "Enabled"
│   │   │   │   ├── StorageProfile: *Object (4 properties)
│   │   │   │   │   ├── BackupRetentionDays: *int
│   │   │   │   │   ├── GeoRedundantBackup: *Enum (2 values)
│   │   │   │   │   │   ├── "Disabled"
│   │   │   │   │   │   └── "Enabled"
│   │   │   │   │   ├── StorageAutogrow: *Enum (2 values)
│   │   │   │   │   │   ├── "Disabled"
│   │   │   │   │   │   └── "Enabled"
│   │   │   │   │   └── StorageMB: *int
│   │   │   │   └── Version: *Enum (2 values)
│   │   │   │       ├── "10.2"
│   │   │   │       └── "10.3"
<<<<<<< HEAD
│   │   │   └── Replica: Object (7 properties)
│   │   │       ├── CreateMode: Enum (1 value)
│   │   │       │   └── "Replica"
│   │   │       ├── MinimalTlsVersion: Enum (4 values)
=======
│   │   │   └── ServerPropertiesForRestore: *Object (8 properties)
│   │   │       ├── CreateMode: *Enum (1 value)
│   │   │       │   └── "PointInTimeRestore"
│   │   │       ├── MinimalTlsVersion: *Enum (4 values)
>>>>>>> 36107e02
│   │   │       │   ├── "TLS1_0"
│   │   │       │   ├── "TLS1_1"
│   │   │       │   ├── "TLS1_2"
│   │   │       │   └── "TLSEnforcementDisabled"
│   │   │       ├── PublicNetworkAccess: *Enum (2 values)
│   │   │       │   ├── "Disabled"
│   │   │       │   └── "Enabled"
│   │   │       ├── SourceServerId: *string
│   │   │       ├── SslEnforcement: *Enum (2 values)
│   │   │       │   ├── "Disabled"
│   │   │       │   └── "Enabled"
│   │   │       ├── StorageProfile: *Object (4 properties)
│   │   │       │   ├── BackupRetentionDays: *int
│   │   │       │   ├── GeoRedundantBackup: *Enum (2 values)
│   │   │       │   │   ├── "Disabled"
│   │   │       │   │   └── "Enabled"
│   │   │       │   ├── StorageAutogrow: *Enum (2 values)
│   │   │       │   │   ├── "Disabled"
│   │   │       │   │   └── "Enabled"
│   │   │       │   └── StorageMB: *int
│   │   │       └── Version: *Enum (2 values)
│   │   │           ├── "10.2"
│   │   │           └── "10.3"
│   │   ├── Sku: *Object (5 properties)
│   │   │   ├── Capacity: Validated<*int> (1 rule)
│   │   │   │   └── Rule 0: {Minimum 0}
│   │   │   ├── Family: *string
│   │   │   ├── Name: *string
│   │   │   ├── Size: *string
│   │   │   └── Tier: *Enum (3 values)
│   │   │       ├── "Basic"
│   │   │       ├── "GeneralPurpose"
│   │   │       └── "MemoryOptimized"
│   │   └── Tags: map[string]string
│   └── Status: Object (20 properties)
│       ├── AdministratorLogin: *string
│       ├── Conditions: conditions.Condition[]
│       ├── EarliestRestoreDate: *string
│       ├── FullyQualifiedDomainName: *string
│       ├── Id: *string
│       ├── Location: *string
│       ├── MasterServerId: *string
│       ├── MinimalTlsVersion: *Enum (4 values)
│       │   ├── "TLS1_0"
│       │   ├── "TLS1_1"
│       │   ├── "TLS1_2"
│       │   └── "TLSEnforcementDisabled"
│       ├── Name: *string
│       ├── PrivateEndpointConnections: Object (2 properties)[]
│       │   ├── Id: *string
│       │   └── Properties: *Object (3 properties)
│       │       ├── PrivateEndpoint: *Object (1 property)
│       │       │   └── Id: *string
│       │       ├── PrivateLinkServiceConnectionState: *Object (3 properties)
│       │       │   ├── ActionsRequired: *Enum (1 value)
│       │       │   │   └── "None"
│       │       │   ├── Description: *string
│       │       │   └── Status: *Enum (4 values)
│       │       │       ├── "Approved"
│       │       │       ├── "Disconnected"
│       │       │       ├── "Pending"
│       │       │       └── "Rejected"
│       │       └── ProvisioningState: *Enum (5 values)
│       │           ├── "Approving"
│       │           ├── "Dropping"
│       │           ├── "Failed"
│       │           ├── "Ready"
│       │           └── "Rejecting"
│       ├── PublicNetworkAccess: *Enum (2 values)
│       │   ├── "Disabled"
│       │   └── "Enabled"
│       ├── ReplicaCapacity: *int
│       ├── ReplicationRole: *string
│       ├── Sku: *Object (5 properties)
│       │   ├── Capacity: *int
│       │   ├── Family: *string
│       │   ├── Name: *string
│       │   ├── Size: *string
│       │   └── Tier: *Enum (3 values)
│       │       ├── "Basic"
│       │       ├── "GeneralPurpose"
│       │       └── "MemoryOptimized"
│       ├── SslEnforcement: *Enum (2 values)
│       │   ├── "Disabled"
│       │   └── "Enabled"
│       ├── StorageProfile: *Object (4 properties)
│       │   ├── BackupRetentionDays: *int
│       │   ├── GeoRedundantBackup: *Enum (2 values)
│       │   │   ├── "Disabled"
│       │   │   └── "Enabled"
│       │   ├── StorageAutogrow: *Enum (2 values)
│       │   │   ├── "Disabled"
│       │   │   └── "Enabled"
│       │   └── StorageMB: *int
│       ├── Tags: map[string]string
│       ├── Type: *string
│       ├── UserVisibleState: *Enum (3 values)
│       │   ├── "Disabled"
│       │   ├── "Dropping"
│       │   └── "Ready"
│       └── Version: *Enum (2 values)
│           ├── "10.2"
│           └── "10.3"
├── Server_STATUS_ARM: Object (7 properties)
│   ├── Id: *string
│   ├── Location: *string
│   ├── Name: *string
│   ├── Properties: *Object (13 properties)
│   │   ├── AdministratorLogin: *string
│   │   ├── EarliestRestoreDate: *string
│   │   ├── FullyQualifiedDomainName: *string
│   │   ├── MasterServerId: *string
│   │   ├── MinimalTlsVersion: *Enum (4 values)
│   │   │   ├── "TLS1_0"
│   │   │   ├── "TLS1_1"
│   │   │   ├── "TLS1_2"
│   │   │   └── "TLSEnforcementDisabled"
│   │   ├── PrivateEndpointConnections: Object (2 properties)[]
│   │   │   ├── Id: *string
│   │   │   └── Properties: *Object (3 properties)
│   │   │       ├── PrivateEndpoint: *Object (1 property)
│   │   │       │   └── Id: *string
│   │   │       ├── PrivateLinkServiceConnectionState: *Object (3 properties)
│   │   │       │   ├── ActionsRequired: *Enum (1 value)
│   │   │       │   │   └── "None"
│   │   │       │   ├── Description: *string
│   │   │       │   └── Status: *Enum (4 values)
│   │   │       │       ├── "Approved"
│   │   │       │       ├── "Disconnected"
│   │   │       │       ├── "Pending"
│   │   │       │       └── "Rejected"
│   │   │       └── ProvisioningState: *Enum (5 values)
│   │   │           ├── "Approving"
│   │   │           ├── "Dropping"
│   │   │           ├── "Failed"
│   │   │           ├── "Ready"
│   │   │           └── "Rejecting"
│   │   ├── PublicNetworkAccess: *Enum (2 values)
│   │   │   ├── "Disabled"
│   │   │   └── "Enabled"
│   │   ├── ReplicaCapacity: *int
│   │   ├── ReplicationRole: *string
│   │   ├── SslEnforcement: *Enum (2 values)
│   │   │   ├── "Disabled"
│   │   │   └── "Enabled"
│   │   ├── StorageProfile: *Object (4 properties)
│   │   │   ├── BackupRetentionDays: *int
│   │   │   ├── GeoRedundantBackup: *Enum (2 values)
│   │   │   │   ├── "Disabled"
│   │   │   │   └── "Enabled"
│   │   │   ├── StorageAutogrow: *Enum (2 values)
│   │   │   │   ├── "Disabled"
│   │   │   │   └── "Enabled"
│   │   │   └── StorageMB: *int
│   │   ├── UserVisibleState: *Enum (3 values)
│   │   │   ├── "Disabled"
│   │   │   ├── "Dropping"
│   │   │   └── "Ready"
│   │   └── Version: *Enum (2 values)
│   │       ├── "10.2"
│   │       └── "10.3"
│   ├── Sku: *Object (5 properties)
│   │   ├── Capacity: *int
│   │   ├── Family: *string
│   │   ├── Name: *string
│   │   ├── Size: *string
│   │   └── Tier: *Enum (3 values)
│   │       ├── "Basic"
│   │       ├── "GeneralPurpose"
│   │       └── "MemoryOptimized"
│   ├── Tags: map[string]string
│   └── Type: *string
├── Server_Spec_ARM: Object (5 properties)
│   ├── Location: *string
│   ├── Name: string
<<<<<<< HEAD
│   ├── Properties: Object (4 properties)
│   │   ├── Default: Object (8 properties)
=======
│   ├── Properties: *Object (4 properties)
│   │   ├── ServerPropertiesForDefaultCreate: *Object (8 properties)
>>>>>>> 36107e02
│   │   │   ├── AdministratorLogin: *string
│   │   │   ├── AdministratorLoginPassword: string
│   │   │   ├── CreateMode: Enum (1 value)
│   │   │   │   └── "Default"
│   │   │   ├── MinimalTlsVersion: *Enum (4 values)
│   │   │   │   ├── "TLS1_0"
│   │   │   │   ├── "TLS1_1"
│   │   │   │   ├── "TLS1_2"
│   │   │   │   └── "TLSEnforcementDisabled"
│   │   │   ├── PublicNetworkAccess: *Enum (2 values)
│   │   │   │   ├── "Disabled"
│   │   │   │   └── "Enabled"
│   │   │   ├── SslEnforcement: *Enum (2 values)
│   │   │   │   ├── "Disabled"
│   │   │   │   └── "Enabled"
│   │   │   ├── StorageProfile: *Object (4 properties)
│   │   │   │   ├── BackupRetentionDays: *int
│   │   │   │   ├── GeoRedundantBackup: *Enum (2 values)
│   │   │   │   │   ├── "Disabled"
│   │   │   │   │   └── "Enabled"
│   │   │   │   ├── StorageAutogrow: *Enum (2 values)
│   │   │   │   │   ├── "Disabled"
│   │   │   │   │   └── "Enabled"
│   │   │   │   └── StorageMB: *int
│   │   │   └── Version: *Enum (2 values)
│   │   │       ├── "10.2"
│   │   │       └── "10.3"
<<<<<<< HEAD
│   │   ├── GeoRestore: Object (7 properties)
=======
│   │   ├── ServerPropertiesForGeoRestore: *Object (7 properties)
>>>>>>> 36107e02
│   │   │   ├── CreateMode: Enum (1 value)
│   │   │   │   └── "GeoRestore"
│   │   │   ├── MinimalTlsVersion: *Enum (4 values)
│   │   │   │   ├── "TLS1_0"
│   │   │   │   ├── "TLS1_1"
│   │   │   │   ├── "TLS1_2"
│   │   │   │   └── "TLSEnforcementDisabled"
│   │   │   ├── PublicNetworkAccess: *Enum (2 values)
│   │   │   │   ├── "Disabled"
│   │   │   │   └── "Enabled"
│   │   │   ├── SourceServerId: *string
│   │   │   ├── SslEnforcement: *Enum (2 values)
│   │   │   │   ├── "Disabled"
│   │   │   │   └── "Enabled"
│   │   │   ├── StorageProfile: *Object (4 properties)
│   │   │   │   ├── BackupRetentionDays: *int
│   │   │   │   ├── GeoRedundantBackup: *Enum (2 values)
│   │   │   │   │   ├── "Disabled"
│   │   │   │   │   └── "Enabled"
│   │   │   │   ├── StorageAutogrow: *Enum (2 values)
│   │   │   │   │   ├── "Disabled"
│   │   │   │   │   └── "Enabled"
│   │   │   │   └── StorageMB: *int
│   │   │   └── Version: *Enum (2 values)
│   │   │       ├── "10.2"
│   │   │       └── "10.3"
<<<<<<< HEAD
│   │   ├── PointInTimeRestore: Object (8 properties)
│   │   │   ├── CreateMode: Enum (1 value)
│   │   │   │   └── "PointInTimeRestore"
│   │   │   ├── MinimalTlsVersion: Enum (4 values)
=======
│   │   ├── ServerPropertiesForReplica: *Object (7 properties)
│   │   │   ├── CreateMode: Enum (1 value)
│   │   │   │   └── "Replica"
│   │   │   ├── MinimalTlsVersion: *Enum (4 values)
>>>>>>> 36107e02
│   │   │   │   ├── "TLS1_0"
│   │   │   │   ├── "TLS1_1"
│   │   │   │   ├── "TLS1_2"
│   │   │   │   └── "TLSEnforcementDisabled"
│   │   │   ├── PublicNetworkAccess: *Enum (2 values)
│   │   │   │   ├── "Disabled"
│   │   │   │   └── "Enabled"
│   │   │   ├── RestorePointInTime: *string
│   │   │   ├── SourceServerId: *string
│   │   │   ├── SslEnforcement: *Enum (2 values)
│   │   │   │   ├── "Disabled"
│   │   │   │   └── "Enabled"
│   │   │   ├── StorageProfile: *Object (4 properties)
│   │   │   │   ├── BackupRetentionDays: *int
│   │   │   │   ├── GeoRedundantBackup: *Enum (2 values)
│   │   │   │   │   ├── "Disabled"
│   │   │   │   │   └── "Enabled"
│   │   │   │   ├── StorageAutogrow: *Enum (2 values)
│   │   │   │   │   ├── "Disabled"
│   │   │   │   │   └── "Enabled"
│   │   │   │   └── StorageMB: *int
│   │   │   └── Version: *Enum (2 values)
│   │   │       ├── "10.2"
│   │   │       └── "10.3"
<<<<<<< HEAD
│   │   └── Replica: Object (7 properties)
│   │       ├── CreateMode: Enum (1 value)
│   │       │   └── "Replica"
│   │       ├── MinimalTlsVersion: Enum (4 values)
=======
│   │   └── ServerPropertiesForRestore: *Object (8 properties)
│   │       ├── CreateMode: Enum (1 value)
│   │       │   └── "PointInTimeRestore"
│   │       ├── MinimalTlsVersion: *Enum (4 values)
>>>>>>> 36107e02
│   │       │   ├── "TLS1_0"
│   │       │   ├── "TLS1_1"
│   │       │   ├── "TLS1_2"
│   │       │   └── "TLSEnforcementDisabled"
│   │       ├── PublicNetworkAccess: *Enum (2 values)
│   │       │   ├── "Disabled"
│   │       │   └── "Enabled"
│   │       ├── SourceServerId: *string
│   │       ├── SslEnforcement: *Enum (2 values)
│   │       │   ├── "Disabled"
│   │       │   └── "Enabled"
│   │       ├── StorageProfile: *Object (4 properties)
│   │       │   ├── BackupRetentionDays: *int
│   │       │   ├── GeoRedundantBackup: *Enum (2 values)
│   │       │   │   ├── "Disabled"
│   │       │   │   └── "Enabled"
│   │       │   ├── StorageAutogrow: *Enum (2 values)
│   │       │   │   ├── "Disabled"
│   │       │   │   └── "Enabled"
│   │       │   └── StorageMB: *int
│   │       └── Version: *Enum (2 values)
│   │           ├── "10.2"
│   │           └── "10.3"
│   ├── Sku: *Object (5 properties)
│   │   ├── Capacity: *int
│   │   ├── Family: *string
│   │   ├── Name: *string
│   │   ├── Size: *string
│   │   └── Tier: *Enum (3 values)
│   │       ├── "Basic"
│   │       ├── "GeneralPurpose"
│   │       └── "MemoryOptimized"
│   └── Tags: map[string]string
<<<<<<< HEAD
├── Servers_Configuration_STATUS_ARM: Object (4 properties)
│   ├── Id: *string
│   ├── Name: *string
│   ├── Properties: Object (6 properties)
│   │   ├── AllowedValues: *string
│   │   ├── DataType: *string
│   │   ├── DefaultValue: *string
│   │   ├── Description: *string
=======
├── Servers_Configuration_Spec_ARM: Object (4 properties)
│   ├── Location: *string
│   ├── Name: string
│   ├── Properties: *Object (2 properties)
>>>>>>> 36107e02
│   │   ├── Source: *string
│   │   └── Value: *string
│   └── Type: *string
├── Servers_Configuration_Spec_ARM: Object (2 properties)
│   ├── Name: string
│   └── Properties: Object (2 properties)
│       ├── Source: *string
│       └── Value: *string
├── Servers_Database_STATUS_ARM: Object (4 properties)
│   ├── Id: *string
│   ├── Name: *string
│   ├── Properties: Object (2 properties)
│   │   ├── Charset: *string
│   │   └── Collation: *string
│   └── Type: *string
└── Servers_Database_Spec_ARM: Object (2 properties)
    ├── Name: string
<<<<<<< HEAD
    └── Properties: Object (2 properties)
        ├── Charset: *string
        └── Collation: *string
=======
    ├── Properties: *Object (2 properties)
    │   ├── Charset: *string
    │   └── Collation: *string
    └── Tags: map[string]string
>>>>>>> 36107e02
<|MERGE_RESOLUTION|>--- conflicted
+++ resolved
@@ -18,20 +18,6 @@
 │       ├── Source: *string
 │       ├── Type: *string
 │       └── Value: *string
-<<<<<<< HEAD
-=======
-├── Configuration_STATUS_ARM: Object (4 properties)
-│   ├── Id: *string
-│   ├── Name: *string
-│   ├── Properties: *Object (6 properties)
-│   │   ├── AllowedValues: *string
-│   │   ├── DataType: *string
-│   │   ├── DefaultValue: *string
-│   │   ├── Description: *string
-│   │   ├── Source: *string
-│   │   └── Value: *string
-│   └── Type: *string
->>>>>>> 36107e02
 ├── Database: Resource
 │   ├── Spec: Object (4 properties)
 │   │   ├── AzureName: string
@@ -45,16 +31,6 @@
 │       ├── Id: *string
 │       ├── Name: *string
 │       └── Type: *string
-<<<<<<< HEAD
-=======
-├── Database_STATUS_ARM: Object (4 properties)
-│   ├── Id: *string
-│   ├── Name: *string
-│   ├── Properties: *Object (2 properties)
-│   │   ├── Charset: *string
-│   │   └── Collation: *string
-│   └── Type: *string
->>>>>>> 36107e02
 ├── Server: Resource
 │   ├── Spec: Object (7 properties)
 │   │   ├── AzureName: string
@@ -63,16 +39,11 @@
 │   │   │   └── Secrets: *Object (1 property)
 │   │   │       └── FullyQualifiedDomainName: *genruntime.SecretDestination
 │   │   ├── Owner: *genruntime.KnownResourceReference
-<<<<<<< HEAD
-│   │   ├── Properties: Object (4 properties)
-│   │   │   ├── Default: Object (8 properties)
-=======
 │   │   ├── Properties: *Object (4 properties)
-│   │   │   ├── ServerPropertiesForDefaultCreate: *Object (8 properties)
->>>>>>> 36107e02
+│   │   │   ├── Default: *Object (8 properties)
 │   │   │   │   ├── AdministratorLogin: *string
 │   │   │   │   ├── AdministratorLoginPassword: genruntime.SecretReference
-│   │   │   │   ├── CreateMode: *Enum (1 value)
+│   │   │   │   ├── CreateMode: Enum (1 value)
 │   │   │   │   │   └── "Default"
 │   │   │   │   ├── MinimalTlsVersion: *Enum (4 values)
 │   │   │   │   │   ├── "TLS1_0"
@@ -97,13 +68,8 @@
 │   │   │   │   └── Version: *Enum (2 values)
 │   │   │   │       ├── "10.2"
 │   │   │   │       └── "10.3"
-<<<<<<< HEAD
-│   │   │   ├── GeoRestore: Object (7 properties)
+│   │   │   ├── GeoRestore: *Object (7 properties)
 │   │   │   │   ├── CreateMode: Enum (1 value)
-=======
-│   │   │   ├── ServerPropertiesForGeoRestore: *Object (7 properties)
-│   │   │   │   ├── CreateMode: *Enum (1 value)
->>>>>>> 36107e02
 │   │   │   │   │   └── "GeoRestore"
 │   │   │   │   ├── MinimalTlsVersion: *Enum (4 values)
 │   │   │   │   │   ├── "TLS1_0"
@@ -129,17 +95,10 @@
 │   │   │   │   └── Version: *Enum (2 values)
 │   │   │   │       ├── "10.2"
 │   │   │   │       └── "10.3"
-<<<<<<< HEAD
-│   │   │   ├── PointInTimeRestore: Object (8 properties)
+│   │   │   ├── PointInTimeRestore: *Object (8 properties)
 │   │   │   │   ├── CreateMode: Enum (1 value)
 │   │   │   │   │   └── "PointInTimeRestore"
-│   │   │   │   ├── MinimalTlsVersion: Enum (4 values)
-=======
-│   │   │   ├── ServerPropertiesForReplica: *Object (7 properties)
-│   │   │   │   ├── CreateMode: *Enum (1 value)
-│   │   │   │   │   └── "Replica"
 │   │   │   │   ├── MinimalTlsVersion: *Enum (4 values)
->>>>>>> 36107e02
 │   │   │   │   │   ├── "TLS1_0"
 │   │   │   │   │   ├── "TLS1_1"
 │   │   │   │   │   ├── "TLS1_2"
@@ -164,17 +123,10 @@
 │   │   │   │   └── Version: *Enum (2 values)
 │   │   │   │       ├── "10.2"
 │   │   │   │       └── "10.3"
-<<<<<<< HEAD
-│   │   │   └── Replica: Object (7 properties)
+│   │   │   └── Replica: *Object (7 properties)
 │   │   │       ├── CreateMode: Enum (1 value)
 │   │   │       │   └── "Replica"
-│   │   │       ├── MinimalTlsVersion: Enum (4 values)
-=======
-│   │   │   └── ServerPropertiesForRestore: *Object (8 properties)
-│   │   │       ├── CreateMode: *Enum (1 value)
-│   │   │       │   └── "PointInTimeRestore"
 │   │   │       ├── MinimalTlsVersion: *Enum (4 values)
->>>>>>> 36107e02
 │   │   │       │   ├── "TLS1_0"
 │   │   │       │   ├── "TLS1_1"
 │   │   │       │   ├── "TLS1_2"
@@ -350,13 +302,8 @@
 ├── Server_Spec_ARM: Object (5 properties)
 │   ├── Location: *string
 │   ├── Name: string
-<<<<<<< HEAD
-│   ├── Properties: Object (4 properties)
-│   │   ├── Default: Object (8 properties)
-=======
 │   ├── Properties: *Object (4 properties)
-│   │   ├── ServerPropertiesForDefaultCreate: *Object (8 properties)
->>>>>>> 36107e02
+│   │   ├── Default: *Object (8 properties)
 │   │   │   ├── AdministratorLogin: *string
 │   │   │   ├── AdministratorLoginPassword: string
 │   │   │   ├── CreateMode: Enum (1 value)
@@ -384,11 +331,7 @@
 │   │   │   └── Version: *Enum (2 values)
 │   │   │       ├── "10.2"
 │   │   │       └── "10.3"
-<<<<<<< HEAD
-│   │   ├── GeoRestore: Object (7 properties)
-=======
-│   │   ├── ServerPropertiesForGeoRestore: *Object (7 properties)
->>>>>>> 36107e02
+│   │   ├── GeoRestore: *Object (7 properties)
 │   │   │   ├── CreateMode: Enum (1 value)
 │   │   │   │   └── "GeoRestore"
 │   │   │   ├── MinimalTlsVersion: *Enum (4 values)
@@ -415,17 +358,10 @@
 │   │   │   └── Version: *Enum (2 values)
 │   │   │       ├── "10.2"
 │   │   │       └── "10.3"
-<<<<<<< HEAD
-│   │   ├── PointInTimeRestore: Object (8 properties)
+│   │   ├── PointInTimeRestore: *Object (8 properties)
 │   │   │   ├── CreateMode: Enum (1 value)
 │   │   │   │   └── "PointInTimeRestore"
-│   │   │   ├── MinimalTlsVersion: Enum (4 values)
-=======
-│   │   ├── ServerPropertiesForReplica: *Object (7 properties)
-│   │   │   ├── CreateMode: Enum (1 value)
-│   │   │   │   └── "Replica"
 │   │   │   ├── MinimalTlsVersion: *Enum (4 values)
->>>>>>> 36107e02
 │   │   │   │   ├── "TLS1_0"
 │   │   │   │   ├── "TLS1_1"
 │   │   │   │   ├── "TLS1_2"
@@ -450,17 +386,10 @@
 │   │   │   └── Version: *Enum (2 values)
 │   │   │       ├── "10.2"
 │   │   │       └── "10.3"
-<<<<<<< HEAD
-│   │   └── Replica: Object (7 properties)
+│   │   └── Replica: *Object (7 properties)
 │   │       ├── CreateMode: Enum (1 value)
 │   │       │   └── "Replica"
-│   │       ├── MinimalTlsVersion: Enum (4 values)
-=======
-│   │   └── ServerPropertiesForRestore: *Object (8 properties)
-│   │       ├── CreateMode: Enum (1 value)
-│   │       │   └── "PointInTimeRestore"
 │   │       ├── MinimalTlsVersion: *Enum (4 values)
->>>>>>> 36107e02
 │   │       │   ├── "TLS1_0"
 │   │       │   ├── "TLS1_1"
 │   │       │   ├── "TLS1_2"
@@ -494,45 +423,31 @@
 │   │       ├── "GeneralPurpose"
 │   │       └── "MemoryOptimized"
 │   └── Tags: map[string]string
-<<<<<<< HEAD
 ├── Servers_Configuration_STATUS_ARM: Object (4 properties)
 │   ├── Id: *string
 │   ├── Name: *string
-│   ├── Properties: Object (6 properties)
+│   ├── Properties: *Object (6 properties)
 │   │   ├── AllowedValues: *string
 │   │   ├── DataType: *string
 │   │   ├── DefaultValue: *string
 │   │   ├── Description: *string
-=======
-├── Servers_Configuration_Spec_ARM: Object (4 properties)
-│   ├── Location: *string
-│   ├── Name: string
-│   ├── Properties: *Object (2 properties)
->>>>>>> 36107e02
 │   │   ├── Source: *string
 │   │   └── Value: *string
 │   └── Type: *string
 ├── Servers_Configuration_Spec_ARM: Object (2 properties)
 │   ├── Name: string
-│   └── Properties: Object (2 properties)
+│   └── Properties: *Object (2 properties)
 │       ├── Source: *string
 │       └── Value: *string
 ├── Servers_Database_STATUS_ARM: Object (4 properties)
 │   ├── Id: *string
 │   ├── Name: *string
-│   ├── Properties: Object (2 properties)
+│   ├── Properties: *Object (2 properties)
 │   │   ├── Charset: *string
 │   │   └── Collation: *string
 │   └── Type: *string
 └── Servers_Database_Spec_ARM: Object (2 properties)
     ├── Name: string
-<<<<<<< HEAD
-    └── Properties: Object (2 properties)
+    └── Properties: *Object (2 properties)
         ├── Charset: *string
-        └── Collation: *string
-=======
-    ├── Properties: *Object (2 properties)
-    │   ├── Charset: *string
-    │   └── Collation: *string
-    └── Tags: map[string]string
->>>>>>> 36107e02
+        └── Collation: *string