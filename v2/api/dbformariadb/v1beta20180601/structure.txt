--- conflicted
+++ resolved
@@ -2,12 +2,8 @@
 ├── APIVersion: Enum (1 value)
 │   └── "2018-06-01"
 ├── Configuration: Resource
-<<<<<<< HEAD
+│   ├── Owner: Server
 │   ├── Spec: Object (4 properties)
-=======
-│   ├── Owner: Server
-│   ├── Spec: Object (6 properties)
->>>>>>> e979cd95
 │   │   ├── AzureName: string
 │   │   ├── Owner: *genruntime.KnownResourceReference
 │   │   ├── Source: *string
@@ -24,12 +20,8 @@
 │       ├── Type: *string
 │       └── Value: *string
 ├── Database: Resource
-<<<<<<< HEAD
+│   ├── Owner: Server
 │   ├── Spec: Object (4 properties)
-=======
-│   ├── Owner: Server
-│   ├── Spec: Object (6 properties)
->>>>>>> e979cd95
 │   │   ├── AzureName: string
 │   │   ├── Charset: *string
 │   │   ├── Collation: *string
