// Code generated by azure-service-operator-codegen. DO NOT EDIT.
// Copyright (c) Microsoft Corporation.
// Licensed under the MIT license.
package v1beta20180601

import "github.com/Azure/azure-service-operator/v2/pkg/genruntime"

<<<<<<< HEAD
type Servers_Configuration_SpecARM struct {
	AzureName string `json:"azureName,omitempty"`
	Name      string `json:"name,omitempty"`

	// Properties: The properties of a configuration.
	Properties *ConfigurationPropertiesARM `json:"properties,omitempty"`
=======
type Servers_Configuration_Spec_ARM struct {
	// Location: Location to deploy resource to
	Location *string `json:"location,omitempty"`

	// Name: The name of the server configuration.
	Name string `json:"name,omitempty"`

	// Properties: The properties of a configuration.
	Properties *ConfigurationProperties_ARM `json:"properties,omitempty"`

	// Tags: Name-value pairs to add to the resource
	Tags map[string]string `json:"tags,omitempty"`
>>>>>>> e4f4b6d9
}

var _ genruntime.ARMResourceSpec = &Servers_Configuration_Spec_ARM{}

// GetAPIVersion returns the ARM API version of the resource. This is always "2018-06-01"
func (configuration Servers_Configuration_Spec_ARM) GetAPIVersion() string {
	return string(APIVersion_Value)
}

// GetName returns the Name of the resource
func (configuration *Servers_Configuration_Spec_ARM) GetName() string {
	return configuration.Name
}

// GetType returns the ARM Type of the resource. This is always "Microsoft.DBforMariaDB/servers/configurations"
func (configuration *Servers_Configuration_Spec_ARM) GetType() string {
	return "Microsoft.DBforMariaDB/servers/configurations"
}

<<<<<<< HEAD
type ConfigurationPropertiesARM struct {
=======
// Generated from: https://schema.management.azure.com/schemas/2018-06-01/Microsoft.DBforMariaDB.json#/definitions/ConfigurationProperties
type ConfigurationProperties_ARM struct {
>>>>>>> e4f4b6d9
	// Source: Source of the configuration.
	Source *string `json:"source,omitempty"`

	// Value: Value of the configuration.
	Value *string `json:"value,omitempty"`
}<|MERGE_RESOLUTION|>--- conflicted
+++ resolved
@@ -5,27 +5,12 @@
 
 import "github.com/Azure/azure-service-operator/v2/pkg/genruntime"
 
-<<<<<<< HEAD
-type Servers_Configuration_SpecARM struct {
+type Servers_Configuration_Spec_ARM struct {
 	AzureName string `json:"azureName,omitempty"`
 	Name      string `json:"name,omitempty"`
 
 	// Properties: The properties of a configuration.
-	Properties *ConfigurationPropertiesARM `json:"properties,omitempty"`
-=======
-type Servers_Configuration_Spec_ARM struct {
-	// Location: Location to deploy resource to
-	Location *string `json:"location,omitempty"`
-
-	// Name: The name of the server configuration.
-	Name string `json:"name,omitempty"`
-
-	// Properties: The properties of a configuration.
 	Properties *ConfigurationProperties_ARM `json:"properties,omitempty"`
-
-	// Tags: Name-value pairs to add to the resource
-	Tags map[string]string `json:"tags,omitempty"`
->>>>>>> e4f4b6d9
 }
 
 var _ genruntime.ARMResourceSpec = &Servers_Configuration_Spec_ARM{}
@@ -45,12 +30,7 @@
 	return "Microsoft.DBforMariaDB/servers/configurations"
 }
 
-<<<<<<< HEAD
-type ConfigurationPropertiesARM struct {
-=======
-// Generated from: https://schema.management.azure.com/schemas/2018-06-01/Microsoft.DBforMariaDB.json#/definitions/ConfigurationProperties
 type ConfigurationProperties_ARM struct {
->>>>>>> e4f4b6d9
 	// Source: Source of the configuration.
 	Source *string `json:"source,omitempty"`
 
