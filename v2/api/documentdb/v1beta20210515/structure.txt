github.com/Azure/azure-service-operator/v2/api/documentdb/v1beta20210515
├── APIVersion: Enum (1 value)
│   └── "2021-05-15"
├── DatabaseAccount: Resource
│   ├── Spec: Object (30 properties)
│   │   ├── AnalyticalStorageConfiguration: *Object (1 property)
│   │   │   └── SchemaType: *Enum (2 values)
│   │   │       ├── "FullFidelity"
│   │   │       └── "WellDefined"
│   │   ├── ApiProperties: *Object (1 property)
│   │   │   └── ServerVersion: *Enum (3 values)
│   │   │       ├── "3.2"
│   │   │       ├── "3.6"
│   │   │       └── "4.0"
│   │   ├── AzureName: Validated<string> (3 rules)
│   │   │   ├── Rule 0: {MaxLength %!s(int64=50)}
│   │   │   ├── Rule 1: {MinLength %!s(int64=3)}
│   │   │   └── Rule 2: {Pattern "^[a-z0-9]+(-[a-z0-9]+)*"}
│   │   ├── BackupPolicy: *Object (2 properties)
│   │   │   ├── Continuous: *Object (1 property)
│   │   │   │   └── Type: *Enum (1 value)
│   │   │   │       └── "Continuous"
│   │   │   └── Periodic: *Object (2 properties)
│   │   │       ├── PeriodicModeProperties: *Object (2 properties)
│   │   │       │   ├── BackupIntervalInMinutes: Validated<*int> (1 rule)
│   │   │       │   │   └── Rule 0: {Minimum 0}
│   │   │       │   └── BackupRetentionIntervalInHours: Validated<*int> (1 rule)
│   │   │       │       └── Rule 0: {Minimum 0}
│   │   │       └── Type: *Enum (1 value)
│   │   │           └── "Periodic"
│   │   ├── Capabilities: Object (1 property)[]
│   │   │   └── Name: *string
│   │   ├── ConnectorOffer: *Enum (1 value)
│   │   │   └── "Small"
│   │   ├── ConsistencyPolicy: *Object (3 properties)
│   │   │   ├── DefaultConsistencyLevel: *Enum (5 values)
│   │   │   │   ├── "BoundedStaleness"
│   │   │   │   ├── "ConsistentPrefix"
│   │   │   │   ├── "Eventual"
│   │   │   │   ├── "Session"
│   │   │   │   └── "Strong"
│   │   │   ├── MaxIntervalInSeconds: Validated<*int> (2 rules)
│   │   │   │   ├── Rule 0: {Maximum 86400}
│   │   │   │   └── Rule 1: {Minimum 5}
│   │   │   └── MaxStalenessPrefix: Validated<*int> (2 rules)
│   │   │       ├── Rule 0: {Maximum 2147483647}
│   │   │       └── Rule 1: {Minimum 1}
│   │   ├── Cors: Object (5 properties)[]
│   │   │   ├── AllowedHeaders: *string
│   │   │   ├── AllowedMethods: *string
│   │   │   ├── AllowedOrigins: *string
│   │   │   ├── ExposedHeaders: *string
│   │   │   └── MaxAgeInSeconds: Validated<*int> (2 rules)
│   │   │       ├── Rule 0: {Maximum 2147483647}
│   │   │       └── Rule 1: {Minimum 1}
│   │   ├── DatabaseAccountOfferType: *Enum (1 value)
│   │   │   └── "Standard"
│   │   ├── DefaultIdentity: *string
│   │   ├── DisableKeyBasedMetadataWriteAccess: *bool
│   │   ├── EnableAnalyticalStorage: *bool
│   │   ├── EnableAutomaticFailover: *bool
│   │   ├── EnableCassandraConnector: *bool
│   │   ├── EnableFreeTier: *bool
│   │   ├── EnableMultipleWriteLocations: *bool
│   │   ├── Identity: *Object (1 property)
│   │   │   └── Type: *Enum (4 values)
│   │   │       ├── "None"
│   │   │       ├── "SystemAssigned"
│   │   │       ├── "SystemAssigned,UserAssigned"
│   │   │       └── "UserAssigned"
│   │   ├── IpRules: Object (1 property)[]
│   │   │   └── IpAddressOrRange: *string
│   │   ├── IsVirtualNetworkFilterEnabled: *bool
│   │   ├── KeyVaultKeyUri: *string
│   │   ├── Kind: *Enum (3 values)
│   │   │   ├── "GlobalDocumentDB"
│   │   │   ├── "MongoDB"
│   │   │   └── "Parse"
│   │   ├── Location: *string
│   │   ├── Locations: Object (3 properties)[]
│   │   │   ├── FailoverPriority: Validated<*int> (1 rule)
│   │   │   │   └── Rule 0: {Minimum 0}
│   │   │   ├── IsZoneRedundant: *bool
│   │   │   └── LocationName: *string
│   │   ├── NetworkAclBypass: *Enum (2 values)
│   │   │   ├── "AzureServices"
│   │   │   └── "None"
│   │   ├── NetworkAclBypassResourceIds: string[]
│   │   ├── OperatorSpec: *Object (1 property)
│   │   │   └── Secrets: *Object (5 properties)
│   │   │       ├── DocumentEndpoint: *genruntime.SecretDestination
│   │   │       ├── PrimaryMasterKey: *genruntime.SecretDestination
│   │   │       ├── PrimaryReadonlyMasterKey: *genruntime.SecretDestination
│   │   │       ├── SecondaryMasterKey: *genruntime.SecretDestination
│   │   │       └── SecondaryReadonlyMasterKey: *genruntime.SecretDestination
│   │   ├── Owner: *genruntime.KnownResourceReference
│   │   ├── PublicNetworkAccess: *Enum (2 values)
│   │   │   ├── "Disabled"
│   │   │   └── "Enabled"
│   │   ├── Tags: map[string]string
│   │   └── VirtualNetworkRules: Object (2 properties)[]
│   │       ├── IgnoreMissingVNetServiceEndpoint: *bool
│   │       └── Reference: *genruntime.ResourceReference
│   └── Status: Object (37 properties)
│       ├── AnalyticalStorageConfiguration: *Object (1 property)
│       │   └── SchemaType: *Enum (2 values)
│       │       ├── "FullFidelity"
│       │       └── "WellDefined"
│       ├── ApiProperties: *Object (1 property)
│       │   └── ServerVersion: *Enum (3 values)
│       │       ├── "3.2"
│       │       ├── "3.6"
│       │       └── "4.0"
<<<<<<< HEAD
│       ├── BackupPolicy: Object (2 properties)
│       │   ├── Continuous: Object (1 property)
│       │   │   └── Type: Enum (1 value)
│       │   │       └── "Continuous"
│       │   └── Periodic: Object (2 properties)
│       │       ├── PeriodicModeProperties: Object (2 properties)
│       │       │   ├── BackupIntervalInMinutes: *int
│       │       │   └── BackupRetentionIntervalInHours: *int
│       │       └── Type: Enum (1 value)
│       │           └── "Periodic"
│       ├── Capabilities: Object (1 property)
=======
│       ├── BackupPolicy: *Object (1 property)
│       │   └── Type: *Enum (2 values)
│       │       ├── "Continuous"
│       │       └── "Periodic"
│       ├── Capabilities: Object (1 property)[]
>>>>>>> 36107e02
│       │   └── Name: *string
│       ├── Conditions: conditions.Condition[]
│       ├── ConnectorOffer: *Enum (1 value)
│       │   └── "Small"
│       ├── ConsistencyPolicy: *Object (3 properties)
│       │   ├── DefaultConsistencyLevel: *Enum (5 values)
│       │   │   ├── "BoundedStaleness"
│       │   │   ├── "ConsistentPrefix"
│       │   │   ├── "Eventual"
│       │   │   ├── "Session"
│       │   │   └── "Strong"
│       │   ├── MaxIntervalInSeconds: *int
│       │   └── MaxStalenessPrefix: *int
│       ├── Cors: Object (5 properties)[]
│       │   ├── AllowedHeaders: *string
│       │   ├── AllowedMethods: *string
│       │   ├── AllowedOrigins: *string
│       │   ├── ExposedHeaders: *string
│       │   └── MaxAgeInSeconds: *int
│       ├── DatabaseAccountOfferType: *Enum (1 value)
│       │   └── "Standard"
│       ├── DefaultIdentity: *string
│       ├── DisableKeyBasedMetadataWriteAccess: *bool
│       ├── DocumentEndpoint: *string
│       ├── EnableAnalyticalStorage: *bool
│       ├── EnableAutomaticFailover: *bool
│       ├── EnableCassandraConnector: *bool
│       ├── EnableFreeTier: *bool
│       ├── EnableMultipleWriteLocations: *bool
│       ├── FailoverPolicies: Object (3 properties)[]
│       │   ├── FailoverPriority: *int
│       │   ├── Id: *string
│       │   └── LocationName: *string
│       ├── Id: *string
│       ├── Identity: *Object (4 properties)
│       │   ├── PrincipalId: *string
│       │   ├── TenantId: *string
│       │   ├── Type: *Enum (4 values)
│       │   │   ├── "None"
│       │   │   ├── "SystemAssigned"
│       │   │   ├── "SystemAssigned,UserAssigned"
│       │   │   └── "UserAssigned"
│       │   └── UserAssignedIdentities: map[string]Object (2 properties)
│       │       ├── ClientId: *string
│       │       └── PrincipalId: *string
│       ├── IpRules: Object (1 property)[]
│       │   └── IpAddressOrRange: *string
│       ├── IsVirtualNetworkFilterEnabled: *bool
│       ├── KeyVaultKeyUri: *string
│       ├── Kind: *Enum (3 values)
│       │   ├── "GlobalDocumentDB"
│       │   ├── "MongoDB"
│       │   └── "Parse"
│       ├── Location: *string
│       ├── Locations: Object (6 properties)[]
│       │   ├── DocumentEndpoint: *string
│       │   ├── FailoverPriority: *int
│       │   ├── Id: *string
│       │   ├── IsZoneRedundant: *bool
│       │   ├── LocationName: *string
│       │   └── ProvisioningState: *string
│       ├── Name: *string
│       ├── NetworkAclBypass: *Enum (2 values)
│       │   ├── "AzureServices"
│       │   └── "None"
│       ├── NetworkAclBypassResourceIds: string[]
│       ├── PrivateEndpointConnections: Object (1 property)[]
│       │   └── Id: *string
│       ├── ProvisioningState: *string
│       ├── PublicNetworkAccess: *Enum (2 values)
│       │   ├── "Disabled"
│       │   └── "Enabled"
│       ├── ReadLocations: Object (6 properties)[]
│       │   ├── DocumentEndpoint: *string
│       │   ├── FailoverPriority: *int
│       │   ├── Id: *string
│       │   ├── IsZoneRedundant: *bool
│       │   ├── LocationName: *string
│       │   └── ProvisioningState: *string
│       ├── Tags: map[string]string
│       ├── Type: *string
│       ├── VirtualNetworkRules: Object (2 properties)[]
│       │   ├── Id: *string
│       │   └── IgnoreMissingVNetServiceEndpoint: *bool
│       └── WriteLocations: Object (6 properties)[]
│           ├── DocumentEndpoint: *string
│           ├── FailoverPriority: *int
│           ├── Id: *string
│           ├── IsZoneRedundant: *bool
│           ├── LocationName: *string
│           └── ProvisioningState: *string
├── DatabaseAccount_STATUS_ARM: Object (8 properties)
│   ├── Id: *string
│   ├── Identity: *Object (4 properties)
│   │   ├── PrincipalId: *string
│   │   ├── TenantId: *string
│   │   ├── Type: *Enum (4 values)
│   │   │   ├── "None"
│   │   │   ├── "SystemAssigned"
│   │   │   ├── "SystemAssigned,UserAssigned"
│   │   │   └── "UserAssigned"
│   │   └── UserAssignedIdentities: map[string]Object (2 properties)
│   │       ├── ClientId: *string
│   │       └── PrincipalId: *string
│   ├── Kind: *Enum (3 values)
│   │   ├── "GlobalDocumentDB"
│   │   ├── "MongoDB"
│   │   └── "Parse"
│   ├── Location: *string
│   ├── Name: *string
│   ├── Properties: *Object (29 properties)
│   │   ├── AnalyticalStorageConfiguration: *Object (1 property)
│   │   │   └── SchemaType: *Enum (2 values)
│   │   │       ├── "FullFidelity"
│   │   │       └── "WellDefined"
│   │   ├── ApiProperties: *Object (1 property)
│   │   │   └── ServerVersion: *Enum (3 values)
│   │   │       ├── "3.2"
│   │   │       ├── "3.6"
│   │   │       └── "4.0"
<<<<<<< HEAD
│   │   ├── BackupPolicy: Object (2 properties)
│   │   │   ├── Continuous: Object (1 property)
│   │   │   │   └── Type: Enum (1 value)
│   │   │   │       └── "Continuous"
│   │   │   └── Periodic: Object (2 properties)
│   │   │       ├── PeriodicModeProperties: Object (2 properties)
│   │   │       │   ├── BackupIntervalInMinutes: *int
│   │   │       │   └── BackupRetentionIntervalInHours: *int
│   │   │       └── Type: Enum (1 value)
│   │   │           └── "Periodic"
│   │   ├── Capabilities: Object (1 property)
=======
│   │   ├── BackupPolicy: *Object (1 property)
│   │   │   └── Type: *Enum (2 values)
│   │   │       ├── "Continuous"
│   │   │       └── "Periodic"
│   │   ├── Capabilities: Object (1 property)[]
>>>>>>> 36107e02
│   │   │   └── Name: *string
│   │   ├── ConnectorOffer: *Enum (1 value)
│   │   │   └── "Small"
│   │   ├── ConsistencyPolicy: *Object (3 properties)
│   │   │   ├── DefaultConsistencyLevel: *Enum (5 values)
│   │   │   │   ├── "BoundedStaleness"
│   │   │   │   ├── "ConsistentPrefix"
│   │   │   │   ├── "Eventual"
│   │   │   │   ├── "Session"
│   │   │   │   └── "Strong"
│   │   │   ├── MaxIntervalInSeconds: *int
│   │   │   └── MaxStalenessPrefix: *int
│   │   ├── Cors: Object (5 properties)[]
│   │   │   ├── AllowedHeaders: *string
│   │   │   ├── AllowedMethods: *string
│   │   │   ├── AllowedOrigins: *string
│   │   │   ├── ExposedHeaders: *string
│   │   │   └── MaxAgeInSeconds: *int
│   │   ├── DatabaseAccountOfferType: *Enum (1 value)
│   │   │   └── "Standard"
│   │   ├── DefaultIdentity: *string
│   │   ├── DisableKeyBasedMetadataWriteAccess: *bool
│   │   ├── DocumentEndpoint: *string
│   │   ├── EnableAnalyticalStorage: *bool
│   │   ├── EnableAutomaticFailover: *bool
│   │   ├── EnableCassandraConnector: *bool
│   │   ├── EnableFreeTier: *bool
│   │   ├── EnableMultipleWriteLocations: *bool
│   │   ├── FailoverPolicies: Object (3 properties)[]
│   │   │   ├── FailoverPriority: *int
│   │   │   ├── Id: *string
│   │   │   └── LocationName: *string
│   │   ├── IpRules: Object (1 property)[]
│   │   │   └── IpAddressOrRange: *string
│   │   ├── IsVirtualNetworkFilterEnabled: *bool
│   │   ├── KeyVaultKeyUri: *string
│   │   ├── Locations: Object (6 properties)[]
│   │   │   ├── DocumentEndpoint: *string
│   │   │   ├── FailoverPriority: *int
│   │   │   ├── Id: *string
│   │   │   ├── IsZoneRedundant: *bool
│   │   │   ├── LocationName: *string
│   │   │   └── ProvisioningState: *string
│   │   ├── NetworkAclBypass: *Enum (2 values)
│   │   │   ├── "AzureServices"
│   │   │   └── "None"
│   │   ├── NetworkAclBypassResourceIds: string[]
│   │   ├── PrivateEndpointConnections: Object (1 property)[]
│   │   │   └── Id: *string
│   │   ├── ProvisioningState: *string
│   │   ├── PublicNetworkAccess: *Enum (2 values)
│   │   │   ├── "Disabled"
│   │   │   └── "Enabled"
│   │   ├── ReadLocations: Object (6 properties)[]
│   │   │   ├── DocumentEndpoint: *string
│   │   │   ├── FailoverPriority: *int
│   │   │   ├── Id: *string
│   │   │   ├── IsZoneRedundant: *bool
│   │   │   ├── LocationName: *string
│   │   │   └── ProvisioningState: *string
│   │   ├── VirtualNetworkRules: Object (2 properties)[]
│   │   │   ├── Id: *string
│   │   │   └── IgnoreMissingVNetServiceEndpoint: *bool
│   │   └── WriteLocations: Object (6 properties)[]
│   │       ├── DocumentEndpoint: *string
│   │       ├── FailoverPriority: *int
│   │       ├── Id: *string
│   │       ├── IsZoneRedundant: *bool
│   │       ├── LocationName: *string
│   │       └── ProvisioningState: *string
│   ├── Tags: map[string]string
│   └── Type: *string
├── DatabaseAccount_Spec_ARM: Object (6 properties)
│   ├── Identity: *Object (1 property)
│   │   └── Type: *Enum (4 values)
│   │       ├── "None"
│   │       ├── "SystemAssigned"
│   │       ├── "SystemAssigned,UserAssigned"
│   │       └── "UserAssigned"
│   ├── Kind: *Enum (3 values)
│   │   ├── "GlobalDocumentDB"
│   │   ├── "MongoDB"
│   │   └── "Parse"
│   ├── Location: *string
│   ├── Name: string
│   ├── Properties: *Object (23 properties)
│   │   ├── AnalyticalStorageConfiguration: *Object (1 property)
│   │   │   └── SchemaType: *Enum (2 values)
│   │   │       ├── "FullFidelity"
│   │   │       └── "WellDefined"
│   │   ├── ApiProperties: *Object (1 property)
│   │   │   └── ServerVersion: *Enum (3 values)
│   │   │       ├── "3.2"
│   │   │       ├── "3.6"
│   │   │       └── "4.0"
│   │   ├── BackupPolicy: *Object (2 properties)
│   │   │   ├── Continuous: *Object (1 property)
│   │   │   │   └── Type: Enum (1 value)
│   │   │   │       └── "Continuous"
│   │   │   └── Periodic: *Object (2 properties)
│   │   │       ├── PeriodicModeProperties: *Object (2 properties)
│   │   │       │   ├── BackupIntervalInMinutes: *int
│   │   │       │   └── BackupRetentionIntervalInHours: *int
│   │   │       └── Type: Enum (1 value)
│   │   │           └── "Periodic"
│   │   ├── Capabilities: Object (1 property)[]
│   │   │   └── Name: *string
│   │   ├── ConnectorOffer: *Enum (1 value)
│   │   │   └── "Small"
│   │   ├── ConsistencyPolicy: *Object (3 properties)
│   │   │   ├── DefaultConsistencyLevel: *Enum (5 values)
│   │   │   │   ├── "BoundedStaleness"
│   │   │   │   ├── "ConsistentPrefix"
│   │   │   │   ├── "Eventual"
│   │   │   │   ├── "Session"
│   │   │   │   └── "Strong"
│   │   │   ├── MaxIntervalInSeconds: *int
│   │   │   └── MaxStalenessPrefix: *int
│   │   ├── Cors: Object (5 properties)[]
│   │   │   ├── AllowedHeaders: *string
│   │   │   ├── AllowedMethods: *string
│   │   │   ├── AllowedOrigins: *string
│   │   │   ├── ExposedHeaders: *string
│   │   │   └── MaxAgeInSeconds: *int
│   │   ├── DatabaseAccountOfferType: *Enum (1 value)
│   │   │   └── "Standard"
│   │   ├── DefaultIdentity: *string
│   │   ├── DisableKeyBasedMetadataWriteAccess: *bool
│   │   ├── EnableAnalyticalStorage: *bool
│   │   ├── EnableAutomaticFailover: *bool
│   │   ├── EnableCassandraConnector: *bool
│   │   ├── EnableFreeTier: *bool
│   │   ├── EnableMultipleWriteLocations: *bool
│   │   ├── IpRules: Object (1 property)[]
│   │   │   └── IpAddressOrRange: *string
│   │   ├── IsVirtualNetworkFilterEnabled: *bool
│   │   ├── KeyVaultKeyUri: *string
│   │   ├── Locations: Object (3 properties)[]
│   │   │   ├── FailoverPriority: *int
│   │   │   ├── IsZoneRedundant: *bool
│   │   │   └── LocationName: *string
│   │   ├── NetworkAclBypass: *Enum (2 values)
│   │   │   ├── "AzureServices"
│   │   │   └── "None"
│   │   ├── NetworkAclBypassResourceIds: string[]
│   │   ├── PublicNetworkAccess: *Enum (2 values)
│   │   │   ├── "Disabled"
│   │   │   └── "Enabled"
│   │   └── VirtualNetworkRules: Object (2 properties)[]
│   │       ├── Id: *string
│   │       └── IgnoreMissingVNetServiceEndpoint: *bool
│   └── Tags: map[string]string
├── DatabaseAccounts_MongodbDatabase_STATUS_ARM: Object (6 properties)
│   ├── Id: *string
│   ├── Location: *string
│   ├── Name: *string
│   ├── Properties: Object (2 properties)
│   │   ├── Options: Object (2 properties)
│   │   │   ├── AutoscaleSettings: Object (1 property)
│   │   │   │   └── MaxThroughput: *int
│   │   │   └── Throughput: *int
│   │   └── Resource: Object (4 properties)
│   │       ├── Etag: *string
│   │       ├── Id: *string
│   │       ├── Rid: *string
│   │       └── Ts: *float64
│   ├── Tags: map[string]string
│   └── Type: *string
├── DatabaseAccounts_MongodbDatabase_Spec_ARM: Object (4 properties)
│   ├── Location: *string
│   ├── Name: string
│   ├── Properties: *Object (2 properties)
│   │   ├── Options: *Object (2 properties)
│   │   │   ├── AutoscaleSettings: *Object (1 property)
│   │   │   │   └── MaxThroughput: *int
│   │   │   └── Throughput: *int
│   │   └── Resource: *Object (1 property)
│   │       └── Id: *string
│   └── Tags: map[string]string
├── DatabaseAccounts_MongodbDatabases_Collection_STATUS_ARM: Object (6 properties)
│   ├── Id: *string
│   ├── Location: *string
│   ├── Name: *string
│   ├── Properties: Object (2 properties)
│   │   ├── Options: Object (2 properties)
│   │   │   ├── AutoscaleSettings: Object (1 property)
│   │   │   │   └── MaxThroughput: *int
│   │   │   └── Throughput: *int
│   │   └── Resource: Object (7 properties)
│   │       ├── AnalyticalStorageTtl: *int
│   │       ├── Etag: *string
│   │       ├── Id: *string
│   │       ├── Indexes: Object (2 properties)
│   │       │   ├── Key: Object (1 property)
│   │       │   │   └── Keys: string[]
│   │       │   └── Options: Object (2 properties)
│   │       │       ├── ExpireAfterSeconds: *int
│   │       │       └── Unique: *bool
│   │       ├── Rid: *string
│   │       ├── ShardKey: map[string]string
│   │       └── Ts: *float64
│   ├── Tags: map[string]string
│   └── Type: *string
├── DatabaseAccounts_MongodbDatabases_Collection_Spec_ARM: Object (4 properties)
│   ├── Location: *string
│   ├── Name: string
│   ├── Properties: *Object (2 properties)
│   │   ├── Options: *Object (2 properties)
│   │   │   ├── AutoscaleSettings: *Object (1 property)
│   │   │   │   └── MaxThroughput: *int
│   │   │   └── Throughput: *int
│   │   └── Resource: *Object (4 properties)
│   │       ├── AnalyticalStorageTtl: *int
│   │       ├── Id: *string
│   │       ├── Indexes: Object (2 properties)[]
│   │       │   ├── Key: *Object (1 property)
│   │       │   │   └── Keys: string[]
│   │       │   └── Options: *Object (2 properties)
│   │       │       ├── ExpireAfterSeconds: *int
│   │       │       └── Unique: *bool
│   │       └── ShardKey: map[string]string
│   └── Tags: map[string]string
├── DatabaseAccounts_MongodbDatabases_Collections_ThroughputSetting_STATUS_ARM: Object (6 properties)
│   ├── Id: *string
│   ├── Location: *string
│   ├── Name: *string
│   ├── Properties: Object (1 property)
│   │   └── Resource: Object (7 properties)
│   │       ├── AutoscaleSettings: Object (3 properties)
│   │       │   ├── AutoUpgradePolicy: Object (1 property)
│   │       │   │   └── ThroughputPolicy: Object (2 properties)
│   │       │   │       ├── IncrementPercent: *int
│   │       │   │       └── IsEnabled: *bool
│   │       │   ├── MaxThroughput: *int
│   │       │   └── TargetMaxThroughput: *int
│   │       ├── Etag: *string
│   │       ├── MinimumThroughput: *string
│   │       ├── OfferReplacePending: *string
│   │       ├── Rid: *string
│   │       ├── Throughput: *int
│   │       └── Ts: *float64
│   ├── Tags: map[string]string
│   └── Type: *string
├── DatabaseAccounts_MongodbDatabases_Collections_ThroughputSetting_Spec_ARM: Object (4 properties)
│   ├── Location: *string
│   ├── Name: string
│   ├── Properties: *Object (1 property)
│   │   └── Resource: *Object (2 properties)
│   │       ├── AutoscaleSettings: *Object (2 properties)
│   │       │   ├── AutoUpgradePolicy: *Object (1 property)
│   │       │   │   └── ThroughputPolicy: *Object (2 properties)
│   │       │   │       ├── IncrementPercent: *int
│   │       │   │       └── IsEnabled: *bool
│   │       │   └── MaxThroughput: *int
│   │       └── Throughput: *int
│   └── Tags: map[string]string
├── DatabaseAccounts_MongodbDatabases_ThroughputSetting_STATUS_ARM: Object (6 properties)
│   ├── Id: *string
│   ├── Location: *string
│   ├── Name: *string
│   ├── Properties: Object (1 property)
│   │   └── Resource: Object (7 properties)
│   │       ├── AutoscaleSettings: Object (3 properties)
│   │       │   ├── AutoUpgradePolicy: Object (1 property)
│   │       │   │   └── ThroughputPolicy: Object (2 properties)
│   │       │   │       ├── IncrementPercent: *int
│   │       │   │       └── IsEnabled: *bool
│   │       │   ├── MaxThroughput: *int
│   │       │   └── TargetMaxThroughput: *int
│   │       ├── Etag: *string
│   │       ├── MinimumThroughput: *string
│   │       ├── OfferReplacePending: *string
│   │       ├── Rid: *string
│   │       ├── Throughput: *int
│   │       └── Ts: *float64
│   ├── Tags: map[string]string
│   └── Type: *string
├── DatabaseAccounts_MongodbDatabases_ThroughputSetting_Spec_ARM: Object (4 properties)
│   ├── Location: *string
│   ├── Name: string
│   ├── Properties: *Object (1 property)
│   │   └── Resource: *Object (2 properties)
│   │       ├── AutoscaleSettings: *Object (2 properties)
│   │       │   ├── AutoUpgradePolicy: *Object (1 property)
│   │       │   │   └── ThroughputPolicy: *Object (2 properties)
│   │       │   │       ├── IncrementPercent: *int
│   │       │   │       └── IsEnabled: *bool
│   │       │   └── MaxThroughput: *int
│   │       └── Throughput: *int
│   └── Tags: map[string]string
├── DatabaseAccounts_SqlDatabase_STATUS_ARM: Object (6 properties)
│   ├── Id: *string
│   ├── Location: *string
│   ├── Name: *string
│   ├── Properties: Object (2 properties)
│   │   ├── Options: Object (2 properties)
│   │   │   ├── AutoscaleSettings: Object (1 property)
│   │   │   │   └── MaxThroughput: *int
│   │   │   └── Throughput: *int
│   │   └── Resource: Object (6 properties)
│   │       ├── Colls: *string
│   │       ├── Etag: *string
│   │       ├── Id: *string
│   │       ├── Rid: *string
│   │       ├── Ts: *float64
│   │       └── Users: *string
│   ├── Tags: map[string]string
│   └── Type: *string
├── DatabaseAccounts_SqlDatabase_Spec_ARM: Object (4 properties)
│   ├── Location: *string
│   ├── Name: string
│   ├── Properties: *Object (2 properties)
│   │   ├── Options: *Object (2 properties)
│   │   │   ├── AutoscaleSettings: *Object (1 property)
│   │   │   │   └── MaxThroughput: *int
│   │   │   └── Throughput: *int
│   │   └── Resource: *Object (1 property)
│   │       └── Id: *string
│   └── Tags: map[string]string
├── DatabaseAccounts_SqlDatabases_Container_STATUS_ARM: Object (6 properties)
│   ├── Id: *string
│   ├── Location: *string
│   ├── Name: *string
│   ├── Properties: Object (2 properties)
│   │   ├── Options: Object (2 properties)
│   │   │   ├── AutoscaleSettings: Object (1 property)
│   │   │   │   └── MaxThroughput: *int
│   │   │   └── Throughput: *int
│   │   └── Resource: Object (10 properties)
│   │       ├── AnalyticalStorageTtl: *int
│   │       ├── ConflictResolutionPolicy: Object (3 properties)
│   │       │   ├── ConflictResolutionPath: *string
│   │       │   ├── ConflictResolutionProcedure: *string
│   │       │   └── Mode: Enum (2 values)
│   │       │       ├── "Custom"
│   │       │       └── "LastWriterWins"
│   │       ├── DefaultTtl: *int
│   │       ├── Etag: *string
│   │       ├── Id: *string
│   │       ├── IndexingPolicy: Object (6 properties)
│   │       │   ├── Automatic: *bool
│   │       │   ├── CompositeIndexes: Object (2 properties)
│   │       │   │   ├── Order: Enum (2 values)
│   │       │   │   │   ├── "ascending"
│   │       │   │   │   └── "descending"
│   │       │   │   └── Path: *string
│   │       │   ├── ExcludedPaths: Object (1 property)
│   │       │   │   └── Path: *string
│   │       │   ├── IncludedPaths: Object (2 properties)
│   │       │   │   ├── Indexes: Object (3 properties)
│   │       │   │   │   ├── DataType: Enum (6 values)
│   │       │   │   │   │   ├── "LineString"
│   │       │   │   │   │   ├── "MultiPolygon"
│   │       │   │   │   │   ├── "Number"
│   │       │   │   │   │   ├── "Point"
│   │       │   │   │   │   ├── "Polygon"
│   │       │   │   │   │   └── "String"
│   │       │   │   │   ├── Kind: Enum (3 values)
│   │       │   │   │   │   ├── "Hash"
│   │       │   │   │   │   ├── "Range"
│   │       │   │   │   │   └── "Spatial"
│   │       │   │   │   └── Precision: *int
│   │       │   │   └── Path: *string
│   │       │   ├── IndexingMode: Enum (3 values)
│   │       │   │   ├── "consistent"
│   │       │   │   ├── "lazy"
│   │       │   │   └── "none"
│   │       │   └── SpatialIndexes: Object (2 properties)
│   │       │       ├── Path: *string
│   │       │       └── Types: Enum (4 values)
│   │       │           ├── "LineString"
│   │       │           ├── "MultiPolygon"
│   │       │           ├── "Point"
│   │       │           └── "Polygon"
│   │       ├── PartitionKey: Object (4 properties)
│   │       │   ├── Kind: Enum (3 values)
│   │       │   │   ├── "Hash"
│   │       │   │   ├── "MultiHash"
│   │       │   │   └── "Range"
│   │       │   ├── Paths: string[]
│   │       │   ├── SystemKey: *bool
│   │       │   └── Version: *int
│   │       ├── Rid: *string
│   │       ├── Ts: *float64
│   │       └── UniqueKeyPolicy: Object (1 property)
│   │           └── UniqueKeys: Object (1 property)
│   │               └── Paths: string[]
│   ├── Tags: map[string]string
│   └── Type: *string
├── DatabaseAccounts_SqlDatabases_Container_Spec_ARM: Object (4 properties)
│   ├── Location: *string
│   ├── Name: string
│   ├── Properties: *Object (2 properties)
│   │   ├── Options: *Object (2 properties)
│   │   │   ├── AutoscaleSettings: *Object (1 property)
│   │   │   │   └── MaxThroughput: *int
│   │   │   └── Throughput: *int
│   │   └── Resource: *Object (7 properties)
│   │       ├── AnalyticalStorageTtl: *int
│   │       ├── ConflictResolutionPolicy: *Object (3 properties)
│   │       │   ├── ConflictResolutionPath: *string
│   │       │   ├── ConflictResolutionProcedure: *string
│   │       │   └── Mode: *Enum (2 values)
│   │       │       ├── "Custom"
│   │       │       └── "LastWriterWins"
│   │       ├── DefaultTtl: *int
│   │       ├── Id: *string
│   │       ├── IndexingPolicy: *Object (6 properties)
│   │       │   ├── Automatic: *bool
│   │       │   ├── CompositeIndexes: Object (2 properties)[][]
│   │       │   │   ├── Order: *Enum (2 values)
│   │       │   │   │   ├── "ascending"
│   │       │   │   │   └── "descending"
│   │       │   │   └── Path: *string
│   │       │   ├── ExcludedPaths: Object (1 property)[]
│   │       │   │   └── Path: *string
│   │       │   ├── IncludedPaths: Object (2 properties)[]
│   │       │   │   ├── Indexes: Object (3 properties)[]
│   │       │   │   │   ├── DataType: *Enum (6 values)
│   │       │   │   │   │   ├── "LineString"
│   │       │   │   │   │   ├── "MultiPolygon"
│   │       │   │   │   │   ├── "Number"
│   │       │   │   │   │   ├── "Point"
│   │       │   │   │   │   ├── "Polygon"
│   │       │   │   │   │   └── "String"
│   │       │   │   │   ├── Kind: *Enum (3 values)
│   │       │   │   │   │   ├── "Hash"
│   │       │   │   │   │   ├── "Range"
│   │       │   │   │   │   └── "Spatial"
│   │       │   │   │   └── Precision: *int
│   │       │   │   └── Path: *string
│   │       │   ├── IndexingMode: *Enum (3 values)
│   │       │   │   ├── "consistent"
│   │       │   │   ├── "lazy"
│   │       │   │   └── "none"
│   │       │   └── SpatialIndexes: Object (2 properties)[]
│   │       │       ├── Path: *string
│   │       │       └── Types: Enum (4 values)[]
│   │       │           ├── "LineString"
│   │       │           ├── "MultiPolygon"
│   │       │           ├── "Point"
│   │       │           └── "Polygon"
│   │       ├── PartitionKey: *Object (3 properties)
│   │       │   ├── Kind: *Enum (3 values)
│   │       │   │   ├── "Hash"
│   │       │   │   ├── "MultiHash"
│   │       │   │   └── "Range"
│   │       │   ├── Paths: string[]
│   │       │   └── Version: *int
│   │       └── UniqueKeyPolicy: *Object (1 property)
│   │           └── UniqueKeys: Object (1 property)[]
│   │               └── Paths: string[]
│   └── Tags: map[string]string
├── DatabaseAccounts_SqlDatabases_Containers_StoredProcedure_STATUS_ARM: Object (6 properties)
│   ├── Id: *string
│   ├── Location: *string
│   ├── Name: *string
│   ├── Properties: Object (1 property)
│   │   └── Resource: Object (5 properties)
│   │       ├── Body: *string
│   │       ├── Etag: *string
│   │       ├── Id: *string
│   │       ├── Rid: *string
│   │       └── Ts: *float64
│   ├── Tags: map[string]string
│   └── Type: *string
├── DatabaseAccounts_SqlDatabases_Containers_StoredProcedure_Spec_ARM: Object (4 properties)
│   ├── Location: *string
│   ├── Name: string
│   ├── Properties: *Object (2 properties)
│   │   ├── Options: *Object (2 properties)
│   │   │   ├── AutoscaleSettings: *Object (1 property)
│   │   │   │   └── MaxThroughput: *int
│   │   │   └── Throughput: *int
│   │   └── Resource: *Object (2 properties)
│   │       ├── Body: *string
│   │       └── Id: *string
│   └── Tags: map[string]string
├── DatabaseAccounts_SqlDatabases_Containers_ThroughputSetting_STATUS_ARM: Object (6 properties)
│   ├── Id: *string
│   ├── Location: *string
│   ├── Name: *string
│   ├── Properties: Object (1 property)
│   │   └── Resource: Object (7 properties)
│   │       ├── AutoscaleSettings: Object (3 properties)
│   │       │   ├── AutoUpgradePolicy: Object (1 property)
│   │       │   │   └── ThroughputPolicy: Object (2 properties)
│   │       │   │       ├── IncrementPercent: *int
│   │       │   │       └── IsEnabled: *bool
│   │       │   ├── MaxThroughput: *int
│   │       │   └── TargetMaxThroughput: *int
│   │       ├── Etag: *string
│   │       ├── MinimumThroughput: *string
│   │       ├── OfferReplacePending: *string
│   │       ├── Rid: *string
│   │       ├── Throughput: *int
│   │       └── Ts: *float64
│   ├── Tags: map[string]string
│   └── Type: *string
├── DatabaseAccounts_SqlDatabases_Containers_ThroughputSetting_Spec_ARM: Object (4 properties)
│   ├── Location: *string
│   ├── Name: string
│   ├── Properties: *Object (1 property)
│   │   └── Resource: *Object (2 properties)
│   │       ├── AutoscaleSettings: *Object (2 properties)
│   │       │   ├── AutoUpgradePolicy: *Object (1 property)
│   │       │   │   └── ThroughputPolicy: *Object (2 properties)
│   │       │   │       ├── IncrementPercent: *int
│   │       │   │       └── IsEnabled: *bool
│   │       │   └── MaxThroughput: *int
│   │       └── Throughput: *int
│   └── Tags: map[string]string
├── DatabaseAccounts_SqlDatabases_Containers_Trigger_STATUS_ARM: Object (6 properties)
│   ├── Id: *string
│   ├── Location: *string
│   ├── Name: *string
│   ├── Properties: Object (1 property)
│   │   └── Resource: Object (7 properties)
│   │       ├── Body: *string
│   │       ├── Etag: *string
│   │       ├── Id: *string
│   │       ├── Rid: *string
│   │       ├── TriggerOperation: Enum (5 values)
│   │       │   ├── "All"
│   │       │   ├── "Create"
│   │       │   ├── "Delete"
│   │       │   ├── "Replace"
│   │       │   └── "Update"
│   │       ├── TriggerType: Enum (2 values)
│   │       │   ├── "Post"
│   │       │   └── "Pre"
│   │       └── Ts: *float64
│   ├── Tags: map[string]string
│   └── Type: *string
├── DatabaseAccounts_SqlDatabases_Containers_Trigger_Spec_ARM: Object (4 properties)
│   ├── Location: *string
│   ├── Name: string
│   ├── Properties: *Object (2 properties)
│   │   ├── Options: *Object (2 properties)
│   │   │   ├── AutoscaleSettings: *Object (1 property)
│   │   │   │   └── MaxThroughput: *int
│   │   │   └── Throughput: *int
│   │   └── Resource: *Object (4 properties)
│   │       ├── Body: *string
│   │       ├── Id: *string
│   │       ├── TriggerOperation: *Enum (5 values)
│   │       │   ├── "All"
│   │       │   ├── "Create"
│   │       │   ├── "Delete"
│   │       │   ├── "Replace"
│   │       │   └── "Update"
│   │       └── TriggerType: *Enum (2 values)
│   │           ├── "Post"
│   │           └── "Pre"
│   └── Tags: map[string]string
├── DatabaseAccounts_SqlDatabases_Containers_UserDefinedFunction_STATUS_ARM: Object (6 properties)
│   ├── Id: *string
│   ├── Location: *string
│   ├── Name: *string
│   ├── Properties: Object (1 property)
│   │   └── Resource: Object (5 properties)
│   │       ├── Body: *string
│   │       ├── Etag: *string
│   │       ├── Id: *string
│   │       ├── Rid: *string
│   │       └── Ts: *float64
│   ├── Tags: map[string]string
│   └── Type: *string
├── DatabaseAccounts_SqlDatabases_Containers_UserDefinedFunction_Spec_ARM: Object (4 properties)
│   ├── Location: *string
│   ├── Name: string
│   ├── Properties: *Object (2 properties)
│   │   ├── Options: *Object (2 properties)
│   │   │   ├── AutoscaleSettings: *Object (1 property)
│   │   │   │   └── MaxThroughput: *int
│   │   │   └── Throughput: *int
│   │   └── Resource: *Object (2 properties)
│   │       ├── Body: *string
│   │       └── Id: *string
│   └── Tags: map[string]string
├── DatabaseAccounts_SqlDatabases_ThroughputSetting_STATUS_ARM: Object (6 properties)
│   ├── Id: *string
│   ├── Location: *string
│   ├── Name: *string
│   ├── Properties: Object (1 property)
│   │   └── Resource: Object (7 properties)
│   │       ├── AutoscaleSettings: Object (3 properties)
│   │       │   ├── AutoUpgradePolicy: Object (1 property)
│   │       │   │   └── ThroughputPolicy: Object (2 properties)
│   │       │   │       ├── IncrementPercent: *int
│   │       │   │       └── IsEnabled: *bool
│   │       │   ├── MaxThroughput: *int
│   │       │   └── TargetMaxThroughput: *int
│   │       ├── Etag: *string
│   │       ├── MinimumThroughput: *string
│   │       ├── OfferReplacePending: *string
│   │       ├── Rid: *string
│   │       ├── Throughput: *int
│   │       └── Ts: *float64
│   ├── Tags: map[string]string
│   └── Type: *string
├── DatabaseAccounts_SqlDatabases_ThroughputSetting_Spec_ARM: Object (4 properties)
│   ├── Location: *string
│   ├── Name: string
│   ├── Properties: *Object (1 property)
│   │   └── Resource: *Object (2 properties)
│   │       ├── AutoscaleSettings: *Object (2 properties)
│   │       │   ├── AutoUpgradePolicy: *Object (1 property)
│   │       │   │   └── ThroughputPolicy: *Object (2 properties)
│   │       │   │       ├── IncrementPercent: *int
│   │       │   │       └── IsEnabled: *bool
│   │       │   └── MaxThroughput: *int
│   │       └── Throughput: *int
│   └── Tags: map[string]string
├── DatabaseAccounts_SqlRoleAssignment_STATUS_ARM: Object (4 properties)
│   ├── Id: *string
│   ├── Name: *string
│   ├── Properties: Object (3 properties)
│   │   ├── PrincipalId: *string
│   │   ├── RoleDefinitionId: *string
│   │   └── Scope: *string
│   └── Type: *string
├── DatabaseAccounts_SqlRoleAssignment_Spec_ARM: Object (2 properties)
│   ├── Name: string
│   └── Properties: *Object (3 properties)
│       ├── PrincipalId: *string
│       ├── RoleDefinitionId: *string
│       └── Scope: *string
<<<<<<< HEAD
=======
├── MongoDBCollectionGetResults_STATUS_ARM: Object (6 properties)
│   ├── Id: *string
│   ├── Location: *string
│   ├── Name: *string
│   ├── Properties: *Object (2 properties)
│   │   ├── Options: *Object (2 properties)
│   │   │   ├── AutoscaleSettings: *Object (1 property)
│   │   │   │   └── MaxThroughput: *int
│   │   │   └── Throughput: *int
│   │   └── Resource: *Object (7 properties)
│   │       ├── AnalyticalStorageTtl: *int
│   │       ├── Etag: *string
│   │       ├── Id: *string
│   │       ├── Indexes: Object (2 properties)[]
│   │       │   ├── Key: *Object (1 property)
│   │       │   │   └── Keys: string[]
│   │       │   └── Options: *Object (2 properties)
│   │       │       ├── ExpireAfterSeconds: *int
│   │       │       └── Unique: *bool
│   │       ├── Rid: *string
│   │       ├── ShardKey: map[string]string
│   │       └── Ts: *float64
│   ├── Tags: map[string]string
│   └── Type: *string
├── MongoDBDatabaseGetResults_STATUS_ARM: Object (6 properties)
│   ├── Id: *string
│   ├── Location: *string
│   ├── Name: *string
│   ├── Properties: *Object (2 properties)
│   │   ├── Options: *Object (2 properties)
│   │   │   ├── AutoscaleSettings: *Object (1 property)
│   │   │   │   └── MaxThroughput: *int
│   │   │   └── Throughput: *int
│   │   └── Resource: *Object (4 properties)
│   │       ├── Etag: *string
│   │       ├── Id: *string
│   │       ├── Rid: *string
│   │       └── Ts: *float64
│   ├── Tags: map[string]string
│   └── Type: *string
>>>>>>> 36107e02
├── MongodbDatabase: Resource
│   ├── Spec: Object (6 properties)
│   │   ├── AzureName: string
│   │   ├── Location: *string
│   │   ├── Options: *Object (2 properties)
│   │   │   ├── AutoscaleSettings: *Object (1 property)
│   │   │   │   └── MaxThroughput: *int
│   │   │   └── Throughput: *int
│   │   ├── Owner: *genruntime.KnownResourceReference
│   │   ├── Resource: *Object (1 property)
│   │   │   └── Id: *string
│   │   └── Tags: map[string]string
│   └── Status: Object (8 properties)
│       ├── Conditions: conditions.Condition[]
│       ├── Id: *string
│       ├── Location: *string
│       ├── Name: *string
│       ├── Options: *Object (2 properties)
│       │   ├── AutoscaleSettings: *Object (1 property)
│       │   │   └── MaxThroughput: *int
│       │   └── Throughput: *int
│       ├── Resource: *Object (4 properties)
│       │   ├── Etag: *string
│       │   ├── Id: *string
│       │   ├── Rid: *string
│       │   └── Ts: *float64
│       ├── Tags: map[string]string
│       └── Type: *string
├── MongodbDatabaseCollection: Resource
│   ├── Spec: Object (6 properties)
│   │   ├── AzureName: string
│   │   ├── Location: *string
│   │   ├── Options: *Object (2 properties)
│   │   │   ├── AutoscaleSettings: *Object (1 property)
│   │   │   │   └── MaxThroughput: *int
│   │   │   └── Throughput: *int
│   │   ├── Owner: *genruntime.KnownResourceReference
│   │   ├── Resource: *Object (4 properties)
│   │   │   ├── AnalyticalStorageTtl: *int
│   │   │   ├── Id: *string
│   │   │   ├── Indexes: Object (2 properties)[]
│   │   │   │   ├── Key: *Object (1 property)
│   │   │   │   │   └── Keys: string[]
│   │   │   │   └── Options: *Object (2 properties)
│   │   │   │       ├── ExpireAfterSeconds: *int
│   │   │   │       └── Unique: *bool
│   │   │   └── ShardKey: map[string]string
│   │   └── Tags: map[string]string
│   └── Status: Object (8 properties)
│       ├── Conditions: conditions.Condition[]
│       ├── Id: *string
│       ├── Location: *string
│       ├── Name: *string
│       ├── Options: *Object (2 properties)
│       │   ├── AutoscaleSettings: *Object (1 property)
│       │   │   └── MaxThroughput: *int
│       │   └── Throughput: *int
│       ├── Resource: *Object (7 properties)
│       │   ├── AnalyticalStorageTtl: *int
│       │   ├── Etag: *string
│       │   ├── Id: *string
│       │   ├── Indexes: Object (2 properties)[]
│       │   │   ├── Key: *Object (1 property)
│       │   │   │   └── Keys: string[]
│       │   │   └── Options: *Object (2 properties)
│       │   │       ├── ExpireAfterSeconds: *int
│       │   │       └── Unique: *bool
│       │   ├── Rid: *string
│       │   ├── ShardKey: map[string]string
│       │   └── Ts: *float64
│       ├── Tags: map[string]string
│       └── Type: *string
├── MongodbDatabaseCollectionThroughputSetting: Resource
│   ├── Spec: Object (5 properties)
│   │   ├── AzureName: string
│   │   ├── Location: *string
│   │   ├── Owner: *genruntime.KnownResourceReference
│   │   ├── Resource: *Object (2 properties)
│   │   │   ├── AutoscaleSettings: *Object (2 properties)
│   │   │   │   ├── AutoUpgradePolicy: *Object (1 property)
│   │   │   │   │   └── ThroughputPolicy: *Object (2 properties)
│   │   │   │   │       ├── IncrementPercent: *int
│   │   │   │   │       └── IsEnabled: *bool
│   │   │   │   └── MaxThroughput: *int
│   │   │   └── Throughput: *int
│   │   └── Tags: map[string]string
│   └── Status: Object (7 properties)
│       ├── Conditions: conditions.Condition[]
│       ├── Id: *string
│       ├── Location: *string
│       ├── Name: *string
│       ├── Resource: *Object (7 properties)
│       │   ├── AutoscaleSettings: *Object (3 properties)
│       │   │   ├── AutoUpgradePolicy: *Object (1 property)
│       │   │   │   └── ThroughputPolicy: *Object (2 properties)
│       │   │   │       ├── IncrementPercent: *int
│       │   │   │       └── IsEnabled: *bool
│       │   │   ├── MaxThroughput: *int
│       │   │   └── TargetMaxThroughput: *int
│       │   ├── Etag: *string
│       │   ├── MinimumThroughput: *string
│       │   ├── OfferReplacePending: *string
│       │   ├── Rid: *string
│       │   ├── Throughput: *int
│       │   └── Ts: *float64
│       ├── Tags: map[string]string
│       └── Type: *string
├── MongodbDatabaseThroughputSetting: Resource
│   ├── Spec: Object (5 properties)
│   │   ├── AzureName: string
│   │   ├── Location: *string
│   │   ├── Owner: *genruntime.KnownResourceReference
│   │   ├── Resource: *Object (2 properties)
│   │   │   ├── AutoscaleSettings: *Object (2 properties)
│   │   │   │   ├── AutoUpgradePolicy: *Object (1 property)
│   │   │   │   │   └── ThroughputPolicy: *Object (2 properties)
│   │   │   │   │       ├── IncrementPercent: *int
│   │   │   │   │       └── IsEnabled: *bool
│   │   │   │   └── MaxThroughput: *int
│   │   │   └── Throughput: *int
│   │   └── Tags: map[string]string
│   └── Status: Object (7 properties)
│       ├── Conditions: conditions.Condition[]
│       ├── Id: *string
│       ├── Location: *string
│       ├── Name: *string
│       ├── Resource: *Object (7 properties)
│       │   ├── AutoscaleSettings: *Object (3 properties)
│       │   │   ├── AutoUpgradePolicy: *Object (1 property)
│       │   │   │   └── ThroughputPolicy: *Object (2 properties)
│       │   │   │       ├── IncrementPercent: *int
│       │   │   │       └── IsEnabled: *bool
│       │   │   ├── MaxThroughput: *int
│       │   │   └── TargetMaxThroughput: *int
│       │   ├── Etag: *string
│       │   ├── MinimumThroughput: *string
│       │   ├── OfferReplacePending: *string
│       │   ├── Rid: *string
│       │   ├── Throughput: *int
│       │   └── Ts: *float64
│       ├── Tags: map[string]string
│       └── Type: *string
<<<<<<< HEAD
=======
├── SqlContainerGetResults_STATUS_ARM: Object (6 properties)
│   ├── Id: *string
│   ├── Location: *string
│   ├── Name: *string
│   ├── Properties: *Object (2 properties)
│   │   ├── Options: *Object (2 properties)
│   │   │   ├── AutoscaleSettings: *Object (1 property)
│   │   │   │   └── MaxThroughput: *int
│   │   │   └── Throughput: *int
│   │   └── Resource: *Object (10 properties)
│   │       ├── AnalyticalStorageTtl: *int
│   │       ├── ConflictResolutionPolicy: *Object (3 properties)
│   │       │   ├── ConflictResolutionPath: *string
│   │       │   ├── ConflictResolutionProcedure: *string
│   │       │   └── Mode: *Enum (2 values)
│   │       │       ├── "Custom"
│   │       │       └── "LastWriterWins"
│   │       ├── DefaultTtl: *int
│   │       ├── Etag: *string
│   │       ├── Id: *string
│   │       ├── IndexingPolicy: *Object (6 properties)
│   │       │   ├── Automatic: *bool
│   │       │   ├── CompositeIndexes: Object (2 properties)[][]
│   │       │   │   ├── Order: *Enum (2 values)
│   │       │   │   │   ├── "ascending"
│   │       │   │   │   └── "descending"
│   │       │   │   └── Path: *string
│   │       │   ├── ExcludedPaths: Object (1 property)[]
│   │       │   │   └── Path: *string
│   │       │   ├── IncludedPaths: Object (2 properties)[]
│   │       │   │   ├── Indexes: Object (3 properties)[]
│   │       │   │   │   ├── DataType: *Enum (6 values)
│   │       │   │   │   │   ├── "LineString"
│   │       │   │   │   │   ├── "MultiPolygon"
│   │       │   │   │   │   ├── "Number"
│   │       │   │   │   │   ├── "Point"
│   │       │   │   │   │   ├── "Polygon"
│   │       │   │   │   │   └── "String"
│   │       │   │   │   ├── Kind: *Enum (3 values)
│   │       │   │   │   │   ├── "Hash"
│   │       │   │   │   │   ├── "Range"
│   │       │   │   │   │   └── "Spatial"
│   │       │   │   │   └── Precision: *int
│   │       │   │   └── Path: *string
│   │       │   ├── IndexingMode: *Enum (3 values)
│   │       │   │   ├── "consistent"
│   │       │   │   ├── "lazy"
│   │       │   │   └── "none"
│   │       │   └── SpatialIndexes: Object (2 properties)[]
│   │       │       ├── Path: *string
│   │       │       └── Types: Enum (4 values)[]
│   │       │           ├── "LineString"
│   │       │           ├── "MultiPolygon"
│   │       │           ├── "Point"
│   │       │           └── "Polygon"
│   │       ├── PartitionKey: *Object (4 properties)
│   │       │   ├── Kind: *Enum (3 values)
│   │       │   │   ├── "Hash"
│   │       │   │   ├── "MultiHash"
│   │       │   │   └── "Range"
│   │       │   ├── Paths: string[]
│   │       │   ├── SystemKey: *bool
│   │       │   └── Version: *int
│   │       ├── Rid: *string
│   │       ├── Ts: *float64
│   │       └── UniqueKeyPolicy: *Object (1 property)
│   │           └── UniqueKeys: Object (1 property)[]
│   │               └── Paths: string[]
│   ├── Tags: map[string]string
│   └── Type: *string
>>>>>>> 36107e02
├── SqlDatabase: Resource
│   ├── Spec: Object (6 properties)
│   │   ├── AzureName: string
│   │   ├── Location: *string
│   │   ├── Options: *Object (2 properties)
│   │   │   ├── AutoscaleSettings: *Object (1 property)
│   │   │   │   └── MaxThroughput: *int
│   │   │   └── Throughput: *int
│   │   ├── Owner: *genruntime.KnownResourceReference
│   │   ├── Resource: *Object (1 property)
│   │   │   └── Id: *string
│   │   └── Tags: map[string]string
│   └── Status: Object (8 properties)
│       ├── Conditions: conditions.Condition[]
│       ├── Id: *string
│       ├── Location: *string
│       ├── Name: *string
│       ├── Options: *Object (2 properties)
│       │   ├── AutoscaleSettings: *Object (1 property)
│       │   │   └── MaxThroughput: *int
│       │   └── Throughput: *int
│       ├── Resource: *Object (6 properties)
│       │   ├── Colls: *string
│       │   ├── Etag: *string
│       │   ├── Id: *string
│       │   ├── Rid: *string
│       │   ├── Ts: *float64
│       │   └── Users: *string
│       ├── Tags: map[string]string
│       └── Type: *string
├── SqlDatabaseContainer: Resource
│   ├── Spec: Object (6 properties)
│   │   ├── AzureName: string
│   │   ├── Location: *string
│   │   ├── Options: *Object (2 properties)
│   │   │   ├── AutoscaleSettings: *Object (1 property)
│   │   │   │   └── MaxThroughput: *int
│   │   │   └── Throughput: *int
│   │   ├── Owner: *genruntime.KnownResourceReference
│   │   ├── Resource: *Object (7 properties)
│   │   │   ├── AnalyticalStorageTtl: *int
│   │   │   ├── ConflictResolutionPolicy: *Object (3 properties)
│   │   │   │   ├── ConflictResolutionPath: *string
│   │   │   │   ├── ConflictResolutionProcedure: *string
│   │   │   │   └── Mode: *Enum (2 values)
│   │   │   │       ├── "Custom"
│   │   │   │       └── "LastWriterWins"
│   │   │   ├── DefaultTtl: *int
│   │   │   ├── Id: *string
│   │   │   ├── IndexingPolicy: *Object (6 properties)
│   │   │   │   ├── Automatic: *bool
│   │   │   │   ├── CompositeIndexes: Object (2 properties)[][]
│   │   │   │   │   ├── Order: *Enum (2 values)
│   │   │   │   │   │   ├── "ascending"
│   │   │   │   │   │   └── "descending"
│   │   │   │   │   └── Path: *string
│   │   │   │   ├── ExcludedPaths: Object (1 property)[]
│   │   │   │   │   └── Path: *string
│   │   │   │   ├── IncludedPaths: Object (2 properties)[]
│   │   │   │   │   ├── Indexes: Object (3 properties)[]
│   │   │   │   │   │   ├── DataType: *Enum (6 values)
│   │   │   │   │   │   │   ├── "LineString"
│   │   │   │   │   │   │   ├── "MultiPolygon"
│   │   │   │   │   │   │   ├── "Number"
│   │   │   │   │   │   │   ├── "Point"
│   │   │   │   │   │   │   ├── "Polygon"
│   │   │   │   │   │   │   └── "String"
│   │   │   │   │   │   ├── Kind: *Enum (3 values)
│   │   │   │   │   │   │   ├── "Hash"
│   │   │   │   │   │   │   ├── "Range"
│   │   │   │   │   │   │   └── "Spatial"
│   │   │   │   │   │   └── Precision: *int
│   │   │   │   │   └── Path: *string
│   │   │   │   ├── IndexingMode: *Enum (3 values)
│   │   │   │   │   ├── "consistent"
│   │   │   │   │   ├── "lazy"
│   │   │   │   │   └── "none"
│   │   │   │   └── SpatialIndexes: Object (2 properties)[]
│   │   │   │       ├── Path: *string
│   │   │   │       └── Types: Enum (4 values)[]
│   │   │   │           ├── "LineString"
│   │   │   │           ├── "MultiPolygon"
│   │   │   │           ├── "Point"
│   │   │   │           └── "Polygon"
│   │   │   ├── PartitionKey: *Object (3 properties)
│   │   │   │   ├── Kind: *Enum (3 values)
│   │   │   │   │   ├── "Hash"
│   │   │   │   │   ├── "MultiHash"
│   │   │   │   │   └── "Range"
│   │   │   │   ├── Paths: string[]
│   │   │   │   └── Version: Validated<*int> (2 rules)
│   │   │   │       ├── Rule 0: {Maximum 2}
│   │   │   │       └── Rule 1: {Minimum 1}
│   │   │   └── UniqueKeyPolicy: *Object (1 property)
│   │   │       └── UniqueKeys: Object (1 property)[]
│   │   │           └── Paths: string[]
│   │   └── Tags: map[string]string
│   └── Status: Object (8 properties)
│       ├── Conditions: conditions.Condition[]
│       ├── Id: *string
│       ├── Location: *string
│       ├── Name: *string
│       ├── Options: *Object (2 properties)
│       │   ├── AutoscaleSettings: *Object (1 property)
│       │   │   └── MaxThroughput: *int
│       │   └── Throughput: *int
│       ├── Resource: *Object (10 properties)
│       │   ├── AnalyticalStorageTtl: *int
│       │   ├── ConflictResolutionPolicy: *Object (3 properties)
│       │   │   ├── ConflictResolutionPath: *string
│       │   │   ├── ConflictResolutionProcedure: *string
│       │   │   └── Mode: *Enum (2 values)
│       │   │       ├── "Custom"
│       │   │       └── "LastWriterWins"
│       │   ├── DefaultTtl: *int
│       │   ├── Etag: *string
│       │   ├── Id: *string
│       │   ├── IndexingPolicy: *Object (6 properties)
│       │   │   ├── Automatic: *bool
│       │   │   ├── CompositeIndexes: Object (2 properties)[][]
│       │   │   │   ├── Order: *Enum (2 values)
│       │   │   │   │   ├── "ascending"
│       │   │   │   │   └── "descending"
│       │   │   │   └── Path: *string
│       │   │   ├── ExcludedPaths: Object (1 property)[]
│       │   │   │   └── Path: *string
│       │   │   ├── IncludedPaths: Object (2 properties)[]
│       │   │   │   ├── Indexes: Object (3 properties)[]
│       │   │   │   │   ├── DataType: *Enum (6 values)
│       │   │   │   │   │   ├── "LineString"
│       │   │   │   │   │   ├── "MultiPolygon"
│       │   │   │   │   │   ├── "Number"
│       │   │   │   │   │   ├── "Point"
│       │   │   │   │   │   ├── "Polygon"
│       │   │   │   │   │   └── "String"
│       │   │   │   │   ├── Kind: *Enum (3 values)
│       │   │   │   │   │   ├── "Hash"
│       │   │   │   │   │   ├── "Range"
│       │   │   │   │   │   └── "Spatial"
│       │   │   │   │   └── Precision: *int
│       │   │   │   └── Path: *string
│       │   │   ├── IndexingMode: *Enum (3 values)
│       │   │   │   ├── "consistent"
│       │   │   │   ├── "lazy"
│       │   │   │   └── "none"
│       │   │   └── SpatialIndexes: Object (2 properties)[]
│       │   │       ├── Path: *string
│       │   │       └── Types: Enum (4 values)[]
│       │   │           ├── "LineString"
│       │   │           ├── "MultiPolygon"
│       │   │           ├── "Point"
│       │   │           └── "Polygon"
│       │   ├── PartitionKey: *Object (4 properties)
│       │   │   ├── Kind: *Enum (3 values)
│       │   │   │   ├── "Hash"
│       │   │   │   ├── "MultiHash"
│       │   │   │   └── "Range"
│       │   │   ├── Paths: string[]
│       │   │   ├── SystemKey: *bool
│       │   │   └── Version: *int
│       │   ├── Rid: *string
│       │   ├── Ts: *float64
│       │   └── UniqueKeyPolicy: *Object (1 property)
│       │       └── UniqueKeys: Object (1 property)[]
│       │           └── Paths: string[]
│       ├── Tags: map[string]string
│       └── Type: *string
├── SqlDatabaseContainerStoredProcedure: Resource
│   ├── Spec: Object (6 properties)
│   │   ├── AzureName: string
│   │   ├── Location: *string
│   │   ├── Options: *Object (2 properties)
│   │   │   ├── AutoscaleSettings: *Object (1 property)
│   │   │   │   └── MaxThroughput: *int
│   │   │   └── Throughput: *int
│   │   ├── Owner: *genruntime.KnownResourceReference
│   │   ├── Resource: *Object (2 properties)
│   │   │   ├── Body: *string
│   │   │   └── Id: *string
│   │   └── Tags: map[string]string
│   └── Status: Object (7 properties)
│       ├── Conditions: conditions.Condition[]
│       ├── Id: *string
│       ├── Location: *string
│       ├── Name: *string
│       ├── Resource: *Object (5 properties)
│       │   ├── Body: *string
│       │   ├── Etag: *string
│       │   ├── Id: *string
│       │   ├── Rid: *string
│       │   └── Ts: *float64
│       ├── Tags: map[string]string
│       └── Type: *string
├── SqlDatabaseContainerThroughputSetting: Resource
│   ├── Spec: Object (5 properties)
│   │   ├── AzureName: string
│   │   ├── Location: *string
│   │   ├── Owner: *genruntime.KnownResourceReference
│   │   ├── Resource: *Object (2 properties)
│   │   │   ├── AutoscaleSettings: *Object (2 properties)
│   │   │   │   ├── AutoUpgradePolicy: *Object (1 property)
│   │   │   │   │   └── ThroughputPolicy: *Object (2 properties)
│   │   │   │   │       ├── IncrementPercent: *int
│   │   │   │   │       └── IsEnabled: *bool
│   │   │   │   └── MaxThroughput: *int
│   │   │   └── Throughput: *int
│   │   └── Tags: map[string]string
│   └── Status: Object (7 properties)
│       ├── Conditions: conditions.Condition[]
│       ├── Id: *string
│       ├── Location: *string
│       ├── Name: *string
│       ├── Resource: *Object (7 properties)
│       │   ├── AutoscaleSettings: *Object (3 properties)
│       │   │   ├── AutoUpgradePolicy: *Object (1 property)
│       │   │   │   └── ThroughputPolicy: *Object (2 properties)
│       │   │   │       ├── IncrementPercent: *int
│       │   │   │       └── IsEnabled: *bool
│       │   │   ├── MaxThroughput: *int
│       │   │   └── TargetMaxThroughput: *int
│       │   ├── Etag: *string
│       │   ├── MinimumThroughput: *string
│       │   ├── OfferReplacePending: *string
│       │   ├── Rid: *string
│       │   ├── Throughput: *int
│       │   └── Ts: *float64
│       ├── Tags: map[string]string
│       └── Type: *string
├── SqlDatabaseContainerTrigger: Resource
│   ├── Spec: Object (6 properties)
│   │   ├── AzureName: string
│   │   ├── Location: *string
│   │   ├── Options: *Object (2 properties)
│   │   │   ├── AutoscaleSettings: *Object (1 property)
│   │   │   │   └── MaxThroughput: *int
│   │   │   └── Throughput: *int
│   │   ├── Owner: *genruntime.KnownResourceReference
│   │   ├── Resource: *Object (4 properties)
│   │   │   ├── Body: *string
│   │   │   ├── Id: *string
│   │   │   ├── TriggerOperation: *Enum (5 values)
│   │   │   │   ├── "All"
│   │   │   │   ├── "Create"
│   │   │   │   ├── "Delete"
│   │   │   │   ├── "Replace"
│   │   │   │   └── "Update"
│   │   │   └── TriggerType: *Enum (2 values)
│   │   │       ├── "Post"
│   │   │       └── "Pre"
│   │   └── Tags: map[string]string
│   └── Status: Object (7 properties)
│       ├── Conditions: conditions.Condition[]
│       ├── Id: *string
│       ├── Location: *string
│       ├── Name: *string
│       ├── Resource: *Object (7 properties)
│       │   ├── Body: *string
│       │   ├── Etag: *string
│       │   ├── Id: *string
│       │   ├── Rid: *string
│       │   ├── TriggerOperation: *Enum (5 values)
│       │   │   ├── "All"
│       │   │   ├── "Create"
│       │   │   ├── "Delete"
│       │   │   ├── "Replace"
│       │   │   └── "Update"
│       │   ├── TriggerType: *Enum (2 values)
│       │   │   ├── "Post"
│       │   │   └── "Pre"
│       │   └── Ts: *float64
│       ├── Tags: map[string]string
│       └── Type: *string
├── SqlDatabaseContainerUserDefinedFunction: Resource
│   ├── Spec: Object (6 properties)
│   │   ├── AzureName: string
│   │   ├── Location: *string
│   │   ├── Options: *Object (2 properties)
│   │   │   ├── AutoscaleSettings: *Object (1 property)
│   │   │   │   └── MaxThroughput: *int
│   │   │   └── Throughput: *int
│   │   ├── Owner: *genruntime.KnownResourceReference
│   │   ├── Resource: *Object (2 properties)
│   │   │   ├── Body: *string
│   │   │   └── Id: *string
│   │   └── Tags: map[string]string
│   └── Status: Object (7 properties)
│       ├── Conditions: conditions.Condition[]
│       ├── Id: *string
│       ├── Location: *string
│       ├── Name: *string
│       ├── Resource: *Object (5 properties)
│       │   ├── Body: *string
│       │   ├── Etag: *string
│       │   ├── Id: *string
│       │   ├── Rid: *string
│       │   └── Ts: *float64
│       ├── Tags: map[string]string
│       └── Type: *string
<<<<<<< HEAD
=======
├── SqlDatabaseGetResults_STATUS_ARM: Object (6 properties)
│   ├── Id: *string
│   ├── Location: *string
│   ├── Name: *string
│   ├── Properties: *Object (2 properties)
│   │   ├── Options: *Object (2 properties)
│   │   │   ├── AutoscaleSettings: *Object (1 property)
│   │   │   │   └── MaxThroughput: *int
│   │   │   └── Throughput: *int
│   │   └── Resource: *Object (6 properties)
│   │       ├── Colls: *string
│   │       ├── Etag: *string
│   │       ├── Id: *string
│   │       ├── Rid: *string
│   │       ├── Ts: *float64
│   │       └── Users: *string
│   ├── Tags: map[string]string
│   └── Type: *string
>>>>>>> 36107e02
├── SqlDatabaseThroughputSetting: Resource
│   ├── Spec: Object (5 properties)
│   │   ├── AzureName: string
│   │   ├── Location: *string
│   │   ├── Owner: *genruntime.KnownResourceReference
│   │   ├── Resource: *Object (2 properties)
│   │   │   ├── AutoscaleSettings: *Object (2 properties)
│   │   │   │   ├── AutoUpgradePolicy: *Object (1 property)
│   │   │   │   │   └── ThroughputPolicy: *Object (2 properties)
│   │   │   │   │       ├── IncrementPercent: *int
│   │   │   │   │       └── IsEnabled: *bool
│   │   │   │   └── MaxThroughput: *int
│   │   │   └── Throughput: *int
│   │   └── Tags: map[string]string
│   └── Status: Object (7 properties)
│       ├── Conditions: conditions.Condition[]
│       ├── Id: *string
│       ├── Location: *string
│       ├── Name: *string
│       ├── Resource: *Object (7 properties)
│       │   ├── AutoscaleSettings: *Object (3 properties)
│       │   │   ├── AutoUpgradePolicy: *Object (1 property)
│       │   │   │   └── ThroughputPolicy: *Object (2 properties)
│       │   │   │       ├── IncrementPercent: *int
│       │   │   │       └── IsEnabled: *bool
│       │   │   ├── MaxThroughput: *int
│       │   │   └── TargetMaxThroughput: *int
│       │   ├── Etag: *string
│       │   ├── MinimumThroughput: *string
│       │   ├── OfferReplacePending: *string
│       │   ├── Rid: *string
│       │   ├── Throughput: *int
│       │   └── Ts: *float64
│       ├── Tags: map[string]string
│       └── Type: *string
<<<<<<< HEAD
└── SqlRoleAssignment: Resource
    ├── Spec: Object (6 properties)
    │   ├── AzureName: Validated<string> (3 rules)
    │   │   ├── Rule 0: {MaxLength %!s(int64=50)}
    │   │   ├── Rule 1: {MinLength %!s(int64=3)}
    │   │   └── Rule 2: {Pattern "^[a-z0-9]+(-[a-z0-9]+)*"}
    │   ├── Owner: *genruntime.KnownResourceReference
    │   ├── PrincipalId: *string
    │   ├── PrincipalIdFromConfig: *genruntime.ConfigMapReference
    │   ├── RoleDefinitionId: *string
    │   └── Scope: *string
    └── Status: Object (7 properties)
        ├── Conditions: conditions.Condition[]
        ├── Id: *string
        ├── Name: *string
        ├── PrincipalId: *string
        ├── RoleDefinitionId: *string
        ├── Scope: *string
        └── Type: *string
=======
├── SqlRoleAssignment: Resource
│   ├── Spec: Object (6 properties)
│   │   ├── AzureName: string
│   │   ├── Owner: *genruntime.KnownResourceReference
│   │   ├── PrincipalId: *string
│   │   ├── PrincipalIdFromConfig: *genruntime.ConfigMapReference
│   │   ├── RoleDefinitionId: *string
│   │   └── Scope: *string
│   └── Status: Object (7 properties)
│       ├── Conditions: conditions.Condition[]
│       ├── Id: *string
│       ├── Name: *string
│       ├── PrincipalId: *string
│       ├── RoleDefinitionId: *string
│       ├── Scope: *string
│       └── Type: *string
├── SqlRoleAssignmentGetResults_STATUS_ARM: Object (4 properties)
│   ├── Id: *string
│   ├── Name: *string
│   ├── Properties: *Object (3 properties)
│   │   ├── PrincipalId: *string
│   │   ├── RoleDefinitionId: *string
│   │   └── Scope: *string
│   └── Type: *string
├── SqlStoredProcedureGetResults_STATUS_ARM: Object (6 properties)
│   ├── Id: *string
│   ├── Location: *string
│   ├── Name: *string
│   ├── Properties: *Object (1 property)
│   │   └── Resource: *Object (5 properties)
│   │       ├── Body: *string
│   │       ├── Etag: *string
│   │       ├── Id: *string
│   │       ├── Rid: *string
│   │       └── Ts: *float64
│   ├── Tags: map[string]string
│   └── Type: *string
├── SqlTriggerGetResults_STATUS_ARM: Object (6 properties)
│   ├── Id: *string
│   ├── Location: *string
│   ├── Name: *string
│   ├── Properties: *Object (1 property)
│   │   └── Resource: *Object (7 properties)
│   │       ├── Body: *string
│   │       ├── Etag: *string
│   │       ├── Id: *string
│   │       ├── Rid: *string
│   │       ├── TriggerOperation: *Enum (5 values)
│   │       │   ├── "All"
│   │       │   ├── "Create"
│   │       │   ├── "Delete"
│   │       │   ├── "Replace"
│   │       │   └── "Update"
│   │       ├── TriggerType: *Enum (2 values)
│   │       │   ├── "Post"
│   │       │   └── "Pre"
│   │       └── Ts: *float64
│   ├── Tags: map[string]string
│   └── Type: *string
├── SqlUserDefinedFunctionGetResults_STATUS_ARM: Object (6 properties)
│   ├── Id: *string
│   ├── Location: *string
│   ├── Name: *string
│   ├── Properties: *Object (1 property)
│   │   └── Resource: *Object (5 properties)
│   │       ├── Body: *string
│   │       ├── Etag: *string
│   │       ├── Id: *string
│   │       ├── Rid: *string
│   │       └── Ts: *float64
│   ├── Tags: map[string]string
│   └── Type: *string
└── ThroughputSettingsGetResults_STATUS_ARM: Object (6 properties)
    ├── Id: *string
    ├── Location: *string
    ├── Name: *string
    ├── Properties: *Object (1 property)
    │   └── Resource: *Object (7 properties)
    │       ├── AutoscaleSettings: *Object (3 properties)
    │       │   ├── AutoUpgradePolicy: *Object (1 property)
    │       │   │   └── ThroughputPolicy: *Object (2 properties)
    │       │   │       ├── IncrementPercent: *int
    │       │   │       └── IsEnabled: *bool
    │       │   ├── MaxThroughput: *int
    │       │   └── TargetMaxThroughput: *int
    │       ├── Etag: *string
    │       ├── MinimumThroughput: *string
    │       ├── OfferReplacePending: *string
    │       ├── Rid: *string
    │       ├── Throughput: *int
    │       └── Ts: *float64
    ├── Tags: map[string]string
    └── Type: *string
>>>>>>> 36107e02
<|MERGE_RESOLUTION|>--- conflicted
+++ resolved
@@ -18,7 +18,7 @@
 │   │   │   └── Rule 2: {Pattern "^[a-z0-9]+(-[a-z0-9]+)*"}
 │   │   ├── BackupPolicy: *Object (2 properties)
 │   │   │   ├── Continuous: *Object (1 property)
-│   │   │   │   └── Type: *Enum (1 value)
+│   │   │   │   └── Type: Enum (1 value)
 │   │   │   │       └── "Continuous"
 │   │   │   └── Periodic: *Object (2 properties)
 │   │   │       ├── PeriodicModeProperties: *Object (2 properties)
@@ -26,7 +26,7 @@
 │   │   │       │   │   └── Rule 0: {Minimum 0}
 │   │   │       │   └── BackupRetentionIntervalInHours: Validated<*int> (1 rule)
 │   │   │       │       └── Rule 0: {Minimum 0}
-│   │   │       └── Type: *Enum (1 value)
+│   │   │       └── Type: Enum (1 value)
 │   │   │           └── "Periodic"
 │   │   ├── Capabilities: Object (1 property)[]
 │   │   │   └── Name: *string
@@ -111,25 +111,17 @@
 │       │       ├── "3.2"
 │       │       ├── "3.6"
 │       │       └── "4.0"
-<<<<<<< HEAD
-│       ├── BackupPolicy: Object (2 properties)
-│       │   ├── Continuous: Object (1 property)
+│       ├── BackupPolicy: *Object (2 properties)
+│       │   ├── Continuous: *Object (1 property)
 │       │   │   └── Type: Enum (1 value)
 │       │   │       └── "Continuous"
-│       │   └── Periodic: Object (2 properties)
-│       │       ├── PeriodicModeProperties: Object (2 properties)
+│       │   └── Periodic: *Object (2 properties)
+│       │       ├── PeriodicModeProperties: *Object (2 properties)
 │       │       │   ├── BackupIntervalInMinutes: *int
 │       │       │   └── BackupRetentionIntervalInHours: *int
 │       │       └── Type: Enum (1 value)
 │       │           └── "Periodic"
-│       ├── Capabilities: Object (1 property)
-=======
-│       ├── BackupPolicy: *Object (1 property)
-│       │   └── Type: *Enum (2 values)
-│       │       ├── "Continuous"
-│       │       └── "Periodic"
 │       ├── Capabilities: Object (1 property)[]
->>>>>>> 36107e02
 │       │   └── Name: *string
 │       ├── Conditions: conditions.Condition[]
 │       ├── ConnectorOffer: *Enum (1 value)
@@ -250,25 +242,17 @@
 │   │   │       ├── "3.2"
 │   │   │       ├── "3.6"
 │   │   │       └── "4.0"
-<<<<<<< HEAD
-│   │   ├── BackupPolicy: Object (2 properties)
-│   │   │   ├── Continuous: Object (1 property)
+│   │   ├── BackupPolicy: *Object (2 properties)
+│   │   │   ├── Continuous: *Object (1 property)
 │   │   │   │   └── Type: Enum (1 value)
 │   │   │   │       └── "Continuous"
-│   │   │   └── Periodic: Object (2 properties)
-│   │   │       ├── PeriodicModeProperties: Object (2 properties)
+│   │   │   └── Periodic: *Object (2 properties)
+│   │   │       ├── PeriodicModeProperties: *Object (2 properties)
 │   │   │       │   ├── BackupIntervalInMinutes: *int
 │   │   │       │   └── BackupRetentionIntervalInHours: *int
 │   │   │       └── Type: Enum (1 value)
 │   │   │           └── "Periodic"
-│   │   ├── Capabilities: Object (1 property)
-=======
-│   │   ├── BackupPolicy: *Object (1 property)
-│   │   │   └── Type: *Enum (2 values)
-│   │   │       ├── "Continuous"
-│   │   │       └── "Periodic"
 │   │   ├── Capabilities: Object (1 property)[]
->>>>>>> 36107e02
 │   │   │   └── Name: *string
 │   │   ├── ConnectorOffer: *Enum (1 value)
 │   │   │   └── "Small"
@@ -425,12 +409,12 @@
 │   ├── Id: *string
 │   ├── Location: *string
 │   ├── Name: *string
-│   ├── Properties: Object (2 properties)
-│   │   ├── Options: Object (2 properties)
-│   │   │   ├── AutoscaleSettings: Object (1 property)
-│   │   │   │   └── MaxThroughput: *int
-│   │   │   └── Throughput: *int
-│   │   └── Resource: Object (4 properties)
+│   ├── Properties: *Object (2 properties)
+│   │   ├── Options: *Object (2 properties)
+│   │   │   ├── AutoscaleSettings: *Object (1 property)
+│   │   │   │   └── MaxThroughput: *int
+│   │   │   └── Throughput: *int
+│   │   └── Resource: *Object (4 properties)
 │   │       ├── Etag: *string
 │   │       ├── Id: *string
 │   │       ├── Rid: *string
@@ -449,457 +433,6 @@
 │   │       └── Id: *string
 │   └── Tags: map[string]string
 ├── DatabaseAccounts_MongodbDatabases_Collection_STATUS_ARM: Object (6 properties)
-│   ├── Id: *string
-│   ├── Location: *string
-│   ├── Name: *string
-│   ├── Properties: Object (2 properties)
-│   │   ├── Options: Object (2 properties)
-│   │   │   ├── AutoscaleSettings: Object (1 property)
-│   │   │   │   └── MaxThroughput: *int
-│   │   │   └── Throughput: *int
-│   │   └── Resource: Object (7 properties)
-│   │       ├── AnalyticalStorageTtl: *int
-│   │       ├── Etag: *string
-│   │       ├── Id: *string
-│   │       ├── Indexes: Object (2 properties)
-│   │       │   ├── Key: Object (1 property)
-│   │       │   │   └── Keys: string[]
-│   │       │   └── Options: Object (2 properties)
-│   │       │       ├── ExpireAfterSeconds: *int
-│   │       │       └── Unique: *bool
-│   │       ├── Rid: *string
-│   │       ├── ShardKey: map[string]string
-│   │       └── Ts: *float64
-│   ├── Tags: map[string]string
-│   └── Type: *string
-├── DatabaseAccounts_MongodbDatabases_Collection_Spec_ARM: Object (4 properties)
-│   ├── Location: *string
-│   ├── Name: string
-│   ├── Properties: *Object (2 properties)
-│   │   ├── Options: *Object (2 properties)
-│   │   │   ├── AutoscaleSettings: *Object (1 property)
-│   │   │   │   └── MaxThroughput: *int
-│   │   │   └── Throughput: *int
-│   │   └── Resource: *Object (4 properties)
-│   │       ├── AnalyticalStorageTtl: *int
-│   │       ├── Id: *string
-│   │       ├── Indexes: Object (2 properties)[]
-│   │       │   ├── Key: *Object (1 property)
-│   │       │   │   └── Keys: string[]
-│   │       │   └── Options: *Object (2 properties)
-│   │       │       ├── ExpireAfterSeconds: *int
-│   │       │       └── Unique: *bool
-│   │       └── ShardKey: map[string]string
-│   └── Tags: map[string]string
-├── DatabaseAccounts_MongodbDatabases_Collections_ThroughputSetting_STATUS_ARM: Object (6 properties)
-│   ├── Id: *string
-│   ├── Location: *string
-│   ├── Name: *string
-│   ├── Properties: Object (1 property)
-│   │   └── Resource: Object (7 properties)
-│   │       ├── AutoscaleSettings: Object (3 properties)
-│   │       │   ├── AutoUpgradePolicy: Object (1 property)
-│   │       │   │   └── ThroughputPolicy: Object (2 properties)
-│   │       │   │       ├── IncrementPercent: *int
-│   │       │   │       └── IsEnabled: *bool
-│   │       │   ├── MaxThroughput: *int
-│   │       │   └── TargetMaxThroughput: *int
-│   │       ├── Etag: *string
-│   │       ├── MinimumThroughput: *string
-│   │       ├── OfferReplacePending: *string
-│   │       ├── Rid: *string
-│   │       ├── Throughput: *int
-│   │       └── Ts: *float64
-│   ├── Tags: map[string]string
-│   └── Type: *string
-├── DatabaseAccounts_MongodbDatabases_Collections_ThroughputSetting_Spec_ARM: Object (4 properties)
-│   ├── Location: *string
-│   ├── Name: string
-│   ├── Properties: *Object (1 property)
-│   │   └── Resource: *Object (2 properties)
-│   │       ├── AutoscaleSettings: *Object (2 properties)
-│   │       │   ├── AutoUpgradePolicy: *Object (1 property)
-│   │       │   │   └── ThroughputPolicy: *Object (2 properties)
-│   │       │   │       ├── IncrementPercent: *int
-│   │       │   │       └── IsEnabled: *bool
-│   │       │   └── MaxThroughput: *int
-│   │       └── Throughput: *int
-│   └── Tags: map[string]string
-├── DatabaseAccounts_MongodbDatabases_ThroughputSetting_STATUS_ARM: Object (6 properties)
-│   ├── Id: *string
-│   ├── Location: *string
-│   ├── Name: *string
-│   ├── Properties: Object (1 property)
-│   │   └── Resource: Object (7 properties)
-│   │       ├── AutoscaleSettings: Object (3 properties)
-│   │       │   ├── AutoUpgradePolicy: Object (1 property)
-│   │       │   │   └── ThroughputPolicy: Object (2 properties)
-│   │       │   │       ├── IncrementPercent: *int
-│   │       │   │       └── IsEnabled: *bool
-│   │       │   ├── MaxThroughput: *int
-│   │       │   └── TargetMaxThroughput: *int
-│   │       ├── Etag: *string
-│   │       ├── MinimumThroughput: *string
-│   │       ├── OfferReplacePending: *string
-│   │       ├── Rid: *string
-│   │       ├── Throughput: *int
-│   │       └── Ts: *float64
-│   ├── Tags: map[string]string
-│   └── Type: *string
-├── DatabaseAccounts_MongodbDatabases_ThroughputSetting_Spec_ARM: Object (4 properties)
-│   ├── Location: *string
-│   ├── Name: string
-│   ├── Properties: *Object (1 property)
-│   │   └── Resource: *Object (2 properties)
-│   │       ├── AutoscaleSettings: *Object (2 properties)
-│   │       │   ├── AutoUpgradePolicy: *Object (1 property)
-│   │       │   │   └── ThroughputPolicy: *Object (2 properties)
-│   │       │   │       ├── IncrementPercent: *int
-│   │       │   │       └── IsEnabled: *bool
-│   │       │   └── MaxThroughput: *int
-│   │       └── Throughput: *int
-│   └── Tags: map[string]string
-├── DatabaseAccounts_SqlDatabase_STATUS_ARM: Object (6 properties)
-│   ├── Id: *string
-│   ├── Location: *string
-│   ├── Name: *string
-│   ├── Properties: Object (2 properties)
-│   │   ├── Options: Object (2 properties)
-│   │   │   ├── AutoscaleSettings: Object (1 property)
-│   │   │   │   └── MaxThroughput: *int
-│   │   │   └── Throughput: *int
-│   │   └── Resource: Object (6 properties)
-│   │       ├── Colls: *string
-│   │       ├── Etag: *string
-│   │       ├── Id: *string
-│   │       ├── Rid: *string
-│   │       ├── Ts: *float64
-│   │       └── Users: *string
-│   ├── Tags: map[string]string
-│   └── Type: *string
-├── DatabaseAccounts_SqlDatabase_Spec_ARM: Object (4 properties)
-│   ├── Location: *string
-│   ├── Name: string
-│   ├── Properties: *Object (2 properties)
-│   │   ├── Options: *Object (2 properties)
-│   │   │   ├── AutoscaleSettings: *Object (1 property)
-│   │   │   │   └── MaxThroughput: *int
-│   │   │   └── Throughput: *int
-│   │   └── Resource: *Object (1 property)
-│   │       └── Id: *string
-│   └── Tags: map[string]string
-├── DatabaseAccounts_SqlDatabases_Container_STATUS_ARM: Object (6 properties)
-│   ├── Id: *string
-│   ├── Location: *string
-│   ├── Name: *string
-│   ├── Properties: Object (2 properties)
-│   │   ├── Options: Object (2 properties)
-│   │   │   ├── AutoscaleSettings: Object (1 property)
-│   │   │   │   └── MaxThroughput: *int
-│   │   │   └── Throughput: *int
-│   │   └── Resource: Object (10 properties)
-│   │       ├── AnalyticalStorageTtl: *int
-│   │       ├── ConflictResolutionPolicy: Object (3 properties)
-│   │       │   ├── ConflictResolutionPath: *string
-│   │       │   ├── ConflictResolutionProcedure: *string
-│   │       │   └── Mode: Enum (2 values)
-│   │       │       ├── "Custom"
-│   │       │       └── "LastWriterWins"
-│   │       ├── DefaultTtl: *int
-│   │       ├── Etag: *string
-│   │       ├── Id: *string
-│   │       ├── IndexingPolicy: Object (6 properties)
-│   │       │   ├── Automatic: *bool
-│   │       │   ├── CompositeIndexes: Object (2 properties)
-│   │       │   │   ├── Order: Enum (2 values)
-│   │       │   │   │   ├── "ascending"
-│   │       │   │   │   └── "descending"
-│   │       │   │   └── Path: *string
-│   │       │   ├── ExcludedPaths: Object (1 property)
-│   │       │   │   └── Path: *string
-│   │       │   ├── IncludedPaths: Object (2 properties)
-│   │       │   │   ├── Indexes: Object (3 properties)
-│   │       │   │   │   ├── DataType: Enum (6 values)
-│   │       │   │   │   │   ├── "LineString"
-│   │       │   │   │   │   ├── "MultiPolygon"
-│   │       │   │   │   │   ├── "Number"
-│   │       │   │   │   │   ├── "Point"
-│   │       │   │   │   │   ├── "Polygon"
-│   │       │   │   │   │   └── "String"
-│   │       │   │   │   ├── Kind: Enum (3 values)
-│   │       │   │   │   │   ├── "Hash"
-│   │       │   │   │   │   ├── "Range"
-│   │       │   │   │   │   └── "Spatial"
-│   │       │   │   │   └── Precision: *int
-│   │       │   │   └── Path: *string
-│   │       │   ├── IndexingMode: Enum (3 values)
-│   │       │   │   ├── "consistent"
-│   │       │   │   ├── "lazy"
-│   │       │   │   └── "none"
-│   │       │   └── SpatialIndexes: Object (2 properties)
-│   │       │       ├── Path: *string
-│   │       │       └── Types: Enum (4 values)
-│   │       │           ├── "LineString"
-│   │       │           ├── "MultiPolygon"
-│   │       │           ├── "Point"
-│   │       │           └── "Polygon"
-│   │       ├── PartitionKey: Object (4 properties)
-│   │       │   ├── Kind: Enum (3 values)
-│   │       │   │   ├── "Hash"
-│   │       │   │   ├── "MultiHash"
-│   │       │   │   └── "Range"
-│   │       │   ├── Paths: string[]
-│   │       │   ├── SystemKey: *bool
-│   │       │   └── Version: *int
-│   │       ├── Rid: *string
-│   │       ├── Ts: *float64
-│   │       └── UniqueKeyPolicy: Object (1 property)
-│   │           └── UniqueKeys: Object (1 property)
-│   │               └── Paths: string[]
-│   ├── Tags: map[string]string
-│   └── Type: *string
-├── DatabaseAccounts_SqlDatabases_Container_Spec_ARM: Object (4 properties)
-│   ├── Location: *string
-│   ├── Name: string
-│   ├── Properties: *Object (2 properties)
-│   │   ├── Options: *Object (2 properties)
-│   │   │   ├── AutoscaleSettings: *Object (1 property)
-│   │   │   │   └── MaxThroughput: *int
-│   │   │   └── Throughput: *int
-│   │   └── Resource: *Object (7 properties)
-│   │       ├── AnalyticalStorageTtl: *int
-│   │       ├── ConflictResolutionPolicy: *Object (3 properties)
-│   │       │   ├── ConflictResolutionPath: *string
-│   │       │   ├── ConflictResolutionProcedure: *string
-│   │       │   └── Mode: *Enum (2 values)
-│   │       │       ├── "Custom"
-│   │       │       └── "LastWriterWins"
-│   │       ├── DefaultTtl: *int
-│   │       ├── Id: *string
-│   │       ├── IndexingPolicy: *Object (6 properties)
-│   │       │   ├── Automatic: *bool
-│   │       │   ├── CompositeIndexes: Object (2 properties)[][]
-│   │       │   │   ├── Order: *Enum (2 values)
-│   │       │   │   │   ├── "ascending"
-│   │       │   │   │   └── "descending"
-│   │       │   │   └── Path: *string
-│   │       │   ├── ExcludedPaths: Object (1 property)[]
-│   │       │   │   └── Path: *string
-│   │       │   ├── IncludedPaths: Object (2 properties)[]
-│   │       │   │   ├── Indexes: Object (3 properties)[]
-│   │       │   │   │   ├── DataType: *Enum (6 values)
-│   │       │   │   │   │   ├── "LineString"
-│   │       │   │   │   │   ├── "MultiPolygon"
-│   │       │   │   │   │   ├── "Number"
-│   │       │   │   │   │   ├── "Point"
-│   │       │   │   │   │   ├── "Polygon"
-│   │       │   │   │   │   └── "String"
-│   │       │   │   │   ├── Kind: *Enum (3 values)
-│   │       │   │   │   │   ├── "Hash"
-│   │       │   │   │   │   ├── "Range"
-│   │       │   │   │   │   └── "Spatial"
-│   │       │   │   │   └── Precision: *int
-│   │       │   │   └── Path: *string
-│   │       │   ├── IndexingMode: *Enum (3 values)
-│   │       │   │   ├── "consistent"
-│   │       │   │   ├── "lazy"
-│   │       │   │   └── "none"
-│   │       │   └── SpatialIndexes: Object (2 properties)[]
-│   │       │       ├── Path: *string
-│   │       │       └── Types: Enum (4 values)[]
-│   │       │           ├── "LineString"
-│   │       │           ├── "MultiPolygon"
-│   │       │           ├── "Point"
-│   │       │           └── "Polygon"
-│   │       ├── PartitionKey: *Object (3 properties)
-│   │       │   ├── Kind: *Enum (3 values)
-│   │       │   │   ├── "Hash"
-│   │       │   │   ├── "MultiHash"
-│   │       │   │   └── "Range"
-│   │       │   ├── Paths: string[]
-│   │       │   └── Version: *int
-│   │       └── UniqueKeyPolicy: *Object (1 property)
-│   │           └── UniqueKeys: Object (1 property)[]
-│   │               └── Paths: string[]
-│   └── Tags: map[string]string
-├── DatabaseAccounts_SqlDatabases_Containers_StoredProcedure_STATUS_ARM: Object (6 properties)
-│   ├── Id: *string
-│   ├── Location: *string
-│   ├── Name: *string
-│   ├── Properties: Object (1 property)
-│   │   └── Resource: Object (5 properties)
-│   │       ├── Body: *string
-│   │       ├── Etag: *string
-│   │       ├── Id: *string
-│   │       ├── Rid: *string
-│   │       └── Ts: *float64
-│   ├── Tags: map[string]string
-│   └── Type: *string
-├── DatabaseAccounts_SqlDatabases_Containers_StoredProcedure_Spec_ARM: Object (4 properties)
-│   ├── Location: *string
-│   ├── Name: string
-│   ├── Properties: *Object (2 properties)
-│   │   ├── Options: *Object (2 properties)
-│   │   │   ├── AutoscaleSettings: *Object (1 property)
-│   │   │   │   └── MaxThroughput: *int
-│   │   │   └── Throughput: *int
-│   │   └── Resource: *Object (2 properties)
-│   │       ├── Body: *string
-│   │       └── Id: *string
-│   └── Tags: map[string]string
-├── DatabaseAccounts_SqlDatabases_Containers_ThroughputSetting_STATUS_ARM: Object (6 properties)
-│   ├── Id: *string
-│   ├── Location: *string
-│   ├── Name: *string
-│   ├── Properties: Object (1 property)
-│   │   └── Resource: Object (7 properties)
-│   │       ├── AutoscaleSettings: Object (3 properties)
-│   │       │   ├── AutoUpgradePolicy: Object (1 property)
-│   │       │   │   └── ThroughputPolicy: Object (2 properties)
-│   │       │   │       ├── IncrementPercent: *int
-│   │       │   │       └── IsEnabled: *bool
-│   │       │   ├── MaxThroughput: *int
-│   │       │   └── TargetMaxThroughput: *int
-│   │       ├── Etag: *string
-│   │       ├── MinimumThroughput: *string
-│   │       ├── OfferReplacePending: *string
-│   │       ├── Rid: *string
-│   │       ├── Throughput: *int
-│   │       └── Ts: *float64
-│   ├── Tags: map[string]string
-│   └── Type: *string
-├── DatabaseAccounts_SqlDatabases_Containers_ThroughputSetting_Spec_ARM: Object (4 properties)
-│   ├── Location: *string
-│   ├── Name: string
-│   ├── Properties: *Object (1 property)
-│   │   └── Resource: *Object (2 properties)
-│   │       ├── AutoscaleSettings: *Object (2 properties)
-│   │       │   ├── AutoUpgradePolicy: *Object (1 property)
-│   │       │   │   └── ThroughputPolicy: *Object (2 properties)
-│   │       │   │       ├── IncrementPercent: *int
-│   │       │   │       └── IsEnabled: *bool
-│   │       │   └── MaxThroughput: *int
-│   │       └── Throughput: *int
-│   └── Tags: map[string]string
-├── DatabaseAccounts_SqlDatabases_Containers_Trigger_STATUS_ARM: Object (6 properties)
-│   ├── Id: *string
-│   ├── Location: *string
-│   ├── Name: *string
-│   ├── Properties: Object (1 property)
-│   │   └── Resource: Object (7 properties)
-│   │       ├── Body: *string
-│   │       ├── Etag: *string
-│   │       ├── Id: *string
-│   │       ├── Rid: *string
-│   │       ├── TriggerOperation: Enum (5 values)
-│   │       │   ├── "All"
-│   │       │   ├── "Create"
-│   │       │   ├── "Delete"
-│   │       │   ├── "Replace"
-│   │       │   └── "Update"
-│   │       ├── TriggerType: Enum (2 values)
-│   │       │   ├── "Post"
-│   │       │   └── "Pre"
-│   │       └── Ts: *float64
-│   ├── Tags: map[string]string
-│   └── Type: *string
-├── DatabaseAccounts_SqlDatabases_Containers_Trigger_Spec_ARM: Object (4 properties)
-│   ├── Location: *string
-│   ├── Name: string
-│   ├── Properties: *Object (2 properties)
-│   │   ├── Options: *Object (2 properties)
-│   │   │   ├── AutoscaleSettings: *Object (1 property)
-│   │   │   │   └── MaxThroughput: *int
-│   │   │   └── Throughput: *int
-│   │   └── Resource: *Object (4 properties)
-│   │       ├── Body: *string
-│   │       ├── Id: *string
-│   │       ├── TriggerOperation: *Enum (5 values)
-│   │       │   ├── "All"
-│   │       │   ├── "Create"
-│   │       │   ├── "Delete"
-│   │       │   ├── "Replace"
-│   │       │   └── "Update"
-│   │       └── TriggerType: *Enum (2 values)
-│   │           ├── "Post"
-│   │           └── "Pre"
-│   └── Tags: map[string]string
-├── DatabaseAccounts_SqlDatabases_Containers_UserDefinedFunction_STATUS_ARM: Object (6 properties)
-│   ├── Id: *string
-│   ├── Location: *string
-│   ├── Name: *string
-│   ├── Properties: Object (1 property)
-│   │   └── Resource: Object (5 properties)
-│   │       ├── Body: *string
-│   │       ├── Etag: *string
-│   │       ├── Id: *string
-│   │       ├── Rid: *string
-│   │       └── Ts: *float64
-│   ├── Tags: map[string]string
-│   └── Type: *string
-├── DatabaseAccounts_SqlDatabases_Containers_UserDefinedFunction_Spec_ARM: Object (4 properties)
-│   ├── Location: *string
-│   ├── Name: string
-│   ├── Properties: *Object (2 properties)
-│   │   ├── Options: *Object (2 properties)
-│   │   │   ├── AutoscaleSettings: *Object (1 property)
-│   │   │   │   └── MaxThroughput: *int
-│   │   │   └── Throughput: *int
-│   │   └── Resource: *Object (2 properties)
-│   │       ├── Body: *string
-│   │       └── Id: *string
-│   └── Tags: map[string]string
-├── DatabaseAccounts_SqlDatabases_ThroughputSetting_STATUS_ARM: Object (6 properties)
-│   ├── Id: *string
-│   ├── Location: *string
-│   ├── Name: *string
-│   ├── Properties: Object (1 property)
-│   │   └── Resource: Object (7 properties)
-│   │       ├── AutoscaleSettings: Object (3 properties)
-│   │       │   ├── AutoUpgradePolicy: Object (1 property)
-│   │       │   │   └── ThroughputPolicy: Object (2 properties)
-│   │       │   │       ├── IncrementPercent: *int
-│   │       │   │       └── IsEnabled: *bool
-│   │       │   ├── MaxThroughput: *int
-│   │       │   └── TargetMaxThroughput: *int
-│   │       ├── Etag: *string
-│   │       ├── MinimumThroughput: *string
-│   │       ├── OfferReplacePending: *string
-│   │       ├── Rid: *string
-│   │       ├── Throughput: *int
-│   │       └── Ts: *float64
-│   ├── Tags: map[string]string
-│   └── Type: *string
-├── DatabaseAccounts_SqlDatabases_ThroughputSetting_Spec_ARM: Object (4 properties)
-│   ├── Location: *string
-│   ├── Name: string
-│   ├── Properties: *Object (1 property)
-│   │   └── Resource: *Object (2 properties)
-│   │       ├── AutoscaleSettings: *Object (2 properties)
-│   │       │   ├── AutoUpgradePolicy: *Object (1 property)
-│   │       │   │   └── ThroughputPolicy: *Object (2 properties)
-│   │       │   │       ├── IncrementPercent: *int
-│   │       │   │       └── IsEnabled: *bool
-│   │       │   └── MaxThroughput: *int
-│   │       └── Throughput: *int
-│   └── Tags: map[string]string
-├── DatabaseAccounts_SqlRoleAssignment_STATUS_ARM: Object (4 properties)
-│   ├── Id: *string
-│   ├── Name: *string
-│   ├── Properties: Object (3 properties)
-│   │   ├── PrincipalId: *string
-│   │   ├── RoleDefinitionId: *string
-│   │   └── Scope: *string
-│   └── Type: *string
-├── DatabaseAccounts_SqlRoleAssignment_Spec_ARM: Object (2 properties)
-│   ├── Name: string
-│   └── Properties: *Object (3 properties)
-│       ├── PrincipalId: *string
-│       ├── RoleDefinitionId: *string
-│       └── Scope: *string
-<<<<<<< HEAD
-=======
-├── MongoDBCollectionGetResults_STATUS_ARM: Object (6 properties)
 │   ├── Id: *string
 │   ├── Location: *string
 │   ├── Name: *string
@@ -923,7 +456,94 @@
 │   │       └── Ts: *float64
 │   ├── Tags: map[string]string
 │   └── Type: *string
-├── MongoDBDatabaseGetResults_STATUS_ARM: Object (6 properties)
+├── DatabaseAccounts_MongodbDatabases_Collection_Spec_ARM: Object (4 properties)
+│   ├── Location: *string
+│   ├── Name: string
+│   ├── Properties: *Object (2 properties)
+│   │   ├── Options: *Object (2 properties)
+│   │   │   ├── AutoscaleSettings: *Object (1 property)
+│   │   │   │   └── MaxThroughput: *int
+│   │   │   └── Throughput: *int
+│   │   └── Resource: *Object (4 properties)
+│   │       ├── AnalyticalStorageTtl: *int
+│   │       ├── Id: *string
+│   │       ├── Indexes: Object (2 properties)[]
+│   │       │   ├── Key: *Object (1 property)
+│   │       │   │   └── Keys: string[]
+│   │       │   └── Options: *Object (2 properties)
+│   │       │       ├── ExpireAfterSeconds: *int
+│   │       │       └── Unique: *bool
+│   │       └── ShardKey: map[string]string
+│   └── Tags: map[string]string
+├── DatabaseAccounts_MongodbDatabases_Collections_ThroughputSetting_STATUS_ARM: Object (6 properties)
+│   ├── Id: *string
+│   ├── Location: *string
+│   ├── Name: *string
+│   ├── Properties: *Object (1 property)
+│   │   └── Resource: *Object (7 properties)
+│   │       ├── AutoscaleSettings: *Object (3 properties)
+│   │       │   ├── AutoUpgradePolicy: *Object (1 property)
+│   │       │   │   └── ThroughputPolicy: *Object (2 properties)
+│   │       │   │       ├── IncrementPercent: *int
+│   │       │   │       └── IsEnabled: *bool
+│   │       │   ├── MaxThroughput: *int
+│   │       │   └── TargetMaxThroughput: *int
+│   │       ├── Etag: *string
+│   │       ├── MinimumThroughput: *string
+│   │       ├── OfferReplacePending: *string
+│   │       ├── Rid: *string
+│   │       ├── Throughput: *int
+│   │       └── Ts: *float64
+│   ├── Tags: map[string]string
+│   └── Type: *string
+├── DatabaseAccounts_MongodbDatabases_Collections_ThroughputSetting_Spec_ARM: Object (4 properties)
+│   ├── Location: *string
+│   ├── Name: string
+│   ├── Properties: *Object (1 property)
+│   │   └── Resource: *Object (2 properties)
+│   │       ├── AutoscaleSettings: *Object (2 properties)
+│   │       │   ├── AutoUpgradePolicy: *Object (1 property)
+│   │       │   │   └── ThroughputPolicy: *Object (2 properties)
+│   │       │   │       ├── IncrementPercent: *int
+│   │       │   │       └── IsEnabled: *bool
+│   │       │   └── MaxThroughput: *int
+│   │       └── Throughput: *int
+│   └── Tags: map[string]string
+├── DatabaseAccounts_MongodbDatabases_ThroughputSetting_STATUS_ARM: Object (6 properties)
+│   ├── Id: *string
+│   ├── Location: *string
+│   ├── Name: *string
+│   ├── Properties: *Object (1 property)
+│   │   └── Resource: *Object (7 properties)
+│   │       ├── AutoscaleSettings: *Object (3 properties)
+│   │       │   ├── AutoUpgradePolicy: *Object (1 property)
+│   │       │   │   └── ThroughputPolicy: *Object (2 properties)
+│   │       │   │       ├── IncrementPercent: *int
+│   │       │   │       └── IsEnabled: *bool
+│   │       │   ├── MaxThroughput: *int
+│   │       │   └── TargetMaxThroughput: *int
+│   │       ├── Etag: *string
+│   │       ├── MinimumThroughput: *string
+│   │       ├── OfferReplacePending: *string
+│   │       ├── Rid: *string
+│   │       ├── Throughput: *int
+│   │       └── Ts: *float64
+│   ├── Tags: map[string]string
+│   └── Type: *string
+├── DatabaseAccounts_MongodbDatabases_ThroughputSetting_Spec_ARM: Object (4 properties)
+│   ├── Location: *string
+│   ├── Name: string
+│   ├── Properties: *Object (1 property)
+│   │   └── Resource: *Object (2 properties)
+│   │       ├── AutoscaleSettings: *Object (2 properties)
+│   │       │   ├── AutoUpgradePolicy: *Object (1 property)
+│   │       │   │   └── ThroughputPolicy: *Object (2 properties)
+│   │       │   │       ├── IncrementPercent: *int
+│   │       │   │       └── IsEnabled: *bool
+│   │       │   └── MaxThroughput: *int
+│   │       └── Throughput: *int
+│   └── Tags: map[string]string
+├── DatabaseAccounts_SqlDatabase_STATUS_ARM: Object (6 properties)
 │   ├── Id: *string
 │   ├── Location: *string
 │   ├── Name: *string
@@ -932,159 +552,27 @@
 │   │   │   ├── AutoscaleSettings: *Object (1 property)
 │   │   │   │   └── MaxThroughput: *int
 │   │   │   └── Throughput: *int
-│   │   └── Resource: *Object (4 properties)
+│   │   └── Resource: *Object (6 properties)
+│   │       ├── Colls: *string
 │   │       ├── Etag: *string
 │   │       ├── Id: *string
 │   │       ├── Rid: *string
-│   │       └── Ts: *float64
+│   │       ├── Ts: *float64
+│   │       └── Users: *string
 │   ├── Tags: map[string]string
 │   └── Type: *string
->>>>>>> 36107e02
-├── MongodbDatabase: Resource
-│   ├── Spec: Object (6 properties)
-│   │   ├── AzureName: string
-│   │   ├── Location: *string
-│   │   ├── Options: *Object (2 properties)
-│   │   │   ├── AutoscaleSettings: *Object (1 property)
-│   │   │   │   └── MaxThroughput: *int
-│   │   │   └── Throughput: *int
-│   │   ├── Owner: *genruntime.KnownResourceReference
-│   │   ├── Resource: *Object (1 property)
-│   │   │   └── Id: *string
-│   │   └── Tags: map[string]string
-│   └── Status: Object (8 properties)
-│       ├── Conditions: conditions.Condition[]
-│       ├── Id: *string
-│       ├── Location: *string
-│       ├── Name: *string
-│       ├── Options: *Object (2 properties)
-│       │   ├── AutoscaleSettings: *Object (1 property)
-│       │   │   └── MaxThroughput: *int
-│       │   └── Throughput: *int
-│       ├── Resource: *Object (4 properties)
-│       │   ├── Etag: *string
-│       │   ├── Id: *string
-│       │   ├── Rid: *string
-│       │   └── Ts: *float64
-│       ├── Tags: map[string]string
-│       └── Type: *string
-├── MongodbDatabaseCollection: Resource
-│   ├── Spec: Object (6 properties)
-│   │   ├── AzureName: string
-│   │   ├── Location: *string
-│   │   ├── Options: *Object (2 properties)
-│   │   │   ├── AutoscaleSettings: *Object (1 property)
-│   │   │   │   └── MaxThroughput: *int
-│   │   │   └── Throughput: *int
-│   │   ├── Owner: *genruntime.KnownResourceReference
-│   │   ├── Resource: *Object (4 properties)
-│   │   │   ├── AnalyticalStorageTtl: *int
-│   │   │   ├── Id: *string
-│   │   │   ├── Indexes: Object (2 properties)[]
-│   │   │   │   ├── Key: *Object (1 property)
-│   │   │   │   │   └── Keys: string[]
-│   │   │   │   └── Options: *Object (2 properties)
-│   │   │   │       ├── ExpireAfterSeconds: *int
-│   │   │   │       └── Unique: *bool
-│   │   │   └── ShardKey: map[string]string
-│   │   └── Tags: map[string]string
-│   └── Status: Object (8 properties)
-│       ├── Conditions: conditions.Condition[]
-│       ├── Id: *string
-│       ├── Location: *string
-│       ├── Name: *string
-│       ├── Options: *Object (2 properties)
-│       │   ├── AutoscaleSettings: *Object (1 property)
-│       │   │   └── MaxThroughput: *int
-│       │   └── Throughput: *int
-│       ├── Resource: *Object (7 properties)
-│       │   ├── AnalyticalStorageTtl: *int
-│       │   ├── Etag: *string
-│       │   ├── Id: *string
-│       │   ├── Indexes: Object (2 properties)[]
-│       │   │   ├── Key: *Object (1 property)
-│       │   │   │   └── Keys: string[]
-│       │   │   └── Options: *Object (2 properties)
-│       │   │       ├── ExpireAfterSeconds: *int
-│       │   │       └── Unique: *bool
-│       │   ├── Rid: *string
-│       │   ├── ShardKey: map[string]string
-│       │   └── Ts: *float64
-│       ├── Tags: map[string]string
-│       └── Type: *string
-├── MongodbDatabaseCollectionThroughputSetting: Resource
-│   ├── Spec: Object (5 properties)
-│   │   ├── AzureName: string
-│   │   ├── Location: *string
-│   │   ├── Owner: *genruntime.KnownResourceReference
-│   │   ├── Resource: *Object (2 properties)
-│   │   │   ├── AutoscaleSettings: *Object (2 properties)
-│   │   │   │   ├── AutoUpgradePolicy: *Object (1 property)
-│   │   │   │   │   └── ThroughputPolicy: *Object (2 properties)
-│   │   │   │   │       ├── IncrementPercent: *int
-│   │   │   │   │       └── IsEnabled: *bool
-│   │   │   │   └── MaxThroughput: *int
-│   │   │   └── Throughput: *int
-│   │   └── Tags: map[string]string
-│   └── Status: Object (7 properties)
-│       ├── Conditions: conditions.Condition[]
-│       ├── Id: *string
-│       ├── Location: *string
-│       ├── Name: *string
-│       ├── Resource: *Object (7 properties)
-│       │   ├── AutoscaleSettings: *Object (3 properties)
-│       │   │   ├── AutoUpgradePolicy: *Object (1 property)
-│       │   │   │   └── ThroughputPolicy: *Object (2 properties)
-│       │   │   │       ├── IncrementPercent: *int
-│       │   │   │       └── IsEnabled: *bool
-│       │   │   ├── MaxThroughput: *int
-│       │   │   └── TargetMaxThroughput: *int
-│       │   ├── Etag: *string
-│       │   ├── MinimumThroughput: *string
-│       │   ├── OfferReplacePending: *string
-│       │   ├── Rid: *string
-│       │   ├── Throughput: *int
-│       │   └── Ts: *float64
-│       ├── Tags: map[string]string
-│       └── Type: *string
-├── MongodbDatabaseThroughputSetting: Resource
-│   ├── Spec: Object (5 properties)
-│   │   ├── AzureName: string
-│   │   ├── Location: *string
-│   │   ├── Owner: *genruntime.KnownResourceReference
-│   │   ├── Resource: *Object (2 properties)
-│   │   │   ├── AutoscaleSettings: *Object (2 properties)
-│   │   │   │   ├── AutoUpgradePolicy: *Object (1 property)
-│   │   │   │   │   └── ThroughputPolicy: *Object (2 properties)
-│   │   │   │   │       ├── IncrementPercent: *int
-│   │   │   │   │       └── IsEnabled: *bool
-│   │   │   │   └── MaxThroughput: *int
-│   │   │   └── Throughput: *int
-│   │   └── Tags: map[string]string
-│   └── Status: Object (7 properties)
-│       ├── Conditions: conditions.Condition[]
-│       ├── Id: *string
-│       ├── Location: *string
-│       ├── Name: *string
-│       ├── Resource: *Object (7 properties)
-│       │   ├── AutoscaleSettings: *Object (3 properties)
-│       │   │   ├── AutoUpgradePolicy: *Object (1 property)
-│       │   │   │   └── ThroughputPolicy: *Object (2 properties)
-│       │   │   │       ├── IncrementPercent: *int
-│       │   │   │       └── IsEnabled: *bool
-│       │   │   ├── MaxThroughput: *int
-│       │   │   └── TargetMaxThroughput: *int
-│       │   ├── Etag: *string
-│       │   ├── MinimumThroughput: *string
-│       │   ├── OfferReplacePending: *string
-│       │   ├── Rid: *string
-│       │   ├── Throughput: *int
-│       │   └── Ts: *float64
-│       ├── Tags: map[string]string
-│       └── Type: *string
-<<<<<<< HEAD
-=======
-├── SqlContainerGetResults_STATUS_ARM: Object (6 properties)
+├── DatabaseAccounts_SqlDatabase_Spec_ARM: Object (4 properties)
+│   ├── Location: *string
+│   ├── Name: string
+│   ├── Properties: *Object (2 properties)
+│   │   ├── Options: *Object (2 properties)
+│   │   │   ├── AutoscaleSettings: *Object (1 property)
+│   │   │   │   └── MaxThroughput: *int
+│   │   │   └── Throughput: *int
+│   │   └── Resource: *Object (1 property)
+│   │       └── Id: *string
+│   └── Tags: map[string]string
+├── DatabaseAccounts_SqlDatabases_Container_STATUS_ARM: Object (6 properties)
 │   ├── Id: *string
 │   ├── Location: *string
 │   ├── Name: *string
@@ -1154,7 +642,387 @@
 │   │               └── Paths: string[]
 │   ├── Tags: map[string]string
 │   └── Type: *string
->>>>>>> 36107e02
+├── DatabaseAccounts_SqlDatabases_Container_Spec_ARM: Object (4 properties)
+│   ├── Location: *string
+│   ├── Name: string
+│   ├── Properties: *Object (2 properties)
+│   │   ├── Options: *Object (2 properties)
+│   │   │   ├── AutoscaleSettings: *Object (1 property)
+│   │   │   │   └── MaxThroughput: *int
+│   │   │   └── Throughput: *int
+│   │   └── Resource: *Object (7 properties)
+│   │       ├── AnalyticalStorageTtl: *int
+│   │       ├── ConflictResolutionPolicy: *Object (3 properties)
+│   │       │   ├── ConflictResolutionPath: *string
+│   │       │   ├── ConflictResolutionProcedure: *string
+│   │       │   └── Mode: *Enum (2 values)
+│   │       │       ├── "Custom"
+│   │       │       └── "LastWriterWins"
+│   │       ├── DefaultTtl: *int
+│   │       ├── Id: *string
+│   │       ├── IndexingPolicy: *Object (6 properties)
+│   │       │   ├── Automatic: *bool
+│   │       │   ├── CompositeIndexes: Object (2 properties)[][]
+│   │       │   │   ├── Order: *Enum (2 values)
+│   │       │   │   │   ├── "ascending"
+│   │       │   │   │   └── "descending"
+│   │       │   │   └── Path: *string
+│   │       │   ├── ExcludedPaths: Object (1 property)[]
+│   │       │   │   └── Path: *string
+│   │       │   ├── IncludedPaths: Object (2 properties)[]
+│   │       │   │   ├── Indexes: Object (3 properties)[]
+│   │       │   │   │   ├── DataType: *Enum (6 values)
+│   │       │   │   │   │   ├── "LineString"
+│   │       │   │   │   │   ├── "MultiPolygon"
+│   │       │   │   │   │   ├── "Number"
+│   │       │   │   │   │   ├── "Point"
+│   │       │   │   │   │   ├── "Polygon"
+│   │       │   │   │   │   └── "String"
+│   │       │   │   │   ├── Kind: *Enum (3 values)
+│   │       │   │   │   │   ├── "Hash"
+│   │       │   │   │   │   ├── "Range"
+│   │       │   │   │   │   └── "Spatial"
+│   │       │   │   │   └── Precision: *int
+│   │       │   │   └── Path: *string
+│   │       │   ├── IndexingMode: *Enum (3 values)
+│   │       │   │   ├── "consistent"
+│   │       │   │   ├── "lazy"
+│   │       │   │   └── "none"
+│   │       │   └── SpatialIndexes: Object (2 properties)[]
+│   │       │       ├── Path: *string
+│   │       │       └── Types: Enum (4 values)[]
+│   │       │           ├── "LineString"
+│   │       │           ├── "MultiPolygon"
+│   │       │           ├── "Point"
+│   │       │           └── "Polygon"
+│   │       ├── PartitionKey: *Object (3 properties)
+│   │       │   ├── Kind: *Enum (3 values)
+│   │       │   │   ├── "Hash"
+│   │       │   │   ├── "MultiHash"
+│   │       │   │   └── "Range"
+│   │       │   ├── Paths: string[]
+│   │       │   └── Version: *int
+│   │       └── UniqueKeyPolicy: *Object (1 property)
+│   │           └── UniqueKeys: Object (1 property)[]
+│   │               └── Paths: string[]
+│   └── Tags: map[string]string
+├── DatabaseAccounts_SqlDatabases_Containers_StoredProcedure_STATUS_ARM: Object (6 properties)
+│   ├── Id: *string
+│   ├── Location: *string
+│   ├── Name: *string
+│   ├── Properties: *Object (1 property)
+│   │   └── Resource: *Object (5 properties)
+│   │       ├── Body: *string
+│   │       ├── Etag: *string
+│   │       ├── Id: *string
+│   │       ├── Rid: *string
+│   │       └── Ts: *float64
+│   ├── Tags: map[string]string
+│   └── Type: *string
+├── DatabaseAccounts_SqlDatabases_Containers_StoredProcedure_Spec_ARM: Object (4 properties)
+│   ├── Location: *string
+│   ├── Name: string
+│   ├── Properties: *Object (2 properties)
+│   │   ├── Options: *Object (2 properties)
+│   │   │   ├── AutoscaleSettings: *Object (1 property)
+│   │   │   │   └── MaxThroughput: *int
+│   │   │   └── Throughput: *int
+│   │   └── Resource: *Object (2 properties)
+│   │       ├── Body: *string
+│   │       └── Id: *string
+│   └── Tags: map[string]string
+├── DatabaseAccounts_SqlDatabases_Containers_ThroughputSetting_STATUS_ARM: Object (6 properties)
+│   ├── Id: *string
+│   ├── Location: *string
+│   ├── Name: *string
+│   ├── Properties: *Object (1 property)
+│   │   └── Resource: *Object (7 properties)
+│   │       ├── AutoscaleSettings: *Object (3 properties)
+│   │       │   ├── AutoUpgradePolicy: *Object (1 property)
+│   │       │   │   └── ThroughputPolicy: *Object (2 properties)
+│   │       │   │       ├── IncrementPercent: *int
+│   │       │   │       └── IsEnabled: *bool
+│   │       │   ├── MaxThroughput: *int
+│   │       │   └── TargetMaxThroughput: *int
+│   │       ├── Etag: *string
+│   │       ├── MinimumThroughput: *string
+│   │       ├── OfferReplacePending: *string
+│   │       ├── Rid: *string
+│   │       ├── Throughput: *int
+│   │       └── Ts: *float64
+│   ├── Tags: map[string]string
+│   └── Type: *string
+├── DatabaseAccounts_SqlDatabases_Containers_ThroughputSetting_Spec_ARM: Object (4 properties)
+│   ├── Location: *string
+│   ├── Name: string
+│   ├── Properties: *Object (1 property)
+│   │   └── Resource: *Object (2 properties)
+│   │       ├── AutoscaleSettings: *Object (2 properties)
+│   │       │   ├── AutoUpgradePolicy: *Object (1 property)
+│   │       │   │   └── ThroughputPolicy: *Object (2 properties)
+│   │       │   │       ├── IncrementPercent: *int
+│   │       │   │       └── IsEnabled: *bool
+│   │       │   └── MaxThroughput: *int
+│   │       └── Throughput: *int
+│   └── Tags: map[string]string
+├── DatabaseAccounts_SqlDatabases_Containers_Trigger_STATUS_ARM: Object (6 properties)
+│   ├── Id: *string
+│   ├── Location: *string
+│   ├── Name: *string
+│   ├── Properties: *Object (1 property)
+│   │   └── Resource: *Object (7 properties)
+│   │       ├── Body: *string
+│   │       ├── Etag: *string
+│   │       ├── Id: *string
+│   │       ├── Rid: *string
+│   │       ├── TriggerOperation: *Enum (5 values)
+│   │       │   ├── "All"
+│   │       │   ├── "Create"
+│   │       │   ├── "Delete"
+│   │       │   ├── "Replace"
+│   │       │   └── "Update"
+│   │       ├── TriggerType: *Enum (2 values)
+│   │       │   ├── "Post"
+│   │       │   └── "Pre"
+│   │       └── Ts: *float64
+│   ├── Tags: map[string]string
+│   └── Type: *string
+├── DatabaseAccounts_SqlDatabases_Containers_Trigger_Spec_ARM: Object (4 properties)
+│   ├── Location: *string
+│   ├── Name: string
+│   ├── Properties: *Object (2 properties)
+│   │   ├── Options: *Object (2 properties)
+│   │   │   ├── AutoscaleSettings: *Object (1 property)
+│   │   │   │   └── MaxThroughput: *int
+│   │   │   └── Throughput: *int
+│   │   └── Resource: *Object (4 properties)
+│   │       ├── Body: *string
+│   │       ├── Id: *string
+│   │       ├── TriggerOperation: *Enum (5 values)
+│   │       │   ├── "All"
+│   │       │   ├── "Create"
+│   │       │   ├── "Delete"
+│   │       │   ├── "Replace"
+│   │       │   └── "Update"
+│   │       └── TriggerType: *Enum (2 values)
+│   │           ├── "Post"
+│   │           └── "Pre"
+│   └── Tags: map[string]string
+├── DatabaseAccounts_SqlDatabases_Containers_UserDefinedFunction_STATUS_ARM: Object (6 properties)
+│   ├── Id: *string
+│   ├── Location: *string
+│   ├── Name: *string
+│   ├── Properties: *Object (1 property)
+│   │   └── Resource: *Object (5 properties)
+│   │       ├── Body: *string
+│   │       ├── Etag: *string
+│   │       ├── Id: *string
+│   │       ├── Rid: *string
+│   │       └── Ts: *float64
+│   ├── Tags: map[string]string
+│   └── Type: *string
+├── DatabaseAccounts_SqlDatabases_Containers_UserDefinedFunction_Spec_ARM: Object (4 properties)
+│   ├── Location: *string
+│   ├── Name: string
+│   ├── Properties: *Object (2 properties)
+│   │   ├── Options: *Object (2 properties)
+│   │   │   ├── AutoscaleSettings: *Object (1 property)
+│   │   │   │   └── MaxThroughput: *int
+│   │   │   └── Throughput: *int
+│   │   └── Resource: *Object (2 properties)
+│   │       ├── Body: *string
+│   │       └── Id: *string
+│   └── Tags: map[string]string
+├── DatabaseAccounts_SqlDatabases_ThroughputSetting_STATUS_ARM: Object (6 properties)
+│   ├── Id: *string
+│   ├── Location: *string
+│   ├── Name: *string
+│   ├── Properties: *Object (1 property)
+│   │   └── Resource: *Object (7 properties)
+│   │       ├── AutoscaleSettings: *Object (3 properties)
+│   │       │   ├── AutoUpgradePolicy: *Object (1 property)
+│   │       │   │   └── ThroughputPolicy: *Object (2 properties)
+│   │       │   │       ├── IncrementPercent: *int
+│   │       │   │       └── IsEnabled: *bool
+│   │       │   ├── MaxThroughput: *int
+│   │       │   └── TargetMaxThroughput: *int
+│   │       ├── Etag: *string
+│   │       ├── MinimumThroughput: *string
+│   │       ├── OfferReplacePending: *string
+│   │       ├── Rid: *string
+│   │       ├── Throughput: *int
+│   │       └── Ts: *float64
+│   ├── Tags: map[string]string
+│   └── Type: *string
+├── DatabaseAccounts_SqlDatabases_ThroughputSetting_Spec_ARM: Object (4 properties)
+│   ├── Location: *string
+│   ├── Name: string
+│   ├── Properties: *Object (1 property)
+│   │   └── Resource: *Object (2 properties)
+│   │       ├── AutoscaleSettings: *Object (2 properties)
+│   │       │   ├── AutoUpgradePolicy: *Object (1 property)
+│   │       │   │   └── ThroughputPolicy: *Object (2 properties)
+│   │       │   │       ├── IncrementPercent: *int
+│   │       │   │       └── IsEnabled: *bool
+│   │       │   └── MaxThroughput: *int
+│   │       └── Throughput: *int
+│   └── Tags: map[string]string
+├── DatabaseAccounts_SqlRoleAssignment_STATUS_ARM: Object (4 properties)
+│   ├── Id: *string
+│   ├── Name: *string
+│   ├── Properties: *Object (3 properties)
+│   │   ├── PrincipalId: *string
+│   │   ├── RoleDefinitionId: *string
+│   │   └── Scope: *string
+│   └── Type: *string
+├── DatabaseAccounts_SqlRoleAssignment_Spec_ARM: Object (2 properties)
+│   ├── Name: string
+│   └── Properties: *Object (3 properties)
+│       ├── PrincipalId: *string
+│       ├── RoleDefinitionId: *string
+│       └── Scope: *string
+├── MongodbDatabase: Resource
+│   ├── Spec: Object (6 properties)
+│   │   ├── AzureName: string
+│   │   ├── Location: *string
+│   │   ├── Options: *Object (2 properties)
+│   │   │   ├── AutoscaleSettings: *Object (1 property)
+│   │   │   │   └── MaxThroughput: *int
+│   │   │   └── Throughput: *int
+│   │   ├── Owner: *genruntime.KnownResourceReference
+│   │   ├── Resource: *Object (1 property)
+│   │   │   └── Id: *string
+│   │   └── Tags: map[string]string
+│   └── Status: Object (8 properties)
+│       ├── Conditions: conditions.Condition[]
+│       ├── Id: *string
+│       ├── Location: *string
+│       ├── Name: *string
+│       ├── Options: *Object (2 properties)
+│       │   ├── AutoscaleSettings: *Object (1 property)
+│       │   │   └── MaxThroughput: *int
+│       │   └── Throughput: *int
+│       ├── Resource: *Object (4 properties)
+│       │   ├── Etag: *string
+│       │   ├── Id: *string
+│       │   ├── Rid: *string
+│       │   └── Ts: *float64
+│       ├── Tags: map[string]string
+│       └── Type: *string
+├── MongodbDatabaseCollection: Resource
+│   ├── Spec: Object (6 properties)
+│   │   ├── AzureName: string
+│   │   ├── Location: *string
+│   │   ├── Options: *Object (2 properties)
+│   │   │   ├── AutoscaleSettings: *Object (1 property)
+│   │   │   │   └── MaxThroughput: *int
+│   │   │   └── Throughput: *int
+│   │   ├── Owner: *genruntime.KnownResourceReference
+│   │   ├── Resource: *Object (4 properties)
+│   │   │   ├── AnalyticalStorageTtl: *int
+│   │   │   ├── Id: *string
+│   │   │   ├── Indexes: Object (2 properties)[]
+│   │   │   │   ├── Key: *Object (1 property)
+│   │   │   │   │   └── Keys: string[]
+│   │   │   │   └── Options: *Object (2 properties)
+│   │   │   │       ├── ExpireAfterSeconds: *int
+│   │   │   │       └── Unique: *bool
+│   │   │   └── ShardKey: map[string]string
+│   │   └── Tags: map[string]string
+│   └── Status: Object (8 properties)
+│       ├── Conditions: conditions.Condition[]
+│       ├── Id: *string
+│       ├── Location: *string
+│       ├── Name: *string
+│       ├── Options: *Object (2 properties)
+│       │   ├── AutoscaleSettings: *Object (1 property)
+│       │   │   └── MaxThroughput: *int
+│       │   └── Throughput: *int
+│       ├── Resource: *Object (7 properties)
+│       │   ├── AnalyticalStorageTtl: *int
+│       │   ├── Etag: *string
+│       │   ├── Id: *string
+│       │   ├── Indexes: Object (2 properties)[]
+│       │   │   ├── Key: *Object (1 property)
+│       │   │   │   └── Keys: string[]
+│       │   │   └── Options: *Object (2 properties)
+│       │   │       ├── ExpireAfterSeconds: *int
+│       │   │       └── Unique: *bool
+│       │   ├── Rid: *string
+│       │   ├── ShardKey: map[string]string
+│       │   └── Ts: *float64
+│       ├── Tags: map[string]string
+│       └── Type: *string
+├── MongodbDatabaseCollectionThroughputSetting: Resource
+│   ├── Spec: Object (5 properties)
+│   │   ├── AzureName: string
+│   │   ├── Location: *string
+│   │   ├── Owner: *genruntime.KnownResourceReference
+│   │   ├── Resource: *Object (2 properties)
+│   │   │   ├── AutoscaleSettings: *Object (2 properties)
+│   │   │   │   ├── AutoUpgradePolicy: *Object (1 property)
+│   │   │   │   │   └── ThroughputPolicy: *Object (2 properties)
+│   │   │   │   │       ├── IncrementPercent: *int
+│   │   │   │   │       └── IsEnabled: *bool
+│   │   │   │   └── MaxThroughput: *int
+│   │   │   └── Throughput: *int
+│   │   └── Tags: map[string]string
+│   └── Status: Object (7 properties)
+│       ├── Conditions: conditions.Condition[]
+│       ├── Id: *string
+│       ├── Location: *string
+│       ├── Name: *string
+│       ├── Resource: *Object (7 properties)
+│       │   ├── AutoscaleSettings: *Object (3 properties)
+│       │   │   ├── AutoUpgradePolicy: *Object (1 property)
+│       │   │   │   └── ThroughputPolicy: *Object (2 properties)
+│       │   │   │       ├── IncrementPercent: *int
+│       │   │   │       └── IsEnabled: *bool
+│       │   │   ├── MaxThroughput: *int
+│       │   │   └── TargetMaxThroughput: *int
+│       │   ├── Etag: *string
+│       │   ├── MinimumThroughput: *string
+│       │   ├── OfferReplacePending: *string
+│       │   ├── Rid: *string
+│       │   ├── Throughput: *int
+│       │   └── Ts: *float64
+│       ├── Tags: map[string]string
+│       └── Type: *string
+├── MongodbDatabaseThroughputSetting: Resource
+│   ├── Spec: Object (5 properties)
+│   │   ├── AzureName: string
+│   │   ├── Location: *string
+│   │   ├── Owner: *genruntime.KnownResourceReference
+│   │   ├── Resource: *Object (2 properties)
+│   │   │   ├── AutoscaleSettings: *Object (2 properties)
+│   │   │   │   ├── AutoUpgradePolicy: *Object (1 property)
+│   │   │   │   │   └── ThroughputPolicy: *Object (2 properties)
+│   │   │   │   │       ├── IncrementPercent: *int
+│   │   │   │   │       └── IsEnabled: *bool
+│   │   │   │   └── MaxThroughput: *int
+│   │   │   └── Throughput: *int
+│   │   └── Tags: map[string]string
+│   └── Status: Object (7 properties)
+│       ├── Conditions: conditions.Condition[]
+│       ├── Id: *string
+│       ├── Location: *string
+│       ├── Name: *string
+│       ├── Resource: *Object (7 properties)
+│       │   ├── AutoscaleSettings: *Object (3 properties)
+│       │   │   ├── AutoUpgradePolicy: *Object (1 property)
+│       │   │   │   └── ThroughputPolicy: *Object (2 properties)
+│       │   │   │       ├── IncrementPercent: *int
+│       │   │   │       └── IsEnabled: *bool
+│       │   │   ├── MaxThroughput: *int
+│       │   │   └── TargetMaxThroughput: *int
+│       │   ├── Etag: *string
+│       │   ├── MinimumThroughput: *string
+│       │   ├── OfferReplacePending: *string
+│       │   ├── Rid: *string
+│       │   ├── Throughput: *int
+│       │   └── Ts: *float64
+│       ├── Tags: map[string]string
+│       └── Type: *string
 ├── SqlDatabase: Resource
 │   ├── Spec: Object (6 properties)
 │   │   ├── AzureName: string
@@ -1453,27 +1321,6 @@
 │       │   └── Ts: *float64
 │       ├── Tags: map[string]string
 │       └── Type: *string
-<<<<<<< HEAD
-=======
-├── SqlDatabaseGetResults_STATUS_ARM: Object (6 properties)
-│   ├── Id: *string
-│   ├── Location: *string
-│   ├── Name: *string
-│   ├── Properties: *Object (2 properties)
-│   │   ├── Options: *Object (2 properties)
-│   │   │   ├── AutoscaleSettings: *Object (1 property)
-│   │   │   │   └── MaxThroughput: *int
-│   │   │   └── Throughput: *int
-│   │   └── Resource: *Object (6 properties)
-│   │       ├── Colls: *string
-│   │       ├── Etag: *string
-│   │       ├── Id: *string
-│   │       ├── Rid: *string
-│   │       ├── Ts: *float64
-│   │       └── Users: *string
-│   ├── Tags: map[string]string
-│   └── Type: *string
->>>>>>> 36107e02
 ├── SqlDatabaseThroughputSetting: Resource
 │   ├── Spec: Object (5 properties)
 │   │   ├── AzureName: string
@@ -1509,7 +1356,6 @@
 │       │   └── Ts: *float64
 │       ├── Tags: map[string]string
 │       └── Type: *string
-<<<<<<< HEAD
 └── SqlRoleAssignment: Resource
     ├── Spec: Object (6 properties)
     │   ├── AzureName: Validated<string> (3 rules)
@@ -1528,99 +1374,4 @@
         ├── PrincipalId: *string
         ├── RoleDefinitionId: *string
         ├── Scope: *string
-        └── Type: *string
-=======
-├── SqlRoleAssignment: Resource
-│   ├── Spec: Object (6 properties)
-│   │   ├── AzureName: string
-│   │   ├── Owner: *genruntime.KnownResourceReference
-│   │   ├── PrincipalId: *string
-│   │   ├── PrincipalIdFromConfig: *genruntime.ConfigMapReference
-│   │   ├── RoleDefinitionId: *string
-│   │   └── Scope: *string
-│   └── Status: Object (7 properties)
-│       ├── Conditions: conditions.Condition[]
-│       ├── Id: *string
-│       ├── Name: *string
-│       ├── PrincipalId: *string
-│       ├── RoleDefinitionId: *string
-│       ├── Scope: *string
-│       └── Type: *string
-├── SqlRoleAssignmentGetResults_STATUS_ARM: Object (4 properties)
-│   ├── Id: *string
-│   ├── Name: *string
-│   ├── Properties: *Object (3 properties)
-│   │   ├── PrincipalId: *string
-│   │   ├── RoleDefinitionId: *string
-│   │   └── Scope: *string
-│   └── Type: *string
-├── SqlStoredProcedureGetResults_STATUS_ARM: Object (6 properties)
-│   ├── Id: *string
-│   ├── Location: *string
-│   ├── Name: *string
-│   ├── Properties: *Object (1 property)
-│   │   └── Resource: *Object (5 properties)
-│   │       ├── Body: *string
-│   │       ├── Etag: *string
-│   │       ├── Id: *string
-│   │       ├── Rid: *string
-│   │       └── Ts: *float64
-│   ├── Tags: map[string]string
-│   └── Type: *string
-├── SqlTriggerGetResults_STATUS_ARM: Object (6 properties)
-│   ├── Id: *string
-│   ├── Location: *string
-│   ├── Name: *string
-│   ├── Properties: *Object (1 property)
-│   │   └── Resource: *Object (7 properties)
-│   │       ├── Body: *string
-│   │       ├── Etag: *string
-│   │       ├── Id: *string
-│   │       ├── Rid: *string
-│   │       ├── TriggerOperation: *Enum (5 values)
-│   │       │   ├── "All"
-│   │       │   ├── "Create"
-│   │       │   ├── "Delete"
-│   │       │   ├── "Replace"
-│   │       │   └── "Update"
-│   │       ├── TriggerType: *Enum (2 values)
-│   │       │   ├── "Post"
-│   │       │   └── "Pre"
-│   │       └── Ts: *float64
-│   ├── Tags: map[string]string
-│   └── Type: *string
-├── SqlUserDefinedFunctionGetResults_STATUS_ARM: Object (6 properties)
-│   ├── Id: *string
-│   ├── Location: *string
-│   ├── Name: *string
-│   ├── Properties: *Object (1 property)
-│   │   └── Resource: *Object (5 properties)
-│   │       ├── Body: *string
-│   │       ├── Etag: *string
-│   │       ├── Id: *string
-│   │       ├── Rid: *string
-│   │       └── Ts: *float64
-│   ├── Tags: map[string]string
-│   └── Type: *string
-└── ThroughputSettingsGetResults_STATUS_ARM: Object (6 properties)
-    ├── Id: *string
-    ├── Location: *string
-    ├── Name: *string
-    ├── Properties: *Object (1 property)
-    │   └── Resource: *Object (7 properties)
-    │       ├── AutoscaleSettings: *Object (3 properties)
-    │       │   ├── AutoUpgradePolicy: *Object (1 property)
-    │       │   │   └── ThroughputPolicy: *Object (2 properties)
-    │       │   │       ├── IncrementPercent: *int
-    │       │   │       └── IsEnabled: *bool
-    │       │   ├── MaxThroughput: *int
-    │       │   └── TargetMaxThroughput: *int
-    │       ├── Etag: *string
-    │       ├── MinimumThroughput: *string
-    │       ├── OfferReplacePending: *string
-    │       ├── Rid: *string
-    │       ├── Throughput: *int
-    │       └── Ts: *float64
-    ├── Tags: map[string]string
-    └── Type: *string
->>>>>>> 36107e02
+        └── Type: *string