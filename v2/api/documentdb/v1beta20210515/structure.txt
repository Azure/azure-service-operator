github.com/Azure/azure-service-operator/v2/api/documentdb/v1beta20210515
├── APIVersion: Enum (1 value)
│   └── "2021-05-15"
├── DatabaseAccount: Resource
│   ├── Owner: github.com/Azure/azure-service-operator/v2/api/resources/v1betav20191001.ResourceGroup
│   ├── Spec: Object (30 properties)
│   │   ├── AnalyticalStorageConfiguration: *Object (1 property)
│   │   │   └── SchemaType: *Enum (2 values)
│   │   │       ├── "FullFidelity"
│   │   │       └── "WellDefined"
│   │   ├── ApiProperties: *Object (1 property)
│   │   │   └── ServerVersion: *Enum (3 values)
│   │   │       ├── "3.2"
│   │   │       ├── "3.6"
│   │   │       └── "4.0"
│   │   ├── AzureName: Validated<string> (3 rules)
│   │   │   ├── Rule 0: MaxLength: 50
│   │   │   ├── Rule 1: MinLength: 3
│   │   │   └── Rule 2: Pattern: "^[a-z0-9]+(-[a-z0-9]+)*"
│   │   ├── BackupPolicy: *Object (2 properties)
│   │   │   ├── Continuous: *Object (1 property)
│   │   │   │   └── Type: Enum (1 value)
│   │   │   │       └── "Continuous"
│   │   │   └── Periodic: *Object (2 properties)
│   │   │       ├── PeriodicModeProperties: *Object (2 properties)
│   │   │       │   ├── BackupIntervalInMinutes: Validated<*int> (1 rule)
│   │   │       │   │   └── Rule 0: Minimum: 0
│   │   │       │   └── BackupRetentionIntervalInHours: Validated<*int> (1 rule)
<<<<<<< HEAD
│   │   │       │       └── Rule 0: {Minimum 0}
│   │   │       └── Type: Enum (1 value)
=======
│   │   │       │       └── Rule 0: Minimum: 0
│   │   │       └── Type: *Enum (1 value)
>>>>>>> e979cd95
│   │   │           └── "Periodic"
│   │   ├── Capabilities: Object (1 property)[]
│   │   │   └── Name: *string
│   │   ├── ConnectorOffer: *Enum (1 value)
│   │   │   └── "Small"
│   │   ├── ConsistencyPolicy: *Object (3 properties)
│   │   │   ├── DefaultConsistencyLevel: *Enum (5 values)
│   │   │   │   ├── "BoundedStaleness"
│   │   │   │   ├── "ConsistentPrefix"
│   │   │   │   ├── "Eventual"
│   │   │   │   ├── "Session"
│   │   │   │   └── "Strong"
│   │   │   ├── MaxIntervalInSeconds: Validated<*int> (2 rules)
│   │   │   │   ├── Rule 0: Maximum: 86400
│   │   │   │   └── Rule 1: Minimum: 5
│   │   │   └── MaxStalenessPrefix: Validated<*int> (2 rules)
│   │   │       ├── Rule 0: Maximum: 2147483647
│   │   │       └── Rule 1: Minimum: 1
│   │   ├── Cors: Object (5 properties)[]
│   │   │   ├── AllowedHeaders: *string
│   │   │   ├── AllowedMethods: *string
│   │   │   ├── AllowedOrigins: *string
│   │   │   ├── ExposedHeaders: *string
│   │   │   └── MaxAgeInSeconds: Validated<*int> (2 rules)
│   │   │       ├── Rule 0: Maximum: 2147483647
│   │   │       └── Rule 1: Minimum: 1
│   │   ├── DatabaseAccountOfferType: *Enum (1 value)
│   │   │   └── "Standard"
│   │   ├── DefaultIdentity: *string
│   │   ├── DisableKeyBasedMetadataWriteAccess: *bool
│   │   ├── EnableAnalyticalStorage: *bool
│   │   ├── EnableAutomaticFailover: *bool
│   │   ├── EnableCassandraConnector: *bool
│   │   ├── EnableFreeTier: *bool
│   │   ├── EnableMultipleWriteLocations: *bool
│   │   ├── Identity: *Object (1 property)
│   │   │   └── Type: *Enum (4 values)
│   │   │       ├── "None"
│   │   │       ├── "SystemAssigned"
│   │   │       ├── "SystemAssigned,UserAssigned"
│   │   │       └── "UserAssigned"
│   │   ├── IpRules: Object (1 property)[]
│   │   │   └── IpAddressOrRange: *string
│   │   ├── IsVirtualNetworkFilterEnabled: *bool
│   │   ├── KeyVaultKeyUri: *string
│   │   ├── Kind: *Enum (3 values)
│   │   │   ├── "GlobalDocumentDB"
│   │   │   ├── "MongoDB"
│   │   │   └── "Parse"
│   │   ├── Location: *string
│   │   ├── Locations: Object (3 properties)[]
│   │   │   ├── FailoverPriority: Validated<*int> (1 rule)
│   │   │   │   └── Rule 0: Minimum: 0
│   │   │   ├── IsZoneRedundant: *bool
│   │   │   └── LocationName: *string
│   │   ├── NetworkAclBypass: *Enum (2 values)
│   │   │   ├── "AzureServices"
│   │   │   └── "None"
│   │   ├── NetworkAclBypassResourceIds: string[]
│   │   ├── OperatorSpec: *Object (1 property)
│   │   │   └── Secrets: *Object (5 properties)
│   │   │       ├── DocumentEndpoint: *genruntime.SecretDestination
│   │   │       ├── PrimaryMasterKey: *genruntime.SecretDestination
│   │   │       ├── PrimaryReadonlyMasterKey: *genruntime.SecretDestination
│   │   │       ├── SecondaryMasterKey: *genruntime.SecretDestination
│   │   │       └── SecondaryReadonlyMasterKey: *genruntime.SecretDestination
│   │   ├── Owner: *genruntime.KnownResourceReference
│   │   ├── PublicNetworkAccess: *Enum (2 values)
│   │   │   ├── "Disabled"
│   │   │   └── "Enabled"
│   │   ├── Tags: map[string]string
│   │   └── VirtualNetworkRules: Object (2 properties)[]
│   │       ├── IgnoreMissingVNetServiceEndpoint: *bool
│   │       └── Reference: *genruntime.ResourceReference
│   └── Status: Object (37 properties)
│       ├── AnalyticalStorageConfiguration: *Object (1 property)
│       │   └── SchemaType: *Enum (2 values)
│       │       ├── "FullFidelity"
│       │       └── "WellDefined"
│       ├── ApiProperties: *Object (1 property)
│       │   └── ServerVersion: *Enum (3 values)
│       │       ├── "3.2"
│       │       ├── "3.6"
│       │       └── "4.0"
│       ├── BackupPolicy: *Object (2 properties)
│       │   ├── Continuous: *Object (1 property)
│       │   │   └── Type: Enum (1 value)
│       │   │       └── "Continuous"
│       │   └── Periodic: *Object (2 properties)
│       │       ├── PeriodicModeProperties: *Object (2 properties)
│       │       │   ├── BackupIntervalInMinutes: *int
│       │       │   └── BackupRetentionIntervalInHours: *int
│       │       └── Type: Enum (1 value)
│       │           └── "Periodic"
│       ├── Capabilities: Object (1 property)[]
│       │   └── Name: *string
│       ├── Conditions: conditions.Condition[]
│       ├── ConnectorOffer: *Enum (1 value)
│       │   └── "Small"
│       ├── ConsistencyPolicy: *Object (3 properties)
│       │   ├── DefaultConsistencyLevel: *Enum (5 values)
│       │   │   ├── "BoundedStaleness"
│       │   │   ├── "ConsistentPrefix"
│       │   │   ├── "Eventual"
│       │   │   ├── "Session"
│       │   │   └── "Strong"
│       │   ├── MaxIntervalInSeconds: *int
│       │   └── MaxStalenessPrefix: *int
│       ├── Cors: Object (5 properties)[]
│       │   ├── AllowedHeaders: *string
│       │   ├── AllowedMethods: *string
│       │   ├── AllowedOrigins: *string
│       │   ├── ExposedHeaders: *string
│       │   └── MaxAgeInSeconds: *int
│       ├── DatabaseAccountOfferType: *Enum (1 value)
│       │   └── "Standard"
│       ├── DefaultIdentity: *string
│       ├── DisableKeyBasedMetadataWriteAccess: *bool
│       ├── DocumentEndpoint: *string
│       ├── EnableAnalyticalStorage: *bool
│       ├── EnableAutomaticFailover: *bool
│       ├── EnableCassandraConnector: *bool
│       ├── EnableFreeTier: *bool
│       ├── EnableMultipleWriteLocations: *bool
│       ├── FailoverPolicies: Object (3 properties)[]
│       │   ├── FailoverPriority: *int
│       │   ├── Id: *string
│       │   └── LocationName: *string
│       ├── Id: *string
│       ├── Identity: *Object (4 properties)
│       │   ├── PrincipalId: *string
│       │   ├── TenantId: *string
│       │   ├── Type: *Enum (4 values)
│       │   │   ├── "None"
│       │   │   ├── "SystemAssigned"
│       │   │   ├── "SystemAssigned,UserAssigned"
│       │   │   └── "UserAssigned"
│       │   └── UserAssignedIdentities: map[string]Object (2 properties)
│       │       ├── ClientId: *string
│       │       └── PrincipalId: *string
│       ├── IpRules: Object (1 property)[]
│       │   └── IpAddressOrRange: *string
│       ├── IsVirtualNetworkFilterEnabled: *bool
│       ├── KeyVaultKeyUri: *string
│       ├── Kind: *Enum (3 values)
│       │   ├── "GlobalDocumentDB"
│       │   ├── "MongoDB"
│       │   └── "Parse"
│       ├── Location: *string
│       ├── Locations: Object (6 properties)[]
│       │   ├── DocumentEndpoint: *string
│       │   ├── FailoverPriority: *int
│       │   ├── Id: *string
│       │   ├── IsZoneRedundant: *bool
│       │   ├── LocationName: *string
│       │   └── ProvisioningState: *string
│       ├── Name: *string
│       ├── NetworkAclBypass: *Enum (2 values)
│       │   ├── "AzureServices"
│       │   └── "None"
│       ├── NetworkAclBypassResourceIds: string[]
│       ├── PrivateEndpointConnections: Object (1 property)[]
│       │   └── Id: *string
│       ├── ProvisioningState: *string
│       ├── PublicNetworkAccess: *Enum (2 values)
│       │   ├── "Disabled"
│       │   └── "Enabled"
│       ├── ReadLocations: Object (6 properties)[]
│       │   ├── DocumentEndpoint: *string
│       │   ├── FailoverPriority: *int
│       │   ├── Id: *string
│       │   ├── IsZoneRedundant: *bool
│       │   ├── LocationName: *string
│       │   └── ProvisioningState: *string
│       ├── Tags: map[string]string
│       ├── Type: *string
│       ├── VirtualNetworkRules: Object (2 properties)[]
│       │   ├── Id: *string
│       │   └── IgnoreMissingVNetServiceEndpoint: *bool
│       └── WriteLocations: Object (6 properties)[]
│           ├── DocumentEndpoint: *string
│           ├── FailoverPriority: *int
│           ├── Id: *string
│           ├── IsZoneRedundant: *bool
│           ├── LocationName: *string
│           └── ProvisioningState: *string
├── DatabaseAccount_STATUS_ARM: Object (8 properties)
│   ├── Id: *string
│   ├── Identity: *Object (4 properties)
│   │   ├── PrincipalId: *string
│   │   ├── TenantId: *string
│   │   ├── Type: *Enum (4 values)
│   │   │   ├── "None"
│   │   │   ├── "SystemAssigned"
│   │   │   ├── "SystemAssigned,UserAssigned"
│   │   │   └── "UserAssigned"
│   │   └── UserAssignedIdentities: map[string]Object (2 properties)
│   │       ├── ClientId: *string
│   │       └── PrincipalId: *string
│   ├── Kind: *Enum (3 values)
│   │   ├── "GlobalDocumentDB"
│   │   ├── "MongoDB"
│   │   └── "Parse"
│   ├── Location: *string
│   ├── Name: *string
│   ├── Properties: *Object (29 properties)
│   │   ├── AnalyticalStorageConfiguration: *Object (1 property)
│   │   │   └── SchemaType: *Enum (2 values)
│   │   │       ├── "FullFidelity"
│   │   │       └── "WellDefined"
│   │   ├── ApiProperties: *Object (1 property)
│   │   │   └── ServerVersion: *Enum (3 values)
│   │   │       ├── "3.2"
│   │   │       ├── "3.6"
│   │   │       └── "4.0"
│   │   ├── BackupPolicy: *Object (2 properties)
│   │   │   ├── Continuous: *Object (1 property)
│   │   │   │   └── Type: Enum (1 value)
│   │   │   │       └── "Continuous"
│   │   │   └── Periodic: *Object (2 properties)
│   │   │       ├── PeriodicModeProperties: *Object (2 properties)
│   │   │       │   ├── BackupIntervalInMinutes: *int
│   │   │       │   └── BackupRetentionIntervalInHours: *int
│   │   │       └── Type: Enum (1 value)
│   │   │           └── "Periodic"
│   │   ├── Capabilities: Object (1 property)[]
│   │   │   └── Name: *string
│   │   ├── ConnectorOffer: *Enum (1 value)
│   │   │   └── "Small"
│   │   ├── ConsistencyPolicy: *Object (3 properties)
│   │   │   ├── DefaultConsistencyLevel: *Enum (5 values)
│   │   │   │   ├── "BoundedStaleness"
│   │   │   │   ├── "ConsistentPrefix"
│   │   │   │   ├── "Eventual"
│   │   │   │   ├── "Session"
│   │   │   │   └── "Strong"
│   │   │   ├── MaxIntervalInSeconds: *int
│   │   │   └── MaxStalenessPrefix: *int
│   │   ├── Cors: Object (5 properties)[]
│   │   │   ├── AllowedHeaders: *string
│   │   │   ├── AllowedMethods: *string
│   │   │   ├── AllowedOrigins: *string
│   │   │   ├── ExposedHeaders: *string
│   │   │   └── MaxAgeInSeconds: *int
│   │   ├── DatabaseAccountOfferType: *Enum (1 value)
│   │   │   └── "Standard"
│   │   ├── DefaultIdentity: *string
│   │   ├── DisableKeyBasedMetadataWriteAccess: *bool
│   │   ├── DocumentEndpoint: *string
│   │   ├── EnableAnalyticalStorage: *bool
│   │   ├── EnableAutomaticFailover: *bool
│   │   ├── EnableCassandraConnector: *bool
│   │   ├── EnableFreeTier: *bool
│   │   ├── EnableMultipleWriteLocations: *bool
│   │   ├── FailoverPolicies: Object (3 properties)[]
│   │   │   ├── FailoverPriority: *int
│   │   │   ├── Id: *string
│   │   │   └── LocationName: *string
│   │   ├── IpRules: Object (1 property)[]
│   │   │   └── IpAddressOrRange: *string
│   │   ├── IsVirtualNetworkFilterEnabled: *bool
│   │   ├── KeyVaultKeyUri: *string
│   │   ├── Locations: Object (6 properties)[]
│   │   │   ├── DocumentEndpoint: *string
│   │   │   ├── FailoverPriority: *int
│   │   │   ├── Id: *string
│   │   │   ├── IsZoneRedundant: *bool
│   │   │   ├── LocationName: *string
│   │   │   └── ProvisioningState: *string
│   │   ├── NetworkAclBypass: *Enum (2 values)
│   │   │   ├── "AzureServices"
│   │   │   └── "None"
│   │   ├── NetworkAclBypassResourceIds: string[]
│   │   ├── PrivateEndpointConnections: Object (1 property)[]
│   │   │   └── Id: *string
│   │   ├── ProvisioningState: *string
│   │   ├── PublicNetworkAccess: *Enum (2 values)
│   │   │   ├── "Disabled"
│   │   │   └── "Enabled"
│   │   ├── ReadLocations: Object (6 properties)[]
│   │   │   ├── DocumentEndpoint: *string
│   │   │   ├── FailoverPriority: *int
│   │   │   ├── Id: *string
│   │   │   ├── IsZoneRedundant: *bool
│   │   │   ├── LocationName: *string
│   │   │   └── ProvisioningState: *string
│   │   ├── VirtualNetworkRules: Object (2 properties)[]
│   │   │   ├── Id: *string
│   │   │   └── IgnoreMissingVNetServiceEndpoint: *bool
│   │   └── WriteLocations: Object (6 properties)[]
│   │       ├── DocumentEndpoint: *string
│   │       ├── FailoverPriority: *int
│   │       ├── Id: *string
│   │       ├── IsZoneRedundant: *bool
│   │       ├── LocationName: *string
│   │       └── ProvisioningState: *string
│   ├── Tags: map[string]string
│   └── Type: *string
├── DatabaseAccount_Spec_ARM: Object (6 properties)
│   ├── Identity: *Object (1 property)
│   │   └── Type: *Enum (4 values)
│   │       ├── "None"
│   │       ├── "SystemAssigned"
│   │       ├── "SystemAssigned,UserAssigned"
│   │       └── "UserAssigned"
│   ├── Kind: *Enum (3 values)
│   │   ├── "GlobalDocumentDB"
│   │   ├── "MongoDB"
│   │   └── "Parse"
│   ├── Location: *string
│   ├── Name: string
│   ├── Properties: *Object (23 properties)
│   │   ├── AnalyticalStorageConfiguration: *Object (1 property)
│   │   │   └── SchemaType: *Enum (2 values)
│   │   │       ├── "FullFidelity"
│   │   │       └── "WellDefined"
│   │   ├── ApiProperties: *Object (1 property)
│   │   │   └── ServerVersion: *Enum (3 values)
│   │   │       ├── "3.2"
│   │   │       ├── "3.6"
│   │   │       └── "4.0"
│   │   ├── BackupPolicy: *Object (2 properties)
│   │   │   ├── Continuous: *Object (1 property)
│   │   │   │   └── Type: Enum (1 value)
│   │   │   │       └── "Continuous"
│   │   │   └── Periodic: *Object (2 properties)
│   │   │       ├── PeriodicModeProperties: *Object (2 properties)
│   │   │       │   ├── BackupIntervalInMinutes: *int
│   │   │       │   └── BackupRetentionIntervalInHours: *int
│   │   │       └── Type: Enum (1 value)
│   │   │           └── "Periodic"
│   │   ├── Capabilities: Object (1 property)[]
│   │   │   └── Name: *string
│   │   ├── ConnectorOffer: *Enum (1 value)
│   │   │   └── "Small"
│   │   ├── ConsistencyPolicy: *Object (3 properties)
│   │   │   ├── DefaultConsistencyLevel: *Enum (5 values)
│   │   │   │   ├── "BoundedStaleness"
│   │   │   │   ├── "ConsistentPrefix"
│   │   │   │   ├── "Eventual"
│   │   │   │   ├── "Session"
│   │   │   │   └── "Strong"
│   │   │   ├── MaxIntervalInSeconds: *int
│   │   │   └── MaxStalenessPrefix: *int
│   │   ├── Cors: Object (5 properties)[]
│   │   │   ├── AllowedHeaders: *string
│   │   │   ├── AllowedMethods: *string
│   │   │   ├── AllowedOrigins: *string
│   │   │   ├── ExposedHeaders: *string
│   │   │   └── MaxAgeInSeconds: *int
│   │   ├── DatabaseAccountOfferType: *Enum (1 value)
│   │   │   └── "Standard"
│   │   ├── DefaultIdentity: *string
│   │   ├── DisableKeyBasedMetadataWriteAccess: *bool
│   │   ├── EnableAnalyticalStorage: *bool
│   │   ├── EnableAutomaticFailover: *bool
│   │   ├── EnableCassandraConnector: *bool
│   │   ├── EnableFreeTier: *bool
│   │   ├── EnableMultipleWriteLocations: *bool
│   │   ├── IpRules: Object (1 property)[]
│   │   │   └── IpAddressOrRange: *string
│   │   ├── IsVirtualNetworkFilterEnabled: *bool
│   │   ├── KeyVaultKeyUri: *string
│   │   ├── Locations: Object (3 properties)[]
│   │   │   ├── FailoverPriority: *int
│   │   │   ├── IsZoneRedundant: *bool
│   │   │   └── LocationName: *string
│   │   ├── NetworkAclBypass: *Enum (2 values)
│   │   │   ├── "AzureServices"
│   │   │   └── "None"
│   │   ├── NetworkAclBypassResourceIds: string[]
│   │   ├── PublicNetworkAccess: *Enum (2 values)
│   │   │   ├── "Disabled"
│   │   │   └── "Enabled"
│   │   └── VirtualNetworkRules: Object (2 properties)[]
│   │       ├── Id: *string
│   │       └── IgnoreMissingVNetServiceEndpoint: *bool
│   └── Tags: map[string]string
├── DatabaseAccounts_MongodbDatabase_STATUS_ARM: Object (6 properties)
│   ├── Id: *string
│   ├── Location: *string
│   ├── Name: *string
│   ├── Properties: *Object (2 properties)
│   │   ├── Options: *Object (2 properties)
│   │   │   ├── AutoscaleSettings: *Object (1 property)
│   │   │   │   └── MaxThroughput: *int
│   │   │   └── Throughput: *int
│   │   └── Resource: *Object (4 properties)
│   │       ├── Etag: *string
│   │       ├── Id: *string
│   │       ├── Rid: *string
│   │       └── Ts: *float64
│   ├── Tags: map[string]string
│   └── Type: *string
├── DatabaseAccounts_MongodbDatabase_Spec_ARM: Object (4 properties)
│   ├── Location: *string
│   ├── Name: string
│   ├── Properties: *Object (2 properties)
│   │   ├── Options: *Object (2 properties)
│   │   │   ├── AutoscaleSettings: *Object (1 property)
│   │   │   │   └── MaxThroughput: *int
│   │   │   └── Throughput: *int
│   │   └── Resource: *Object (1 property)
│   │       └── Id: *string
│   └── Tags: map[string]string
├── DatabaseAccounts_MongodbDatabases_Collection_STATUS_ARM: Object (6 properties)
│   ├── Id: *string
│   ├── Location: *string
│   ├── Name: *string
│   ├── Properties: *Object (2 properties)
│   │   ├── Options: *Object (2 properties)
│   │   │   ├── AutoscaleSettings: *Object (1 property)
│   │   │   │   └── MaxThroughput: *int
│   │   │   └── Throughput: *int
│   │   └── Resource: *Object (7 properties)
│   │       ├── AnalyticalStorageTtl: *int
│   │       ├── Etag: *string
│   │       ├── Id: *string
│   │       ├── Indexes: Object (2 properties)[]
│   │       │   ├── Key: *Object (1 property)
│   │       │   │   └── Keys: string[]
│   │       │   └── Options: *Object (2 properties)
│   │       │       ├── ExpireAfterSeconds: *int
│   │       │       └── Unique: *bool
│   │       ├── Rid: *string
│   │       ├── ShardKey: map[string]string
│   │       └── Ts: *float64
│   ├── Tags: map[string]string
│   └── Type: *string
├── DatabaseAccounts_MongodbDatabases_Collection_Spec_ARM: Object (4 properties)
│   ├── Location: *string
│   ├── Name: string
│   ├── Properties: *Object (2 properties)
│   │   ├── Options: *Object (2 properties)
│   │   │   ├── AutoscaleSettings: *Object (1 property)
│   │   │   │   └── MaxThroughput: *int
│   │   │   └── Throughput: *int
│   │   └── Resource: *Object (4 properties)
│   │       ├── AnalyticalStorageTtl: *int
│   │       ├── Id: *string
│   │       ├── Indexes: Object (2 properties)[]
│   │       │   ├── Key: *Object (1 property)
│   │       │   │   └── Keys: string[]
│   │       │   └── Options: *Object (2 properties)
│   │       │       ├── ExpireAfterSeconds: *int
│   │       │       └── Unique: *bool
│   │       └── ShardKey: map[string]string
│   └── Tags: map[string]string
├── DatabaseAccounts_MongodbDatabases_Collections_ThroughputSetting_STATUS_ARM: Object (6 properties)
│   ├── Id: *string
│   ├── Location: *string
│   ├── Name: *string
│   ├── Properties: *Object (1 property)
│   │   └── Resource: *Object (7 properties)
│   │       ├── AutoscaleSettings: *Object (3 properties)
│   │       │   ├── AutoUpgradePolicy: *Object (1 property)
│   │       │   │   └── ThroughputPolicy: *Object (2 properties)
│   │       │   │       ├── IncrementPercent: *int
│   │       │   │       └── IsEnabled: *bool
│   │       │   ├── MaxThroughput: *int
│   │       │   └── TargetMaxThroughput: *int
│   │       ├── Etag: *string
│   │       ├── MinimumThroughput: *string
│   │       ├── OfferReplacePending: *string
│   │       ├── Rid: *string
│   │       ├── Throughput: *int
│   │       └── Ts: *float64
│   ├── Tags: map[string]string
│   └── Type: *string
├── DatabaseAccounts_MongodbDatabases_Collections_ThroughputSetting_Spec_ARM: Object (4 properties)
│   ├── Location: *string
│   ├── Name: string
│   ├── Properties: *Object (1 property)
│   │   └── Resource: *Object (2 properties)
│   │       ├── AutoscaleSettings: *Object (2 properties)
│   │       │   ├── AutoUpgradePolicy: *Object (1 property)
│   │       │   │   └── ThroughputPolicy: *Object (2 properties)
│   │       │   │       ├── IncrementPercent: *int
│   │       │   │       └── IsEnabled: *bool
│   │       │   └── MaxThroughput: *int
│   │       └── Throughput: *int
│   └── Tags: map[string]string
├── DatabaseAccounts_MongodbDatabases_ThroughputSetting_STATUS_ARM: Object (6 properties)
│   ├── Id: *string
│   ├── Location: *string
│   ├── Name: *string
│   ├── Properties: *Object (1 property)
│   │   └── Resource: *Object (7 properties)
│   │       ├── AutoscaleSettings: *Object (3 properties)
│   │       │   ├── AutoUpgradePolicy: *Object (1 property)
│   │       │   │   └── ThroughputPolicy: *Object (2 properties)
│   │       │   │       ├── IncrementPercent: *int
│   │       │   │       └── IsEnabled: *bool
│   │       │   ├── MaxThroughput: *int
│   │       │   └── TargetMaxThroughput: *int
│   │       ├── Etag: *string
│   │       ├── MinimumThroughput: *string
│   │       ├── OfferReplacePending: *string
│   │       ├── Rid: *string
│   │       ├── Throughput: *int
│   │       └── Ts: *float64
│   ├── Tags: map[string]string
│   └── Type: *string
├── DatabaseAccounts_MongodbDatabases_ThroughputSetting_Spec_ARM: Object (4 properties)
│   ├── Location: *string
│   ├── Name: string
│   ├── Properties: *Object (1 property)
│   │   └── Resource: *Object (2 properties)
│   │       ├── AutoscaleSettings: *Object (2 properties)
│   │       │   ├── AutoUpgradePolicy: *Object (1 property)
│   │       │   │   └── ThroughputPolicy: *Object (2 properties)
│   │       │   │       ├── IncrementPercent: *int
│   │       │   │       └── IsEnabled: *bool
│   │       │   └── MaxThroughput: *int
│   │       └── Throughput: *int
│   └── Tags: map[string]string
├── DatabaseAccounts_SqlDatabase_STATUS_ARM: Object (6 properties)
│   ├── Id: *string
│   ├── Location: *string
│   ├── Name: *string
│   ├── Properties: *Object (2 properties)
│   │   ├── Options: *Object (2 properties)
│   │   │   ├── AutoscaleSettings: *Object (1 property)
│   │   │   │   └── MaxThroughput: *int
│   │   │   └── Throughput: *int
│   │   └── Resource: *Object (6 properties)
│   │       ├── Colls: *string
│   │       ├── Etag: *string
│   │       ├── Id: *string
│   │       ├── Rid: *string
│   │       ├── Ts: *float64
│   │       └── Users: *string
│   ├── Tags: map[string]string
│   └── Type: *string
├── DatabaseAccounts_SqlDatabase_Spec_ARM: Object (4 properties)
│   ├── Location: *string
│   ├── Name: string
│   ├── Properties: *Object (2 properties)
│   │   ├── Options: *Object (2 properties)
│   │   │   ├── AutoscaleSettings: *Object (1 property)
│   │   │   │   └── MaxThroughput: *int
│   │   │   └── Throughput: *int
│   │   └── Resource: *Object (1 property)
│   │       └── Id: *string
│   └── Tags: map[string]string
├── DatabaseAccounts_SqlDatabases_Container_STATUS_ARM: Object (6 properties)
│   ├── Id: *string
│   ├── Location: *string
│   ├── Name: *string
│   ├── Properties: *Object (2 properties)
│   │   ├── Options: *Object (2 properties)
│   │   │   ├── AutoscaleSettings: *Object (1 property)
│   │   │   │   └── MaxThroughput: *int
│   │   │   └── Throughput: *int
│   │   └── Resource: *Object (10 properties)
│   │       ├── AnalyticalStorageTtl: *int
│   │       ├── ConflictResolutionPolicy: *Object (3 properties)
│   │       │   ├── ConflictResolutionPath: *string
│   │       │   ├── ConflictResolutionProcedure: *string
│   │       │   └── Mode: *Enum (2 values)
│   │       │       ├── "Custom"
│   │       │       └── "LastWriterWins"
│   │       ├── DefaultTtl: *int
│   │       ├── Etag: *string
│   │       ├── Id: *string
│   │       ├── IndexingPolicy: *Object (6 properties)
│   │       │   ├── Automatic: *bool
│   │       │   ├── CompositeIndexes: Object (2 properties)[][]
│   │       │   │   ├── Order: *Enum (2 values)
│   │       │   │   │   ├── "ascending"
│   │       │   │   │   └── "descending"
│   │       │   │   └── Path: *string
│   │       │   ├── ExcludedPaths: Object (1 property)[]
│   │       │   │   └── Path: *string
│   │       │   ├── IncludedPaths: Object (2 properties)[]
│   │       │   │   ├── Indexes: Object (3 properties)[]
│   │       │   │   │   ├── DataType: *Enum (6 values)
│   │       │   │   │   │   ├── "LineString"
│   │       │   │   │   │   ├── "MultiPolygon"
│   │       │   │   │   │   ├── "Number"
│   │       │   │   │   │   ├── "Point"
│   │       │   │   │   │   ├── "Polygon"
│   │       │   │   │   │   └── "String"
│   │       │   │   │   ├── Kind: *Enum (3 values)
│   │       │   │   │   │   ├── "Hash"
│   │       │   │   │   │   ├── "Range"
│   │       │   │   │   │   └── "Spatial"
│   │       │   │   │   └── Precision: *int
│   │       │   │   └── Path: *string
│   │       │   ├── IndexingMode: *Enum (3 values)
│   │       │   │   ├── "consistent"
│   │       │   │   ├── "lazy"
│   │       │   │   └── "none"
│   │       │   └── SpatialIndexes: Object (2 properties)[]
│   │       │       ├── Path: *string
│   │       │       └── Types: Enum (4 values)[]
│   │       │           ├── "LineString"
│   │       │           ├── "MultiPolygon"
│   │       │           ├── "Point"
│   │       │           └── "Polygon"
│   │       ├── PartitionKey: *Object (4 properties)
│   │       │   ├── Kind: *Enum (3 values)
│   │       │   │   ├── "Hash"
│   │       │   │   ├── "MultiHash"
│   │       │   │   └── "Range"
│   │       │   ├── Paths: string[]
│   │       │   ├── SystemKey: *bool
│   │       │   └── Version: *int
│   │       ├── Rid: *string
│   │       ├── Ts: *float64
│   │       └── UniqueKeyPolicy: *Object (1 property)
│   │           └── UniqueKeys: Object (1 property)[]
│   │               └── Paths: string[]
│   ├── Tags: map[string]string
│   └── Type: *string
├── DatabaseAccounts_SqlDatabases_Container_Spec_ARM: Object (4 properties)
│   ├── Location: *string
│   ├── Name: string
│   ├── Properties: *Object (2 properties)
│   │   ├── Options: *Object (2 properties)
│   │   │   ├── AutoscaleSettings: *Object (1 property)
│   │   │   │   └── MaxThroughput: *int
│   │   │   └── Throughput: *int
│   │   └── Resource: *Object (7 properties)
│   │       ├── AnalyticalStorageTtl: *int
│   │       ├── ConflictResolutionPolicy: *Object (3 properties)
│   │       │   ├── ConflictResolutionPath: *string
│   │       │   ├── ConflictResolutionProcedure: *string
│   │       │   └── Mode: *Enum (2 values)
│   │       │       ├── "Custom"
│   │       │       └── "LastWriterWins"
│   │       ├── DefaultTtl: *int
│   │       ├── Id: *string
│   │       ├── IndexingPolicy: *Object (6 properties)
│   │       │   ├── Automatic: *bool
│   │       │   ├── CompositeIndexes: Object (2 properties)[][]
│   │       │   │   ├── Order: *Enum (2 values)
│   │       │   │   │   ├── "ascending"
│   │       │   │   │   └── "descending"
│   │       │   │   └── Path: *string
│   │       │   ├── ExcludedPaths: Object (1 property)[]
│   │       │   │   └── Path: *string
│   │       │   ├── IncludedPaths: Object (2 properties)[]
│   │       │   │   ├── Indexes: Object (3 properties)[]
│   │       │   │   │   ├── DataType: *Enum (6 values)
│   │       │   │   │   │   ├── "LineString"
│   │       │   │   │   │   ├── "MultiPolygon"
│   │       │   │   │   │   ├── "Number"
│   │       │   │   │   │   ├── "Point"
│   │       │   │   │   │   ├── "Polygon"
│   │       │   │   │   │   └── "String"
│   │       │   │   │   ├── Kind: *Enum (3 values)
│   │       │   │   │   │   ├── "Hash"
│   │       │   │   │   │   ├── "Range"
│   │       │   │   │   │   └── "Spatial"
│   │       │   │   │   └── Precision: *int
│   │       │   │   └── Path: *string
│   │       │   ├── IndexingMode: *Enum (3 values)
│   │       │   │   ├── "consistent"
│   │       │   │   ├── "lazy"
│   │       │   │   └── "none"
│   │       │   └── SpatialIndexes: Object (2 properties)[]
│   │       │       ├── Path: *string
│   │       │       └── Types: Enum (4 values)[]
│   │       │           ├── "LineString"
│   │       │           ├── "MultiPolygon"
│   │       │           ├── "Point"
│   │       │           └── "Polygon"
│   │       ├── PartitionKey: *Object (3 properties)
│   │       │   ├── Kind: *Enum (3 values)
│   │       │   │   ├── "Hash"
│   │       │   │   ├── "MultiHash"
│   │       │   │   └── "Range"
│   │       │   ├── Paths: string[]
│   │       │   └── Version: *int
│   │       └── UniqueKeyPolicy: *Object (1 property)
│   │           └── UniqueKeys: Object (1 property)[]
│   │               └── Paths: string[]
│   └── Tags: map[string]string
├── DatabaseAccounts_SqlDatabases_Containers_StoredProcedure_STATUS_ARM: Object (6 properties)
│   ├── Id: *string
│   ├── Location: *string
│   ├── Name: *string
│   ├── Properties: *Object (1 property)
│   │   └── Resource: *Object (5 properties)
│   │       ├── Body: *string
│   │       ├── Etag: *string
│   │       ├── Id: *string
│   │       ├── Rid: *string
│   │       └── Ts: *float64
│   ├── Tags: map[string]string
│   └── Type: *string
├── DatabaseAccounts_SqlDatabases_Containers_StoredProcedure_Spec_ARM: Object (4 properties)
│   ├── Location: *string
│   ├── Name: string
│   ├── Properties: *Object (2 properties)
│   │   ├── Options: *Object (2 properties)
│   │   │   ├── AutoscaleSettings: *Object (1 property)
│   │   │   │   └── MaxThroughput: *int
│   │   │   └── Throughput: *int
│   │   └── Resource: *Object (2 properties)
│   │       ├── Body: *string
│   │       └── Id: *string
│   └── Tags: map[string]string
├── DatabaseAccounts_SqlDatabases_Containers_ThroughputSetting_STATUS_ARM: Object (6 properties)
│   ├── Id: *string
│   ├── Location: *string
│   ├── Name: *string
│   ├── Properties: *Object (1 property)
│   │   └── Resource: *Object (7 properties)
│   │       ├── AutoscaleSettings: *Object (3 properties)
│   │       │   ├── AutoUpgradePolicy: *Object (1 property)
│   │       │   │   └── ThroughputPolicy: *Object (2 properties)
│   │       │   │       ├── IncrementPercent: *int
│   │       │   │       └── IsEnabled: *bool
│   │       │   ├── MaxThroughput: *int
│   │       │   └── TargetMaxThroughput: *int
│   │       ├── Etag: *string
│   │       ├── MinimumThroughput: *string
│   │       ├── OfferReplacePending: *string
│   │       ├── Rid: *string
│   │       ├── Throughput: *int
│   │       └── Ts: *float64
│   ├── Tags: map[string]string
│   └── Type: *string
├── DatabaseAccounts_SqlDatabases_Containers_ThroughputSetting_Spec_ARM: Object (4 properties)
│   ├── Location: *string
│   ├── Name: string
│   ├── Properties: *Object (1 property)
│   │   └── Resource: *Object (2 properties)
│   │       ├── AutoscaleSettings: *Object (2 properties)
│   │       │   ├── AutoUpgradePolicy: *Object (1 property)
│   │       │   │   └── ThroughputPolicy: *Object (2 properties)
│   │       │   │       ├── IncrementPercent: *int
│   │       │   │       └── IsEnabled: *bool
│   │       │   └── MaxThroughput: *int
│   │       └── Throughput: *int
│   └── Tags: map[string]string
├── DatabaseAccounts_SqlDatabases_Containers_Trigger_STATUS_ARM: Object (6 properties)
│   ├── Id: *string
│   ├── Location: *string
│   ├── Name: *string
│   ├── Properties: *Object (1 property)
│   │   └── Resource: *Object (7 properties)
│   │       ├── Body: *string
│   │       ├── Etag: *string
│   │       ├── Id: *string
│   │       ├── Rid: *string
│   │       ├── TriggerOperation: *Enum (5 values)
│   │       │   ├── "All"
│   │       │   ├── "Create"
│   │       │   ├── "Delete"
│   │       │   ├── "Replace"
│   │       │   └── "Update"
│   │       ├── TriggerType: *Enum (2 values)
│   │       │   ├── "Post"
│   │       │   └── "Pre"
│   │       └── Ts: *float64
│   ├── Tags: map[string]string
│   └── Type: *string
├── DatabaseAccounts_SqlDatabases_Containers_Trigger_Spec_ARM: Object (4 properties)
│   ├── Location: *string
│   ├── Name: string
│   ├── Properties: *Object (2 properties)
│   │   ├── Options: *Object (2 properties)
│   │   │   ├── AutoscaleSettings: *Object (1 property)
│   │   │   │   └── MaxThroughput: *int
│   │   │   └── Throughput: *int
│   │   └── Resource: *Object (4 properties)
│   │       ├── Body: *string
│   │       ├── Id: *string
│   │       ├── TriggerOperation: *Enum (5 values)
│   │       │   ├── "All"
│   │       │   ├── "Create"
│   │       │   ├── "Delete"
│   │       │   ├── "Replace"
│   │       │   └── "Update"
│   │       └── TriggerType: *Enum (2 values)
│   │           ├── "Post"
│   │           └── "Pre"
│   └── Tags: map[string]string
├── DatabaseAccounts_SqlDatabases_Containers_UserDefinedFunction_STATUS_ARM: Object (6 properties)
│   ├── Id: *string
│   ├── Location: *string
│   ├── Name: *string
│   ├── Properties: *Object (1 property)
│   │   └── Resource: *Object (5 properties)
│   │       ├── Body: *string
│   │       ├── Etag: *string
│   │       ├── Id: *string
│   │       ├── Rid: *string
│   │       └── Ts: *float64
│   ├── Tags: map[string]string
│   └── Type: *string
├── DatabaseAccounts_SqlDatabases_Containers_UserDefinedFunction_Spec_ARM: Object (4 properties)
│   ├── Location: *string
│   ├── Name: string
│   ├── Properties: *Object (2 properties)
│   │   ├── Options: *Object (2 properties)
│   │   │   ├── AutoscaleSettings: *Object (1 property)
│   │   │   │   └── MaxThroughput: *int
│   │   │   └── Throughput: *int
│   │   └── Resource: *Object (2 properties)
│   │       ├── Body: *string
│   │       └── Id: *string
│   └── Tags: map[string]string
├── DatabaseAccounts_SqlDatabases_ThroughputSetting_STATUS_ARM: Object (6 properties)
│   ├── Id: *string
│   ├── Location: *string
│   ├── Name: *string
│   ├── Properties: *Object (1 property)
│   │   └── Resource: *Object (7 properties)
│   │       ├── AutoscaleSettings: *Object (3 properties)
│   │       │   ├── AutoUpgradePolicy: *Object (1 property)
│   │       │   │   └── ThroughputPolicy: *Object (2 properties)
│   │       │   │       ├── IncrementPercent: *int
│   │       │   │       └── IsEnabled: *bool
│   │       │   ├── MaxThroughput: *int
│   │       │   └── TargetMaxThroughput: *int
│   │       ├── Etag: *string
│   │       ├── MinimumThroughput: *string
│   │       ├── OfferReplacePending: *string
│   │       ├── Rid: *string
│   │       ├── Throughput: *int
│   │       └── Ts: *float64
│   ├── Tags: map[string]string
│   └── Type: *string
├── DatabaseAccounts_SqlDatabases_ThroughputSetting_Spec_ARM: Object (4 properties)
│   ├── Location: *string
│   ├── Name: string
│   ├── Properties: *Object (1 property)
│   │   └── Resource: *Object (2 properties)
│   │       ├── AutoscaleSettings: *Object (2 properties)
│   │       │   ├── AutoUpgradePolicy: *Object (1 property)
│   │       │   │   └── ThroughputPolicy: *Object (2 properties)
│   │       │   │       ├── IncrementPercent: *int
│   │       │   │       └── IsEnabled: *bool
│   │       │   └── MaxThroughput: *int
│   │       └── Throughput: *int
│   └── Tags: map[string]string
├── DatabaseAccounts_SqlRoleAssignment_STATUS_ARM: Object (4 properties)
│   ├── Id: *string
│   ├── Name: *string
│   ├── Properties: *Object (3 properties)
│   │   ├── PrincipalId: *string
│   │   ├── RoleDefinitionId: *string
│   │   └── Scope: *string
│   └── Type: *string
├── DatabaseAccounts_SqlRoleAssignment_Spec_ARM: Object (2 properties)
│   ├── Name: string
│   └── Properties: *Object (3 properties)
│       ├── PrincipalId: *string
│       ├── RoleDefinitionId: *string
│       └── Scope: *string
├── MongodbDatabase: Resource
│   ├── Owner: DatabaseAccount
│   ├── Spec: Object (6 properties)
│   │   ├── AzureName: string
│   │   ├── Location: *string
│   │   ├── Options: *Object (2 properties)
│   │   │   ├── AutoscaleSettings: *Object (1 property)
│   │   │   │   └── MaxThroughput: *int
│   │   │   └── Throughput: *int
│   │   ├── Owner: *genruntime.KnownResourceReference
│   │   ├── Resource: *Object (1 property)
│   │   │   └── Id: *string
│   │   └── Tags: map[string]string
│   └── Status: Object (8 properties)
│       ├── Conditions: conditions.Condition[]
│       ├── Id: *string
│       ├── Location: *string
│       ├── Name: *string
│       ├── Options: *Object (2 properties)
│       │   ├── AutoscaleSettings: *Object (1 property)
│       │   │   └── MaxThroughput: *int
│       │   └── Throughput: *int
│       ├── Resource: *Object (4 properties)
│       │   ├── Etag: *string
│       │   ├── Id: *string
│       │   ├── Rid: *string
│       │   └── Ts: *float64
│       ├── Tags: map[string]string
│       └── Type: *string
├── MongodbDatabaseCollection: Resource
│   ├── Owner: MongodbDatabase
│   ├── Spec: Object (6 properties)
│   │   ├── AzureName: string
│   │   ├── Location: *string
│   │   ├── Options: *Object (2 properties)
│   │   │   ├── AutoscaleSettings: *Object (1 property)
│   │   │   │   └── MaxThroughput: *int
│   │   │   └── Throughput: *int
│   │   ├── Owner: *genruntime.KnownResourceReference
│   │   ├── Resource: *Object (4 properties)
│   │   │   ├── AnalyticalStorageTtl: *int
│   │   │   ├── Id: *string
│   │   │   ├── Indexes: Object (2 properties)[]
│   │   │   │   ├── Key: *Object (1 property)
│   │   │   │   │   └── Keys: string[]
│   │   │   │   └── Options: *Object (2 properties)
│   │   │   │       ├── ExpireAfterSeconds: *int
│   │   │   │       └── Unique: *bool
│   │   │   └── ShardKey: map[string]string
│   │   └── Tags: map[string]string
│   └── Status: Object (8 properties)
│       ├── Conditions: conditions.Condition[]
│       ├── Id: *string
│       ├── Location: *string
│       ├── Name: *string
│       ├── Options: *Object (2 properties)
│       │   ├── AutoscaleSettings: *Object (1 property)
│       │   │   └── MaxThroughput: *int
│       │   └── Throughput: *int
│       ├── Resource: *Object (7 properties)
│       │   ├── AnalyticalStorageTtl: *int
│       │   ├── Etag: *string
│       │   ├── Id: *string
│       │   ├── Indexes: Object (2 properties)[]
│       │   │   ├── Key: *Object (1 property)
│       │   │   │   └── Keys: string[]
│       │   │   └── Options: *Object (2 properties)
│       │   │       ├── ExpireAfterSeconds: *int
│       │   │       └── Unique: *bool
│       │   ├── Rid: *string
│       │   ├── ShardKey: map[string]string
│       │   └── Ts: *float64
│       ├── Tags: map[string]string
│       └── Type: *string
├── MongodbDatabaseCollectionThroughputSetting: Resource
│   ├── Owner: MongodbDatabaseCollection
│   ├── Spec: Object (4 properties)
│   │   ├── Location: *string
│   │   ├── Owner: *genruntime.KnownResourceReference
│   │   ├── Resource: *Object (2 properties)
│   │   │   ├── AutoscaleSettings: *Object (2 properties)
│   │   │   │   ├── AutoUpgradePolicy: *Object (1 property)
│   │   │   │   │   └── ThroughputPolicy: *Object (2 properties)
│   │   │   │   │       ├── IncrementPercent: *int
│   │   │   │   │       └── IsEnabled: *bool
│   │   │   │   └── MaxThroughput: *int
│   │   │   └── Throughput: *int
│   │   └── Tags: map[string]string
│   └── Status: Object (7 properties)
│       ├── Conditions: conditions.Condition[]
│       ├── Id: *string
│       ├── Location: *string
│       ├── Name: *string
│       ├── Resource: *Object (7 properties)
│       │   ├── AutoscaleSettings: *Object (3 properties)
│       │   │   ├── AutoUpgradePolicy: *Object (1 property)
│       │   │   │   └── ThroughputPolicy: *Object (2 properties)
│       │   │   │       ├── IncrementPercent: *int
│       │   │   │       └── IsEnabled: *bool
│       │   │   ├── MaxThroughput: *int
│       │   │   └── TargetMaxThroughput: *int
│       │   ├── Etag: *string
│       │   ├── MinimumThroughput: *string
│       │   ├── OfferReplacePending: *string
│       │   ├── Rid: *string
│       │   ├── Throughput: *int
│       │   └── Ts: *float64
│       ├── Tags: map[string]string
│       └── Type: *string
├── MongodbDatabaseThroughputSetting: Resource
│   ├── Owner: MongodbDatabase
│   ├── Spec: Object (4 properties)
│   │   ├── Location: *string
│   │   ├── Owner: *genruntime.KnownResourceReference
│   │   ├── Resource: *Object (2 properties)
│   │   │   ├── AutoscaleSettings: *Object (2 properties)
│   │   │   │   ├── AutoUpgradePolicy: *Object (1 property)
│   │   │   │   │   └── ThroughputPolicy: *Object (2 properties)
│   │   │   │   │       ├── IncrementPercent: *int
│   │   │   │   │       └── IsEnabled: *bool
│   │   │   │   └── MaxThroughput: *int
│   │   │   └── Throughput: *int
│   │   └── Tags: map[string]string
│   └── Status: Object (7 properties)
│       ├── Conditions: conditions.Condition[]
│       ├── Id: *string
│       ├── Location: *string
│       ├── Name: *string
│       ├── Resource: *Object (7 properties)
│       │   ├── AutoscaleSettings: *Object (3 properties)
│       │   │   ├── AutoUpgradePolicy: *Object (1 property)
│       │   │   │   └── ThroughputPolicy: *Object (2 properties)
│       │   │   │       ├── IncrementPercent: *int
│       │   │   │       └── IsEnabled: *bool
│       │   │   ├── MaxThroughput: *int
│       │   │   └── TargetMaxThroughput: *int
│       │   ├── Etag: *string
│       │   ├── MinimumThroughput: *string
│       │   ├── OfferReplacePending: *string
│       │   ├── Rid: *string
│       │   ├── Throughput: *int
│       │   └── Ts: *float64
│       ├── Tags: map[string]string
│       └── Type: *string
├── SqlDatabase: Resource
│   ├── Owner: DatabaseAccount
│   ├── Spec: Object (6 properties)
│   │   ├── AzureName: string
│   │   ├── Location: *string
│   │   ├── Options: *Object (2 properties)
│   │   │   ├── AutoscaleSettings: *Object (1 property)
│   │   │   │   └── MaxThroughput: *int
│   │   │   └── Throughput: *int
│   │   ├── Owner: *genruntime.KnownResourceReference
│   │   ├── Resource: *Object (1 property)
│   │   │   └── Id: *string
│   │   └── Tags: map[string]string
│   └── Status: Object (8 properties)
│       ├── Conditions: conditions.Condition[]
│       ├── Id: *string
│       ├── Location: *string
│       ├── Name: *string
│       ├── Options: *Object (2 properties)
│       │   ├── AutoscaleSettings: *Object (1 property)
│       │   │   └── MaxThroughput: *int
│       │   └── Throughput: *int
│       ├── Resource: *Object (6 properties)
│       │   ├── Colls: *string
│       │   ├── Etag: *string
│       │   ├── Id: *string
│       │   ├── Rid: *string
│       │   ├── Ts: *float64
│       │   └── Users: *string
│       ├── Tags: map[string]string
│       └── Type: *string
├── SqlDatabaseContainer: Resource
│   ├── Owner: SqlDatabase
│   ├── Spec: Object (6 properties)
│   │   ├── AzureName: string
│   │   ├── Location: *string
│   │   ├── Options: *Object (2 properties)
│   │   │   ├── AutoscaleSettings: *Object (1 property)
│   │   │   │   └── MaxThroughput: *int
│   │   │   └── Throughput: *int
│   │   ├── Owner: *genruntime.KnownResourceReference
│   │   ├── Resource: *Object (7 properties)
│   │   │   ├── AnalyticalStorageTtl: *int
│   │   │   ├── ConflictResolutionPolicy: *Object (3 properties)
│   │   │   │   ├── ConflictResolutionPath: *string
│   │   │   │   ├── ConflictResolutionProcedure: *string
│   │   │   │   └── Mode: *Enum (2 values)
│   │   │   │       ├── "Custom"
│   │   │   │       └── "LastWriterWins"
│   │   │   ├── DefaultTtl: *int
│   │   │   ├── Id: *string
│   │   │   ├── IndexingPolicy: *Object (6 properties)
│   │   │   │   ├── Automatic: *bool
│   │   │   │   ├── CompositeIndexes: Object (2 properties)[][]
│   │   │   │   │   ├── Order: *Enum (2 values)
│   │   │   │   │   │   ├── "ascending"
│   │   │   │   │   │   └── "descending"
│   │   │   │   │   └── Path: *string
│   │   │   │   ├── ExcludedPaths: Object (1 property)[]
│   │   │   │   │   └── Path: *string
│   │   │   │   ├── IncludedPaths: Object (2 properties)[]
│   │   │   │   │   ├── Indexes: Object (3 properties)[]
│   │   │   │   │   │   ├── DataType: *Enum (6 values)
│   │   │   │   │   │   │   ├── "LineString"
│   │   │   │   │   │   │   ├── "MultiPolygon"
│   │   │   │   │   │   │   ├── "Number"
│   │   │   │   │   │   │   ├── "Point"
│   │   │   │   │   │   │   ├── "Polygon"
│   │   │   │   │   │   │   └── "String"
│   │   │   │   │   │   ├── Kind: *Enum (3 values)
│   │   │   │   │   │   │   ├── "Hash"
│   │   │   │   │   │   │   ├── "Range"
│   │   │   │   │   │   │   └── "Spatial"
│   │   │   │   │   │   └── Precision: *int
│   │   │   │   │   └── Path: *string
│   │   │   │   ├── IndexingMode: *Enum (3 values)
│   │   │   │   │   ├── "consistent"
│   │   │   │   │   ├── "lazy"
│   │   │   │   │   └── "none"
│   │   │   │   └── SpatialIndexes: Object (2 properties)[]
│   │   │   │       ├── Path: *string
│   │   │   │       └── Types: Enum (4 values)[]
│   │   │   │           ├── "LineString"
│   │   │   │           ├── "MultiPolygon"
│   │   │   │           ├── "Point"
│   │   │   │           └── "Polygon"
│   │   │   ├── PartitionKey: *Object (3 properties)
│   │   │   │   ├── Kind: *Enum (3 values)
│   │   │   │   │   ├── "Hash"
│   │   │   │   │   ├── "MultiHash"
│   │   │   │   │   └── "Range"
│   │   │   │   ├── Paths: string[]
│   │   │   │   └── Version: Validated<*int> (2 rules)
│   │   │   │       ├── Rule 0: Maximum: 2
│   │   │   │       └── Rule 1: Minimum: 1
│   │   │   └── UniqueKeyPolicy: *Object (1 property)
│   │   │       └── UniqueKeys: Object (1 property)[]
│   │   │           └── Paths: string[]
│   │   └── Tags: map[string]string
│   └── Status: Object (8 properties)
│       ├── Conditions: conditions.Condition[]
│       ├── Id: *string
│       ├── Location: *string
│       ├── Name: *string
│       ├── Options: *Object (2 properties)
│       │   ├── AutoscaleSettings: *Object (1 property)
│       │   │   └── MaxThroughput: *int
│       │   └── Throughput: *int
│       ├── Resource: *Object (10 properties)
│       │   ├── AnalyticalStorageTtl: *int
│       │   ├── ConflictResolutionPolicy: *Object (3 properties)
│       │   │   ├── ConflictResolutionPath: *string
│       │   │   ├── ConflictResolutionProcedure: *string
│       │   │   └── Mode: *Enum (2 values)
│       │   │       ├── "Custom"
│       │   │       └── "LastWriterWins"
│       │   ├── DefaultTtl: *int
│       │   ├── Etag: *string
│       │   ├── Id: *string
│       │   ├── IndexingPolicy: *Object (6 properties)
│       │   │   ├── Automatic: *bool
│       │   │   ├── CompositeIndexes: Object (2 properties)[][]
│       │   │   │   ├── Order: *Enum (2 values)
│       │   │   │   │   ├── "ascending"
│       │   │   │   │   └── "descending"
│       │   │   │   └── Path: *string
│       │   │   ├── ExcludedPaths: Object (1 property)[]
│       │   │   │   └── Path: *string
│       │   │   ├── IncludedPaths: Object (2 properties)[]
│       │   │   │   ├── Indexes: Object (3 properties)[]
│       │   │   │   │   ├── DataType: *Enum (6 values)
│       │   │   │   │   │   ├── "LineString"
│       │   │   │   │   │   ├── "MultiPolygon"
│       │   │   │   │   │   ├── "Number"
│       │   │   │   │   │   ├── "Point"
│       │   │   │   │   │   ├── "Polygon"
│       │   │   │   │   │   └── "String"
│       │   │   │   │   ├── Kind: *Enum (3 values)
│       │   │   │   │   │   ├── "Hash"
│       │   │   │   │   │   ├── "Range"
│       │   │   │   │   │   └── "Spatial"
│       │   │   │   │   └── Precision: *int
│       │   │   │   └── Path: *string
│       │   │   ├── IndexingMode: *Enum (3 values)
│       │   │   │   ├── "consistent"
│       │   │   │   ├── "lazy"
│       │   │   │   └── "none"
│       │   │   └── SpatialIndexes: Object (2 properties)[]
│       │   │       ├── Path: *string
│       │   │       └── Types: Enum (4 values)[]
│       │   │           ├── "LineString"
│       │   │           ├── "MultiPolygon"
│       │   │           ├── "Point"
│       │   │           └── "Polygon"
│       │   ├── PartitionKey: *Object (4 properties)
│       │   │   ├── Kind: *Enum (3 values)
│       │   │   │   ├── "Hash"
│       │   │   │   ├── "MultiHash"
│       │   │   │   └── "Range"
│       │   │   ├── Paths: string[]
│       │   │   ├── SystemKey: *bool
│       │   │   └── Version: *int
│       │   ├── Rid: *string
│       │   ├── Ts: *float64
│       │   └── UniqueKeyPolicy: *Object (1 property)
│       │       └── UniqueKeys: Object (1 property)[]
│       │           └── Paths: string[]
│       ├── Tags: map[string]string
│       └── Type: *string
├── SqlDatabaseContainerStoredProcedure: Resource
│   ├── Owner: SqlDatabaseContainer
│   ├── Spec: Object (6 properties)
│   │   ├── AzureName: string
│   │   ├── Location: *string
│   │   ├── Options: *Object (2 properties)
│   │   │   ├── AutoscaleSettings: *Object (1 property)
│   │   │   │   └── MaxThroughput: *int
│   │   │   └── Throughput: *int
│   │   ├── Owner: *genruntime.KnownResourceReference
│   │   ├── Resource: *Object (2 properties)
│   │   │   ├── Body: *string
│   │   │   └── Id: *string
│   │   └── Tags: map[string]string
│   └── Status: Object (7 properties)
│       ├── Conditions: conditions.Condition[]
│       ├── Id: *string
│       ├── Location: *string
│       ├── Name: *string
│       ├── Resource: *Object (5 properties)
│       │   ├── Body: *string
│       │   ├── Etag: *string
│       │   ├── Id: *string
│       │   ├── Rid: *string
│       │   └── Ts: *float64
│       ├── Tags: map[string]string
│       └── Type: *string
├── SqlDatabaseContainerThroughputSetting: Resource
│   ├── Owner: SqlDatabaseContainer
│   ├── Spec: Object (4 properties)
│   │   ├── Location: *string
│   │   ├── Owner: *genruntime.KnownResourceReference
│   │   ├── Resource: *Object (2 properties)
│   │   │   ├── AutoscaleSettings: *Object (2 properties)
│   │   │   │   ├── AutoUpgradePolicy: *Object (1 property)
│   │   │   │   │   └── ThroughputPolicy: *Object (2 properties)
│   │   │   │   │       ├── IncrementPercent: *int
│   │   │   │   │       └── IsEnabled: *bool
│   │   │   │   └── MaxThroughput: *int
│   │   │   └── Throughput: *int
│   │   └── Tags: map[string]string
│   └── Status: Object (7 properties)
│       ├── Conditions: conditions.Condition[]
│       ├── Id: *string
│       ├── Location: *string
│       ├── Name: *string
│       ├── Resource: *Object (7 properties)
│       │   ├── AutoscaleSettings: *Object (3 properties)
│       │   │   ├── AutoUpgradePolicy: *Object (1 property)
│       │   │   │   └── ThroughputPolicy: *Object (2 properties)
│       │   │   │       ├── IncrementPercent: *int
│       │   │   │       └── IsEnabled: *bool
│       │   │   ├── MaxThroughput: *int
│       │   │   └── TargetMaxThroughput: *int
│       │   ├── Etag: *string
│       │   ├── MinimumThroughput: *string
│       │   ├── OfferReplacePending: *string
│       │   ├── Rid: *string
│       │   ├── Throughput: *int
│       │   └── Ts: *float64
│       ├── Tags: map[string]string
│       └── Type: *string
├── SqlDatabaseContainerTrigger: Resource
│   ├── Owner: SqlDatabaseContainer
│   ├── Spec: Object (6 properties)
│   │   ├── AzureName: string
│   │   ├── Location: *string
│   │   ├── Options: *Object (2 properties)
│   │   │   ├── AutoscaleSettings: *Object (1 property)
│   │   │   │   └── MaxThroughput: *int
│   │   │   └── Throughput: *int
│   │   ├── Owner: *genruntime.KnownResourceReference
│   │   ├── Resource: *Object (4 properties)
│   │   │   ├── Body: *string
│   │   │   ├── Id: *string
│   │   │   ├── TriggerOperation: *Enum (5 values)
│   │   │   │   ├── "All"
│   │   │   │   ├── "Create"
│   │   │   │   ├── "Delete"
│   │   │   │   ├── "Replace"
│   │   │   │   └── "Update"
│   │   │   └── TriggerType: *Enum (2 values)
│   │   │       ├── "Post"
│   │   │       └── "Pre"
│   │   └── Tags: map[string]string
│   └── Status: Object (7 properties)
│       ├── Conditions: conditions.Condition[]
│       ├── Id: *string
│       ├── Location: *string
│       ├── Name: *string
│       ├── Resource: *Object (7 properties)
│       │   ├── Body: *string
│       │   ├── Etag: *string
│       │   ├── Id: *string
│       │   ├── Rid: *string
│       │   ├── TriggerOperation: *Enum (5 values)
│       │   │   ├── "All"
│       │   │   ├── "Create"
│       │   │   ├── "Delete"
│       │   │   ├── "Replace"
│       │   │   └── "Update"
│       │   ├── TriggerType: *Enum (2 values)
│       │   │   ├── "Post"
│       │   │   └── "Pre"
│       │   └── Ts: *float64
│       ├── Tags: map[string]string
│       └── Type: *string
├── SqlDatabaseContainerUserDefinedFunction: Resource
│   ├── Owner: SqlDatabaseContainer
│   ├── Spec: Object (6 properties)
│   │   ├── AzureName: string
│   │   ├── Location: *string
│   │   ├── Options: *Object (2 properties)
│   │   │   ├── AutoscaleSettings: *Object (1 property)
│   │   │   │   └── MaxThroughput: *int
│   │   │   └── Throughput: *int
│   │   ├── Owner: *genruntime.KnownResourceReference
│   │   ├── Resource: *Object (2 properties)
│   │   │   ├── Body: *string
│   │   │   └── Id: *string
│   │   └── Tags: map[string]string
│   └── Status: Object (7 properties)
│       ├── Conditions: conditions.Condition[]
│       ├── Id: *string
│       ├── Location: *string
│       ├── Name: *string
│       ├── Resource: *Object (5 properties)
│       │   ├── Body: *string
│       │   ├── Etag: *string
│       │   ├── Id: *string
│       │   ├── Rid: *string
│       │   └── Ts: *float64
│       ├── Tags: map[string]string
│       └── Type: *string
├── SqlDatabaseThroughputSetting: Resource
│   ├── Owner: SqlDatabase
│   ├── Spec: Object (4 properties)
│   │   ├── Location: *string
│   │   ├── Owner: *genruntime.KnownResourceReference
│   │   ├── Resource: *Object (2 properties)
│   │   │   ├── AutoscaleSettings: *Object (2 properties)
│   │   │   │   ├── AutoUpgradePolicy: *Object (1 property)
│   │   │   │   │   └── ThroughputPolicy: *Object (2 properties)
│   │   │   │   │       ├── IncrementPercent: *int
│   │   │   │   │       └── IsEnabled: *bool
│   │   │   │   └── MaxThroughput: *int
│   │   │   └── Throughput: *int
│   │   └── Tags: map[string]string
│   └── Status: Object (7 properties)
│       ├── Conditions: conditions.Condition[]
│       ├── Id: *string
│       ├── Location: *string
│       ├── Name: *string
│       ├── Resource: *Object (7 properties)
│       │   ├── AutoscaleSettings: *Object (3 properties)
│       │   │   ├── AutoUpgradePolicy: *Object (1 property)
│       │   │   │   └── ThroughputPolicy: *Object (2 properties)
│       │   │   │       ├── IncrementPercent: *int
│       │   │   │       └── IsEnabled: *bool
│       │   │   ├── MaxThroughput: *int
│       │   │   └── TargetMaxThroughput: *int
│       │   ├── Etag: *string
│       │   ├── MinimumThroughput: *string
│       │   ├── OfferReplacePending: *string
│       │   ├── Rid: *string
│       │   ├── Throughput: *int
│       │   └── Ts: *float64
│       ├── Tags: map[string]string
│       └── Type: *string
<<<<<<< HEAD
└── SqlRoleAssignment: Resource
    ├── Spec: Object (6 properties)
    │   ├── AzureName: string
    │   ├── Owner: *genruntime.KnownResourceReference
    │   ├── PrincipalId: *string
    │   ├── PrincipalIdFromConfig: *genruntime.ConfigMapReference
    │   ├── RoleDefinitionId: *string
    │   └── Scope: *string
    └── Status: Object (7 properties)
        ├── Conditions: conditions.Condition[]
        ├── Id: *string
        ├── Name: *string
        ├── PrincipalId: *string
        ├── RoleDefinitionId: *string
        ├── Scope: *string
        └── Type: *string
=======
├── SqlRoleAssignment: Resource
│   ├── Owner: DatabaseAccount
│   ├── Spec: Object (6 properties)
│   │   ├── AzureName: string
│   │   ├── Owner: *genruntime.KnownResourceReference
│   │   ├── PrincipalId: *string
│   │   ├── PrincipalIdFromConfig: *genruntime.ConfigMapReference
│   │   ├── RoleDefinitionId: *string
│   │   └── Scope: *string
│   └── Status: Object (7 properties)
│       ├── Conditions: conditions.Condition[]
│       ├── Id: *string
│       ├── Name: *string
│       ├── PrincipalId: *string
│       ├── RoleDefinitionId: *string
│       ├── Scope: *string
│       └── Type: *string
├── SqlRoleAssignmentGetResults_STATUS_ARM: Object (4 properties)
│   ├── Id: *string
│   ├── Name: *string
│   ├── Properties: *Object (3 properties)
│   │   ├── PrincipalId: *string
│   │   ├── RoleDefinitionId: *string
│   │   └── Scope: *string
│   └── Type: *string
├── SqlStoredProcedureGetResults_STATUS_ARM: Object (6 properties)
│   ├── Id: *string
│   ├── Location: *string
│   ├── Name: *string
│   ├── Properties: *Object (1 property)
│   │   └── Resource: *Object (5 properties)
│   │       ├── Body: *string
│   │       ├── Etag: *string
│   │       ├── Id: *string
│   │       ├── Rid: *string
│   │       └── Ts: *float64
│   ├── Tags: map[string]string
│   └── Type: *string
├── SqlTriggerGetResults_STATUS_ARM: Object (6 properties)
│   ├── Id: *string
│   ├── Location: *string
│   ├── Name: *string
│   ├── Properties: *Object (1 property)
│   │   └── Resource: *Object (7 properties)
│   │       ├── Body: *string
│   │       ├── Etag: *string
│   │       ├── Id: *string
│   │       ├── Rid: *string
│   │       ├── TriggerOperation: *Enum (5 values)
│   │       │   ├── "All"
│   │       │   ├── "Create"
│   │       │   ├── "Delete"
│   │       │   ├── "Replace"
│   │       │   └── "Update"
│   │       ├── TriggerType: *Enum (2 values)
│   │       │   ├── "Post"
│   │       │   └── "Pre"
│   │       └── Ts: *float64
│   ├── Tags: map[string]string
│   └── Type: *string
├── SqlUserDefinedFunctionGetResults_STATUS_ARM: Object (6 properties)
│   ├── Id: *string
│   ├── Location: *string
│   ├── Name: *string
│   ├── Properties: *Object (1 property)
│   │   └── Resource: *Object (5 properties)
│   │       ├── Body: *string
│   │       ├── Etag: *string
│   │       ├── Id: *string
│   │       ├── Rid: *string
│   │       └── Ts: *float64
│   ├── Tags: map[string]string
│   └── Type: *string
└── ThroughputSettingsGetResults_STATUS_ARM: Object (6 properties)
    ├── Id: *string
    ├── Location: *string
    ├── Name: *string
    ├── Properties: *Object (1 property)
    │   └── Resource: *Object (7 properties)
    │       ├── AutoscaleSettings: *Object (3 properties)
    │       │   ├── AutoUpgradePolicy: *Object (1 property)
    │       │   │   └── ThroughputPolicy: *Object (2 properties)
    │       │   │       ├── IncrementPercent: *int
    │       │   │       └── IsEnabled: *bool
    │       │   ├── MaxThroughput: *int
    │       │   └── TargetMaxThroughput: *int
    │       ├── Etag: *string
    │       ├── MinimumThroughput: *string
    │       ├── OfferReplacePending: *string
    │       ├── Rid: *string
    │       ├── Throughput: *int
    │       └── Ts: *float64
    ├── Tags: map[string]string
    └── Type: *string
>>>>>>> e979cd95
<|MERGE_RESOLUTION|>--- conflicted
+++ resolved
@@ -26,13 +26,8 @@
 │   │   │       │   ├── BackupIntervalInMinutes: Validated<*int> (1 rule)
 │   │   │       │   │   └── Rule 0: Minimum: 0
 │   │   │       │   └── BackupRetentionIntervalInHours: Validated<*int> (1 rule)
-<<<<<<< HEAD
-│   │   │       │       └── Rule 0: {Minimum 0}
+│   │   │       │       └── Rule 0: Minimum: 0
 │   │   │       └── Type: Enum (1 value)
-=======
-│   │   │       │       └── Rule 0: Minimum: 0
-│   │   │       └── Type: *Enum (1 value)
->>>>>>> e979cd95
 │   │   │           └── "Periodic"
 │   │   ├── Capabilities: Object (1 property)[]
 │   │   │   └── Name: *string
@@ -1369,8 +1364,8 @@
 │       │   └── Ts: *float64
 │       ├── Tags: map[string]string
 │       └── Type: *string
-<<<<<<< HEAD
 └── SqlRoleAssignment: Resource
+    ├── Owner: DatabaseAccount
     ├── Spec: Object (6 properties)
     │   ├── AzureName: string
     │   ├── Owner: *genruntime.KnownResourceReference
@@ -1385,100 +1380,4 @@
         ├── PrincipalId: *string
         ├── RoleDefinitionId: *string
         ├── Scope: *string
-        └── Type: *string
-=======
-├── SqlRoleAssignment: Resource
-│   ├── Owner: DatabaseAccount
-│   ├── Spec: Object (6 properties)
-│   │   ├── AzureName: string
-│   │   ├── Owner: *genruntime.KnownResourceReference
-│   │   ├── PrincipalId: *string
-│   │   ├── PrincipalIdFromConfig: *genruntime.ConfigMapReference
-│   │   ├── RoleDefinitionId: *string
-│   │   └── Scope: *string
-│   └── Status: Object (7 properties)
-│       ├── Conditions: conditions.Condition[]
-│       ├── Id: *string
-│       ├── Name: *string
-│       ├── PrincipalId: *string
-│       ├── RoleDefinitionId: *string
-│       ├── Scope: *string
-│       └── Type: *string
-├── SqlRoleAssignmentGetResults_STATUS_ARM: Object (4 properties)
-│   ├── Id: *string
-│   ├── Name: *string
-│   ├── Properties: *Object (3 properties)
-│   │   ├── PrincipalId: *string
-│   │   ├── RoleDefinitionId: *string
-│   │   └── Scope: *string
-│   └── Type: *string
-├── SqlStoredProcedureGetResults_STATUS_ARM: Object (6 properties)
-│   ├── Id: *string
-│   ├── Location: *string
-│   ├── Name: *string
-│   ├── Properties: *Object (1 property)
-│   │   └── Resource: *Object (5 properties)
-│   │       ├── Body: *string
-│   │       ├── Etag: *string
-│   │       ├── Id: *string
-│   │       ├── Rid: *string
-│   │       └── Ts: *float64
-│   ├── Tags: map[string]string
-│   └── Type: *string
-├── SqlTriggerGetResults_STATUS_ARM: Object (6 properties)
-│   ├── Id: *string
-│   ├── Location: *string
-│   ├── Name: *string
-│   ├── Properties: *Object (1 property)
-│   │   └── Resource: *Object (7 properties)
-│   │       ├── Body: *string
-│   │       ├── Etag: *string
-│   │       ├── Id: *string
-│   │       ├── Rid: *string
-│   │       ├── TriggerOperation: *Enum (5 values)
-│   │       │   ├── "All"
-│   │       │   ├── "Create"
-│   │       │   ├── "Delete"
-│   │       │   ├── "Replace"
-│   │       │   └── "Update"
-│   │       ├── TriggerType: *Enum (2 values)
-│   │       │   ├── "Post"
-│   │       │   └── "Pre"
-│   │       └── Ts: *float64
-│   ├── Tags: map[string]string
-│   └── Type: *string
-├── SqlUserDefinedFunctionGetResults_STATUS_ARM: Object (6 properties)
-│   ├── Id: *string
-│   ├── Location: *string
-│   ├── Name: *string
-│   ├── Properties: *Object (1 property)
-│   │   └── Resource: *Object (5 properties)
-│   │       ├── Body: *string
-│   │       ├── Etag: *string
-│   │       ├── Id: *string
-│   │       ├── Rid: *string
-│   │       └── Ts: *float64
-│   ├── Tags: map[string]string
-│   └── Type: *string
-└── ThroughputSettingsGetResults_STATUS_ARM: Object (6 properties)
-    ├── Id: *string
-    ├── Location: *string
-    ├── Name: *string
-    ├── Properties: *Object (1 property)
-    │   └── Resource: *Object (7 properties)
-    │       ├── AutoscaleSettings: *Object (3 properties)
-    │       │   ├── AutoUpgradePolicy: *Object (1 property)
-    │       │   │   └── ThroughputPolicy: *Object (2 properties)
-    │       │   │       ├── IncrementPercent: *int
-    │       │   │       └── IsEnabled: *bool
-    │       │   ├── MaxThroughput: *int
-    │       │   └── TargetMaxThroughput: *int
-    │       ├── Etag: *string
-    │       ├── MinimumThroughput: *string
-    │       ├── OfferReplacePending: *string
-    │       ├── Rid: *string
-    │       ├── Throughput: *int
-    │       └── Ts: *float64
-    ├── Tags: map[string]string
-    └── Type: *string
->>>>>>> e979cd95
+        └── Type: *string