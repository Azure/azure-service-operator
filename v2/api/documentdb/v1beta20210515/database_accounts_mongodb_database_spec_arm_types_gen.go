--- conflicted
+++ resolved
@@ -5,31 +5,16 @@
 
 import "github.com/Azure/azure-service-operator/v2/pkg/genruntime"
 
-<<<<<<< HEAD
-type DatabaseAccounts_MongodbDatabase_SpecARM struct {
+type DatabaseAccounts_MongodbDatabase_Spec_ARM struct {
 	AzureName string `json:"azureName,omitempty"`
 
-=======
-type DatabaseAccounts_MongodbDatabase_Spec_ARM struct {
->>>>>>> e4f4b6d9
 	// Location: The location of the resource group to which the resource belongs.
 	Location *string `json:"location,omitempty"`
 	Name     string  `json:"name,omitempty"`
 
 	// Properties: Properties to create and update Azure Cosmos DB MongoDB database.
-<<<<<<< HEAD
-	Properties *MongoDBDatabaseCreateUpdatePropertiesARM `json:"properties,omitempty"`
-	Tags       map[string]string                         `json:"tags,omitempty"`
-=======
 	Properties *MongoDBDatabaseCreateUpdateProperties_ARM `json:"properties,omitempty"`
-
-	// Tags: Tags are a list of key-value pairs that describe the resource. These tags can be used in viewing and grouping this
-	// resource (across resource groups). A maximum of 15 tags can be provided for a resource. Each tag must have a key no
-	// greater than 128 characters and value no greater than 256 characters. For example, the default experience for a template
-	// type is set with "defaultExperience": "Cassandra". Current "defaultExperience" values also include "Table", "Graph",
-	// "DocumentDB", and "MongoDB".
-	Tags map[string]string `json:"tags,omitempty"`
->>>>>>> e4f4b6d9
+	Tags       map[string]string                          `json:"tags,omitempty"`
 }
 
 var _ genruntime.ARMResourceSpec = &DatabaseAccounts_MongodbDatabase_Spec_ARM{}
@@ -49,55 +34,29 @@
 	return "Microsoft.DocumentDB/databaseAccounts/mongodbDatabases"
 }
 
-<<<<<<< HEAD
-type MongoDBDatabaseCreateUpdatePropertiesARM struct {
+type MongoDBDatabaseCreateUpdateProperties_ARM struct {
 	// Options: A key-value pair of options to be applied for the request. This corresponds to the headers sent with the
 	// request.
-	Options *CreateUpdateOptionsARM `json:"options,omitempty"`
+	Options *CreateUpdateOptions_ARM `json:"options,omitempty"`
 
 	// Resource: The standard JSON format of a MongoDB database
-	Resource *MongoDBDatabaseResourceARM `json:"resource,omitempty"`
-}
-
-type CreateUpdateOptionsARM struct {
-	// AutoscaleSettings: Specifies the Autoscale settings.
-	AutoscaleSettings *AutoscaleSettingsARM `json:"autoscaleSettings,omitempty"`
-=======
-// Generated from: https://schema.management.azure.com/schemas/2021-05-15/Microsoft.DocumentDB.json#/definitions/MongoDBDatabaseCreateUpdateProperties
-type MongoDBDatabaseCreateUpdateProperties_ARM struct {
-	// Options: CreateUpdateOptions are a list of key-value pairs that describe the resource. Supported keys are "If-Match",
-	// "If-None-Match", "Session-Token" and "Throughput"
-	Options *CreateUpdateOptions_ARM `json:"options,omitempty"`
-
-	// Resource: Cosmos DB MongoDB database resource object
 	Resource *MongoDBDatabaseResource_ARM `json:"resource,omitempty"`
 }
 
-// Generated from: https://schema.management.azure.com/schemas/2021-05-15/Microsoft.DocumentDB.json#/definitions/CreateUpdateOptions
 type CreateUpdateOptions_ARM struct {
+	// AutoscaleSettings: Specifies the Autoscale settings.
 	AutoscaleSettings *AutoscaleSettings_ARM `json:"autoscaleSettings,omitempty"`
->>>>>>> e4f4b6d9
 
 	// Throughput: Request Units per second. For example, "throughput": 10000.
 	Throughput *int `json:"throughput,omitempty"`
 }
 
-<<<<<<< HEAD
-type MongoDBDatabaseResourceARM struct {
-=======
-// Generated from: https://schema.management.azure.com/schemas/2021-05-15/Microsoft.DocumentDB.json#/definitions/MongoDBDatabaseResource
 type MongoDBDatabaseResource_ARM struct {
->>>>>>> e4f4b6d9
 	// Id: Name of the Cosmos DB MongoDB database
 	Id *string `json:"id,omitempty"`
 }
 
-<<<<<<< HEAD
-type AutoscaleSettingsARM struct {
-=======
-// Generated from: https://schema.management.azure.com/schemas/2021-05-15/Microsoft.DocumentDB.json#/definitions/AutoscaleSettings
 type AutoscaleSettings_ARM struct {
->>>>>>> e4f4b6d9
 	// MaxThroughput: Represents maximum throughput, the resource can scale up to.
 	MaxThroughput *int `json:"maxThroughput,omitempty"`
 }