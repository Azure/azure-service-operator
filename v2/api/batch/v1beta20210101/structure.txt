github.com/Azure/azure-service-operator/v2/api/batch/v1beta20210101
├── APIVersion: Enum (1 value)
│   └── "2021-01-01"
├── BatchAccount: Resource
│   ├── Spec: Object (10 properties)
│   │   ├── AutoStorage: *Object (1 property)
│   │   │   └── StorageAccountReference: *genruntime.ResourceReference
<<<<<<< HEAD
│   │   ├── AzureName: string
│   │   ├── Encryption: Object (2 properties)
│   │   │   ├── KeySource: Enum (2 values)
=======
│   │   ├── AzureName: Validated<string> (3 rules)
│   │   │   ├── Rule 0: {MaxLength %!s(int64=24)}
│   │   │   ├── Rule 1: {MinLength %!s(int64=3)}
│   │   │   └── Rule 2: {Pattern "^[a-zA-Z0-9]+$"}
│   │   ├── Encryption: *Object (2 properties)
│   │   │   ├── KeySource: *Enum (2 values)
>>>>>>> 36107e02
│   │   │   │   ├── "Microsoft.Batch"
│   │   │   │   └── "Microsoft.KeyVault"
│   │   │   └── KeyVaultProperties: *Object (1 property)
│   │   │       └── KeyIdentifier: *string
│   │   ├── Identity: *Object (1 property)
│   │   │   └── Type: *Enum (3 values)
│   │   │       ├── "None"
│   │   │       ├── "SystemAssigned"
│   │   │       └── "UserAssigned"
│   │   ├── KeyVaultReference: *Object (2 properties)
│   │   │   ├── Reference: *genruntime.ResourceReference
│   │   │   └── Url: *string
│   │   ├── Location: *string
│   │   ├── Owner: *genruntime.KnownResourceReference
│   │   ├── PoolAllocationMode: *Enum (2 values)
│   │   │   ├── "BatchService"
│   │   │   └── "UserSubscription"
│   │   ├── PublicNetworkAccess: *Enum (2 values)
│   │   │   ├── "Disabled"
│   │   │   └── "Enabled"
│   │   └── Tags: map[string]string
│   └── Status: Object (21 properties)
│       ├── AccountEndpoint: *string
│       ├── ActiveJobAndJobScheduleQuota: *int
│       ├── AutoStorage: *Object (2 properties)
│       │   ├── LastKeySync: *string
│       │   └── StorageAccountId: *string
│       ├── Conditions: conditions.Condition[]
│       ├── DedicatedCoreQuota: *int
│       ├── DedicatedCoreQuotaPerVMFamily: Object (2 properties)[]
│       │   ├── CoreQuota: *int
│       │   └── Name: *string
│       ├── DedicatedCoreQuotaPerVMFamilyEnforced: *bool
│       ├── Encryption: *Object (2 properties)
│       │   ├── KeySource: *Enum (2 values)
│       │   │   ├── "Microsoft.Batch"
│       │   │   └── "Microsoft.KeyVault"
│       │   └── KeyVaultProperties: *Object (1 property)
│       │       └── KeyIdentifier: *string
│       ├── Id: *string
│       ├── Identity: *Object (4 properties)
│       │   ├── PrincipalId: *string
│       │   ├── TenantId: *string
│       │   ├── Type: *Enum (3 values)
│       │   │   ├── "None"
│       │   │   ├── "SystemAssigned"
│       │   │   └── "UserAssigned"
│       │   └── UserAssignedIdentities: map[string]Object (2 properties)
│       │       ├── ClientId: *string
│       │       └── PrincipalId: *string
│       ├── KeyVaultReference: *Object (2 properties)
│       │   ├── Id: *string
│       │   └── Url: *string
│       ├── Location: *string
│       ├── LowPriorityCoreQuota: *int
│       ├── Name: *string
│       ├── PoolAllocationMode: *Enum (2 values)
│       │   ├── "BatchService"
│       │   └── "UserSubscription"
│       ├── PoolQuota: *int
<<<<<<< HEAD
│       ├── PrivateEndpointConnections: Object (1 property)
│       │   └── Id: *string
│       ├── ProvisioningState: Enum (6 values)
=======
│       ├── PrivateEndpointConnections: Object (7 properties)[]
│       │   ├── Etag: *string
│       │   ├── Id: *string
│       │   ├── Name: *string
│       │   ├── PrivateEndpoint: *Object (1 property)
│       │   │   └── Id: *string
│       │   ├── PrivateLinkServiceConnectionState: *Object (3 properties)
│       │   │   ├── ActionRequired: *string
│       │   │   ├── Description: *string
│       │   │   └── Status: *Enum (4 values)
│       │   │       ├── "Approved"
│       │   │       ├── "Disconnected"
│       │   │       ├── "Pending"
│       │   │       └── "Rejected"
│       │   ├── ProvisioningState: *Enum (3 values)
│       │   │   ├── "Failed"
│       │   │   ├── "Succeeded"
│       │   │   └── "Updating"
│       │   └── Type: *string
│       ├── ProvisioningState: *Enum (6 values)
>>>>>>> 36107e02
│       │   ├── "Cancelled"
│       │   ├── "Creating"
│       │   ├── "Deleting"
│       │   ├── "Failed"
│       │   ├── "Invalid"
│       │   └── "Succeeded"
│       ├── PublicNetworkAccess: *Enum (2 values)
│       │   ├── "Disabled"
│       │   └── "Enabled"
│       ├── Tags: map[string]string
│       └── Type: *string
├── BatchAccount_STATUS_ARM: Object (7 properties)
│   ├── Id: *string
│   ├── Identity: *Object (4 properties)
│   │   ├── PrincipalId: *string
│   │   ├── TenantId: *string
│   │   ├── Type: *Enum (3 values)
│   │   │   ├── "None"
│   │   │   ├── "SystemAssigned"
│   │   │   └── "UserAssigned"
│   │   └── UserAssignedIdentities: map[string]Object (2 properties)
│   │       ├── ClientId: *string
│   │       └── PrincipalId: *string
│   ├── Location: *string
│   ├── Name: *string
│   ├── Properties: *Object (14 properties)
│   │   ├── AccountEndpoint: *string
│   │   ├── ActiveJobAndJobScheduleQuota: *int
│   │   ├── AutoStorage: *Object (2 properties)
│   │   │   ├── LastKeySync: *string
│   │   │   └── StorageAccountId: *string
│   │   ├── DedicatedCoreQuota: *int
│   │   ├── DedicatedCoreQuotaPerVMFamily: Object (2 properties)[]
│   │   │   ├── CoreQuota: *int
│   │   │   └── Name: *string
│   │   ├── DedicatedCoreQuotaPerVMFamilyEnforced: *bool
│   │   ├── Encryption: *Object (2 properties)
│   │   │   ├── KeySource: *Enum (2 values)
│   │   │   │   ├── "Microsoft.Batch"
│   │   │   │   └── "Microsoft.KeyVault"
│   │   │   └── KeyVaultProperties: *Object (1 property)
│   │   │       └── KeyIdentifier: *string
│   │   ├── KeyVaultReference: *Object (2 properties)
│   │   │   ├── Id: *string
│   │   │   └── Url: *string
│   │   ├── LowPriorityCoreQuota: *int
│   │   ├── PoolAllocationMode: *Enum (2 values)
│   │   │   ├── "BatchService"
│   │   │   └── "UserSubscription"
│   │   ├── PoolQuota: *int
<<<<<<< HEAD
│   │   ├── PrivateEndpointConnections: Object (1 property)
│   │   │   └── Id: *string
│   │   ├── ProvisioningState: Enum (6 values)
=======
│   │   ├── PrivateEndpointConnections: Object (5 properties)[]
│   │   │   ├── Etag: *string
│   │   │   ├── Id: *string
│   │   │   ├── Name: *string
│   │   │   ├── Properties: *Object (3 properties)
│   │   │   │   ├── PrivateEndpoint: *Object (1 property)
│   │   │   │   │   └── Id: *string
│   │   │   │   ├── PrivateLinkServiceConnectionState: *Object (3 properties)
│   │   │   │   │   ├── ActionRequired: *string
│   │   │   │   │   ├── Description: *string
│   │   │   │   │   └── Status: *Enum (4 values)
│   │   │   │   │       ├── "Approved"
│   │   │   │   │       ├── "Disconnected"
│   │   │   │   │       ├── "Pending"
│   │   │   │   │       └── "Rejected"
│   │   │   │   └── ProvisioningState: *Enum (3 values)
│   │   │   │       ├── "Failed"
│   │   │   │       ├── "Succeeded"
│   │   │   │       └── "Updating"
│   │   │   └── Type: *string
│   │   ├── ProvisioningState: *Enum (6 values)
>>>>>>> 36107e02
│   │   │   ├── "Cancelled"
│   │   │   ├── "Creating"
│   │   │   ├── "Deleting"
│   │   │   ├── "Failed"
│   │   │   ├── "Invalid"
│   │   │   └── "Succeeded"
│   │   └── PublicNetworkAccess: *Enum (2 values)
│   │       ├── "Disabled"
│   │       └── "Enabled"
│   ├── Tags: map[string]string
│   └── Type: *string
└── BatchAccount_Spec_ARM: Object (5 properties)
    ├── Identity: *Object (1 property)
    │   └── Type: *Enum (3 values)
    │       ├── "None"
    │       ├── "SystemAssigned"
    │       └── "UserAssigned"
    ├── Location: *string
    ├── Name: string
    ├── Properties: *Object (5 properties)
    │   ├── AutoStorage: *Object (1 property)
    │   │   └── StorageAccountId: *string
    │   ├── Encryption: *Object (2 properties)
    │   │   ├── KeySource: *Enum (2 values)
    │   │   │   ├── "Microsoft.Batch"
    │   │   │   └── "Microsoft.KeyVault"
    │   │   └── KeyVaultProperties: *Object (1 property)
    │   │       └── KeyIdentifier: *string
    │   ├── KeyVaultReference: *Object (2 properties)
    │   │   ├── Id: *string
    │   │   └── Url: *string
    │   ├── PoolAllocationMode: *Enum (2 values)
    │   │   ├── "BatchService"
    │   │   └── "UserSubscription"
    │   └── PublicNetworkAccess: *Enum (2 values)
    │       ├── "Disabled"
    │       └── "Enabled"
    └── Tags: map[string]string<|MERGE_RESOLUTION|>--- conflicted
+++ resolved
@@ -5,18 +5,9 @@
 │   ├── Spec: Object (10 properties)
 │   │   ├── AutoStorage: *Object (1 property)
 │   │   │   └── StorageAccountReference: *genruntime.ResourceReference
-<<<<<<< HEAD
 │   │   ├── AzureName: string
-│   │   ├── Encryption: Object (2 properties)
-│   │   │   ├── KeySource: Enum (2 values)
-=======
-│   │   ├── AzureName: Validated<string> (3 rules)
-│   │   │   ├── Rule 0: {MaxLength %!s(int64=24)}
-│   │   │   ├── Rule 1: {MinLength %!s(int64=3)}
-│   │   │   └── Rule 2: {Pattern "^[a-zA-Z0-9]+$"}
 │   │   ├── Encryption: *Object (2 properties)
 │   │   │   ├── KeySource: *Enum (2 values)
->>>>>>> 36107e02
 │   │   │   │   ├── "Microsoft.Batch"
 │   │   │   │   └── "Microsoft.KeyVault"
 │   │   │   └── KeyVaultProperties: *Object (1 property)
@@ -77,32 +68,9 @@
 │       │   ├── "BatchService"
 │       │   └── "UserSubscription"
 │       ├── PoolQuota: *int
-<<<<<<< HEAD
-│       ├── PrivateEndpointConnections: Object (1 property)
+│       ├── PrivateEndpointConnections: Object (1 property)[]
 │       │   └── Id: *string
-│       ├── ProvisioningState: Enum (6 values)
-=======
-│       ├── PrivateEndpointConnections: Object (7 properties)[]
-│       │   ├── Etag: *string
-│       │   ├── Id: *string
-│       │   ├── Name: *string
-│       │   ├── PrivateEndpoint: *Object (1 property)
-│       │   │   └── Id: *string
-│       │   ├── PrivateLinkServiceConnectionState: *Object (3 properties)
-│       │   │   ├── ActionRequired: *string
-│       │   │   ├── Description: *string
-│       │   │   └── Status: *Enum (4 values)
-│       │   │       ├── "Approved"
-│       │   │       ├── "Disconnected"
-│       │   │       ├── "Pending"
-│       │   │       └── "Rejected"
-│       │   ├── ProvisioningState: *Enum (3 values)
-│       │   │   ├── "Failed"
-│       │   │   ├── "Succeeded"
-│       │   │   └── "Updating"
-│       │   └── Type: *string
 │       ├── ProvisioningState: *Enum (6 values)
->>>>>>> 36107e02
 │       │   ├── "Cancelled"
 │       │   ├── "Creating"
 │       │   ├── "Deleting"
@@ -153,33 +121,9 @@
 │   │   │   ├── "BatchService"
 │   │   │   └── "UserSubscription"
 │   │   ├── PoolQuota: *int
-<<<<<<< HEAD
-│   │   ├── PrivateEndpointConnections: Object (1 property)
+│   │   ├── PrivateEndpointConnections: Object (1 property)[]
 │   │   │   └── Id: *string
-│   │   ├── ProvisioningState: Enum (6 values)
-=======
-│   │   ├── PrivateEndpointConnections: Object (5 properties)[]
-│   │   │   ├── Etag: *string
-│   │   │   ├── Id: *string
-│   │   │   ├── Name: *string
-│   │   │   ├── Properties: *Object (3 properties)
-│   │   │   │   ├── PrivateEndpoint: *Object (1 property)
-│   │   │   │   │   └── Id: *string
-│   │   │   │   ├── PrivateLinkServiceConnectionState: *Object (3 properties)
-│   │   │   │   │   ├── ActionRequired: *string
-│   │   │   │   │   ├── Description: *string
-│   │   │   │   │   └── Status: *Enum (4 values)
-│   │   │   │   │       ├── "Approved"
-│   │   │   │   │       ├── "Disconnected"
-│   │   │   │   │       ├── "Pending"
-│   │   │   │   │       └── "Rejected"
-│   │   │   │   └── ProvisioningState: *Enum (3 values)
-│   │   │   │       ├── "Failed"
-│   │   │   │       ├── "Succeeded"
-│   │   │   │       └── "Updating"
-│   │   │   └── Type: *string
 │   │   ├── ProvisioningState: *Enum (6 values)
->>>>>>> 36107e02
 │   │   │   ├── "Cancelled"
 │   │   │   ├── "Creating"
 │   │   │   ├── "Deleting"
