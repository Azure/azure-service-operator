github.com/Azure/azure-service-operator/v2/api/batch/v1alpha1api20210101storage
├── APIVersion: Enum (1 value)
│   └── "2021-01-01"
└── BatchAccount: Resource
    ├── Spec: Object (12 properties)
    │   ├── AutoStorage: *Object (2 properties)
    │   │   ├── PropertyBag: genruntime.PropertyBag
    │   │   └── StorageAccountReference: *genruntime.ResourceReference
<<<<<<< HEAD
    │   ├── AzureName: string
    │   ├── Encryption: Object (3 properties)
=======
    │   ├── AzureName: Validated<string> (3 rules)
    │   │   ├── Rule 0: {MaxLength %!s(int64=24)}
    │   │   ├── Rule 1: {MinLength %!s(int64=3)}
    │   │   └── Rule 2: {Pattern "^[a-zA-Z0-9]+$"}
    │   ├── Encryption: *Object (3 properties)
>>>>>>> 36107e02
    │   │   ├── KeySource: *string
    │   │   ├── KeyVaultProperties: *Object (2 properties)
    │   │   │   ├── KeyIdentifier: *string
    │   │   │   └── PropertyBag: genruntime.PropertyBag
    │   │   └── PropertyBag: genruntime.PropertyBag
    │   ├── Identity: *Object (2 properties)
    │   │   ├── PropertyBag: genruntime.PropertyBag
    │   │   └── Type: *string
    │   ├── KeyVaultReference: *Object (3 properties)
    │   │   ├── PropertyBag: genruntime.PropertyBag
    │   │   ├── Reference: *genruntime.ResourceReference
    │   │   └── Url: *string
    │   ├── Location: *string
    │   ├── OriginalVersion: string
    │   ├── Owner: *genruntime.KnownResourceReference
    │   ├── PoolAllocationMode: *string
    │   ├── PropertyBag: genruntime.PropertyBag
    │   ├── PublicNetworkAccess: *string
    │   └── Tags: map[string]string
    └── Status: Object (22 properties)
        ├── AccountEndpoint: *string
        ├── ActiveJobAndJobScheduleQuota: *int
        ├── AutoStorage: *Object (3 properties)
        │   ├── LastKeySync: *string
        │   ├── PropertyBag: genruntime.PropertyBag
        │   └── StorageAccountId: *string
        ├── Conditions: conditions.Condition[]
        ├── DedicatedCoreQuota: *int
        ├── DedicatedCoreQuotaPerVMFamily: Object (3 properties)[]
        │   ├── CoreQuota: *int
        │   ├── Name: *string
        │   └── PropertyBag: genruntime.PropertyBag
        ├── DedicatedCoreQuotaPerVMFamilyEnforced: *bool
        ├── Encryption: *Object (3 properties)
        │   ├── KeySource: *string
        │   ├── KeyVaultProperties: *Object (2 properties)
        │   │   ├── KeyIdentifier: *string
        │   │   └── PropertyBag: genruntime.PropertyBag
        │   └── PropertyBag: genruntime.PropertyBag
        ├── Id: *string
        ├── Identity: *Object (5 properties)
        │   ├── PrincipalId: *string
        │   ├── PropertyBag: genruntime.PropertyBag
        │   ├── TenantId: *string
        │   ├── Type: *string
        │   └── UserAssignedIdentities: map[string]Object (3 properties)
        │       ├── ClientId: *string
        │       ├── PrincipalId: *string
        │       └── PropertyBag: genruntime.PropertyBag
        ├── KeyVaultReference: *Object (3 properties)
        │   ├── Id: *string
        │   ├── PropertyBag: genruntime.PropertyBag
        │   └── Url: *string
        ├── Location: *string
        ├── LowPriorityCoreQuota: *int
        ├── Name: *string
        ├── PoolAllocationMode: *string
        ├── PoolQuota: *int
<<<<<<< HEAD
        ├── PrivateEndpointConnections: Object (2 properties)
        │   ├── Id: *string
        │   └── PropertyBag: genruntime.PropertyBag
=======
        ├── PrivateEndpointConnections: Object (8 properties)[]
        │   ├── Etag: *string
        │   ├── Id: *string
        │   ├── Name: *string
        │   ├── PrivateEndpoint: *Object (2 properties)
        │   │   ├── Id: *string
        │   │   └── PropertyBag: genruntime.PropertyBag
        │   ├── PrivateLinkServiceConnectionState: *Object (4 properties)
        │   │   ├── ActionRequired: *string
        │   │   ├── Description: *string
        │   │   ├── PropertyBag: genruntime.PropertyBag
        │   │   └── Status: *string
        │   ├── PropertyBag: genruntime.PropertyBag
        │   ├── ProvisioningState: *string
        │   └── Type: *string
>>>>>>> 36107e02
        ├── PropertyBag: genruntime.PropertyBag
        ├── ProvisioningState: *string
        ├── PublicNetworkAccess: *string
        ├── Tags: map[string]string
        └── Type: *string<|MERGE_RESOLUTION|>--- conflicted
+++ resolved
@@ -6,16 +6,8 @@
     │   ├── AutoStorage: *Object (2 properties)
     │   │   ├── PropertyBag: genruntime.PropertyBag
     │   │   └── StorageAccountReference: *genruntime.ResourceReference
-<<<<<<< HEAD
     │   ├── AzureName: string
-    │   ├── Encryption: Object (3 properties)
-=======
-    │   ├── AzureName: Validated<string> (3 rules)
-    │   │   ├── Rule 0: {MaxLength %!s(int64=24)}
-    │   │   ├── Rule 1: {MinLength %!s(int64=3)}
-    │   │   └── Rule 2: {Pattern "^[a-zA-Z0-9]+$"}
     │   ├── Encryption: *Object (3 properties)
->>>>>>> 36107e02
     │   │   ├── KeySource: *string
     │   │   ├── KeyVaultProperties: *Object (2 properties)
     │   │   │   ├── KeyIdentifier: *string
@@ -74,27 +66,9 @@
         ├── Name: *string
         ├── PoolAllocationMode: *string
         ├── PoolQuota: *int
-<<<<<<< HEAD
-        ├── PrivateEndpointConnections: Object (2 properties)
+        ├── PrivateEndpointConnections: Object (2 properties)[]
         │   ├── Id: *string
         │   └── PropertyBag: genruntime.PropertyBag
-=======
-        ├── PrivateEndpointConnections: Object (8 properties)[]
-        │   ├── Etag: *string
-        │   ├── Id: *string
-        │   ├── Name: *string
-        │   ├── PrivateEndpoint: *Object (2 properties)
-        │   │   ├── Id: *string
-        │   │   └── PropertyBag: genruntime.PropertyBag
-        │   ├── PrivateLinkServiceConnectionState: *Object (4 properties)
-        │   │   ├── ActionRequired: *string
-        │   │   ├── Description: *string
-        │   │   ├── PropertyBag: genruntime.PropertyBag
-        │   │   └── Status: *string
-        │   ├── PropertyBag: genruntime.PropertyBag
-        │   ├── ProvisioningState: *string
-        │   └── Type: *string
->>>>>>> 36107e02
         ├── PropertyBag: genruntime.PropertyBag
         ├── ProvisioningState: *string
         ├── PublicNetworkAccess: *string
