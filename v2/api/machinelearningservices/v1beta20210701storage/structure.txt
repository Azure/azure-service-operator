github.com/Azure/azure-service-operator/v2/api/machinelearningservices/v1beta20210701storage
├── APIVersion: Enum (1 value)
│   └── "2021-07-01"
├── Workspace: Resource
│   ├── Owner: github.com/Azure/azure-service-operator/v2/api/resources/v1betav20191001.ResourceGroup
│   ├── Spec: Object (25 properties)
│   │   ├── AllowPublicAccessWhenBehindVnet: *bool
│   │   ├── ApplicationInsightsReference: *genruntime.ResourceReference
│   │   ├── AzureName: string
│   │   ├── ContainerRegistryReference: *genruntime.ResourceReference
│   │   ├── Description: *string
│   │   ├── DiscoveryUrl: *string
│   │   ├── Encryption: *Object (4 properties)
│   │   │   ├── Identity: *Object (2 properties)
│   │   │   │   ├── PropertyBag: genruntime.PropertyBag
│   │   │   │   └── UserAssignedIdentity: *string
│   │   │   ├── KeyVaultProperties: *Object (4 properties)
│   │   │   │   ├── IdentityClientId: *string
│   │   │   │   ├── KeyIdentifier: *string
│   │   │   │   ├── KeyVaultArmId: *string
│   │   │   │   └── PropertyBag: genruntime.PropertyBag
│   │   │   ├── PropertyBag: genruntime.PropertyBag
│   │   │   └── Status: *string
│   │   ├── FriendlyName: *string
│   │   ├── HbiWorkspace: *bool
│   │   ├── Identity: *Object (2 properties)
│   │   │   ├── PropertyBag: genruntime.PropertyBag
│   │   │   └── Type: *string
│   │   ├── ImageBuildCompute: *string
│   │   ├── KeyVaultReference: *genruntime.ResourceReference
│   │   ├── Location: *string
│   │   ├── OperatorSpec: *Object (2 properties)
│   │   │   ├── PropertyBag: genruntime.PropertyBag
│   │   │   └── Secrets: *Object (8 properties)
│   │   │       ├── AppInsightsInstrumentationKey: *genruntime.SecretDestination
│   │   │       ├── ContainerRegistryPassword: *genruntime.SecretDestination
│   │   │       ├── ContainerRegistryPassword2: *genruntime.SecretDestination
│   │   │       ├── ContainerRegistryUserName: *genruntime.SecretDestination
│   │   │       ├── PrimaryNotebookAccessKey: *genruntime.SecretDestination
│   │   │       ├── PropertyBag: genruntime.PropertyBag
│   │   │       ├── SecondaryNotebookAccessKey: *genruntime.SecretDestination
│   │   │       └── UserStorageKey: *genruntime.SecretDestination
│   │   ├── OriginalVersion: string
│   │   ├── Owner: *genruntime.KnownResourceReference
│   │   ├── PrimaryUserAssignedIdentityReference: *genruntime.ResourceReference
│   │   ├── PropertyBag: genruntime.PropertyBag
│   │   ├── PublicNetworkAccess: *string
│   │   ├── ServiceManagedResourcesSettings: *Object (2 properties)
│   │   │   ├── CosmosDb: *Object (2 properties)
│   │   │   │   ├── CollectionsThroughput: *int
│   │   │   │   └── PropertyBag: genruntime.PropertyBag
│   │   │   └── PropertyBag: genruntime.PropertyBag
│   │   ├── SharedPrivateLinkResources: Object (6 properties)[]
│   │   │   ├── GroupId: *string
│   │   │   ├── Name: *string
│   │   │   ├── PrivateLinkResourceReference: *genruntime.ResourceReference
│   │   │   ├── PropertyBag: genruntime.PropertyBag
│   │   │   ├── RequestMessage: *string
│   │   │   └── Status: *string
│   │   ├── Sku: *Object (3 properties)
│   │   │   ├── Name: *string
│   │   │   ├── PropertyBag: genruntime.PropertyBag
│   │   │   └── Tier: *string
│   │   ├── StorageAccountReference: *genruntime.ResourceReference
│   │   ├── SystemData: *Object (7 properties)
│   │   │   ├── CreatedAt: *string
│   │   │   ├── CreatedBy: *string
│   │   │   ├── CreatedByType: *string
│   │   │   ├── LastModifiedAt: *string
│   │   │   ├── LastModifiedBy: *string
│   │   │   ├── LastModifiedByType: *string
│   │   │   └── PropertyBag: genruntime.PropertyBag
│   │   └── Tags: map[string]string
│   └── Status: Object (34 properties)
│       ├── AllowPublicAccessWhenBehindVnet: *bool
│       ├── ApplicationInsights: *string
│       ├── Conditions: conditions.Condition[]
│       ├── ContainerRegistry: *string
│       ├── Description: *string
│       ├── DiscoveryUrl: *string
│       ├── Encryption: *Object (4 properties)
│       │   ├── Identity: *Object (2 properties)
│       │   │   ├── PropertyBag: genruntime.PropertyBag
│       │   │   └── UserAssignedIdentity: *string
│       │   ├── KeyVaultProperties: *Object (4 properties)
│       │   │   ├── IdentityClientId: *string
│       │   │   ├── KeyIdentifier: *string
│       │   │   ├── KeyVaultArmId: *string
│       │   │   └── PropertyBag: genruntime.PropertyBag
│       │   ├── PropertyBag: genruntime.PropertyBag
│       │   └── Status: *string
│       ├── FriendlyName: *string
│       ├── HbiWorkspace: *bool
│       ├── Id: *string
│       ├── Identity: *Object (5 properties)
│       │   ├── PrincipalId: *string
│       │   ├── PropertyBag: genruntime.PropertyBag
│       │   ├── TenantId: *string
│       │   ├── Type: *string
│       │   └── UserAssignedIdentities: map[string]Object (4 properties)
│       │       ├── ClientId: *string
│       │       ├── PrincipalId: *string
│       │       ├── PropertyBag: genruntime.PropertyBag
│       │       └── TenantId: *string
│       ├── ImageBuildCompute: *string
│       ├── KeyVault: *string
│       ├── Location: *string
│       ├── MlFlowTrackingUri: *string
│       ├── Name: *string
│       ├── NotebookInfo: *Object (4 properties)
│       │   ├── Fqdn: *string
│       │   ├── NotebookPreparationError: *Object (3 properties)
│       │   │   ├── ErrorMessage: *string
│       │   │   ├── PropertyBag: genruntime.PropertyBag
│       │   │   └── StatusCode: *int
│       │   ├── PropertyBag: genruntime.PropertyBag
│       │   └── ResourceId: *string
│       ├── PrimaryUserAssignedIdentity: *string
│       ├── PrivateEndpointConnections: Object (2 properties)[]
│       │   ├── Id: *string
│       │   └── PropertyBag: genruntime.PropertyBag
│       ├── PrivateLinkCount: *int
│       ├── PropertyBag: genruntime.PropertyBag
│       ├── ProvisioningState: *string
│       ├── PublicNetworkAccess: *string
│       ├── ServiceManagedResourcesSettings: *Object (2 properties)
│       │   ├── CosmosDb: *Object (2 properties)
│       │   │   ├── CollectionsThroughput: *int
│       │   │   └── PropertyBag: genruntime.PropertyBag
│       │   └── PropertyBag: genruntime.PropertyBag
│       ├── ServiceProvisionedResourceGroup: *string
│       ├── SharedPrivateLinkResources: Object (6 properties)[]
│       │   ├── GroupId: *string
│       │   ├── Name: *string
│       │   ├── PrivateLinkResourceId: *string
│       │   ├── PropertyBag: genruntime.PropertyBag
│       │   ├── RequestMessage: *string
│       │   └── Status: *string
│       ├── Sku: *Object (3 properties)
│       │   ├── Name: *string
│       │   ├── PropertyBag: genruntime.PropertyBag
│       │   └── Tier: *string
│       ├── StorageAccount: *string
│       ├── StorageHnsEnabled: *bool
│       ├── SystemData: *Object (7 properties)
│       │   ├── CreatedAt: *string
│       │   ├── CreatedBy: *string
│       │   ├── CreatedByType: *string
│       │   ├── LastModifiedAt: *string
│       │   ├── LastModifiedBy: *string
│       │   ├── LastModifiedByType: *string
│       │   └── PropertyBag: genruntime.PropertyBag
│       ├── Tags: map[string]string
│       ├── TenantId: *string
│       ├── Type: *string
│       └── WorkspaceId: *string
├── WorkspacesCompute: Resource
│   ├── Owner: github.com/Azure/azure-service-operator/v2/api/machinelearningservices/v1beta20210701.Workspace
│   ├── Spec: Object (10 properties)
│   │   ├── AzureName: string
│   │   ├── Identity: *Object (2 properties)
│   │   │   ├── PropertyBag: genruntime.PropertyBag
│   │   │   └── Type: *string
│   │   ├── Location: *string
│   │   ├── OriginalVersion: string
│   │   ├── Owner: *genruntime.KnownResourceReference
│   │   ├── Properties: *Object (11 properties)
│   │   │   ├── AKS: *Object (7 properties)
│   │   │   │   ├── ComputeLocation: *string
│   │   │   │   ├── ComputeType: *string
│   │   │   │   ├── Description: *string
│   │   │   │   ├── DisableLocalAuth: *bool
│   │   │   │   ├── Properties: *Object (9 properties)
│   │   │   │   │   ├── AgentCount: *int
│   │   │   │   │   ├── AgentVmSize: *string
│   │   │   │   │   ├── AksNetworkingConfiguration: *Object (5 properties)
│   │   │   │   │   │   ├── DnsServiceIP: *string
│   │   │   │   │   │   ├── DockerBridgeCidr: *string
│   │   │   │   │   │   ├── PropertyBag: genruntime.PropertyBag
│   │   │   │   │   │   ├── ServiceCidr: *string
│   │   │   │   │   │   └── SubnetReference: *genruntime.ResourceReference
│   │   │   │   │   ├── ClusterFqdn: *string
│   │   │   │   │   ├── ClusterPurpose: *string
│   │   │   │   │   ├── LoadBalancerSubnet: *string
│   │   │   │   │   ├── LoadBalancerType: *string
│   │   │   │   │   ├── PropertyBag: genruntime.PropertyBag
│   │   │   │   │   └── SslConfiguration: *Object (7 properties)
│   │   │   │   │       ├── Cert: *string
│   │   │   │   │       ├── Cname: *string
│   │   │   │   │       ├── Key: *string
│   │   │   │   │       ├── LeafDomainLabel: *string
│   │   │   │   │       ├── OverwriteExistingDomain: *bool
│   │   │   │   │       ├── PropertyBag: genruntime.PropertyBag
│   │   │   │   │       └── Status: *string
│   │   │   │   ├── PropertyBag: genruntime.PropertyBag
│   │   │   │   └── ResourceReference: *genruntime.ResourceReference
│   │   │   ├── AmlCompute: *Object (7 properties)
│   │   │   │   ├── ComputeLocation: *string
│   │   │   │   ├── ComputeType: *string
│   │   │   │   ├── Description: *string
│   │   │   │   ├── DisableLocalAuth: *bool
│   │   │   │   ├── Properties: *Object (11 properties)
│   │   │   │   │   ├── EnableNodePublicIp: *bool
│   │   │   │   │   ├── IsolatedNetwork: *bool
│   │   │   │   │   ├── OsType: *string
│   │   │   │   │   ├── PropertyBag: genruntime.PropertyBag
│   │   │   │   │   ├── RemoteLoginPortPublicAccess: *string
│   │   │   │   │   ├── ScaleSettings: *Object (4 properties)
│   │   │   │   │   │   ├── MaxNodeCount: *int
│   │   │   │   │   │   ├── MinNodeCount: *int
│   │   │   │   │   │   ├── NodeIdleTimeBeforeScaleDown: *string
│   │   │   │   │   │   └── PropertyBag: genruntime.PropertyBag
│   │   │   │   │   ├── Subnet: *Object (2 properties)
│   │   │   │   │   │   ├── PropertyBag: genruntime.PropertyBag
│   │   │   │   │   │   └── Reference: *genruntime.ResourceReference
│   │   │   │   │   ├── UserAccountCredentials: *Object (4 properties)
│   │   │   │   │   │   ├── AdminUserName: *string
│   │   │   │   │   │   ├── AdminUserPassword: *genruntime.SecretReference
│   │   │   │   │   │   ├── AdminUserSshPublicKey: *genruntime.SecretReference
│   │   │   │   │   │   └── PropertyBag: genruntime.PropertyBag
│   │   │   │   │   ├── VirtualMachineImage: *Object (2 properties)
│   │   │   │   │   │   ├── PropertyBag: genruntime.PropertyBag
│   │   │   │   │   │   └── Reference: *genruntime.ResourceReference
│   │   │   │   │   ├── VmPriority: *string
│   │   │   │   │   └── VmSize: *string
│   │   │   │   ├── PropertyBag: genruntime.PropertyBag
│   │   │   │   └── ResourceReference: *genruntime.ResourceReference
│   │   │   ├── ComputeInstance: *Object (7 properties)
│   │   │   │   ├── ComputeLocation: *string
│   │   │   │   ├── ComputeType: *string
│   │   │   │   ├── Description: *string
│   │   │   │   ├── DisableLocalAuth: *bool
│   │   │   │   ├── Properties: *Object (8 properties)
│   │   │   │   │   ├── ApplicationSharingPolicy: *string
│   │   │   │   │   ├── ComputeInstanceAuthorizationType: *string
│   │   │   │   │   ├── PersonalComputeInstanceSettings: *Object (2 properties)
│   │   │   │   │   │   ├── AssignedUser: *Object (3 properties)
│   │   │   │   │   │   │   ├── ObjectId: *string
│   │   │   │   │   │   │   ├── PropertyBag: genruntime.PropertyBag
│   │   │   │   │   │   │   └── TenantId: *string
│   │   │   │   │   │   └── PropertyBag: genruntime.PropertyBag
│   │   │   │   │   ├── PropertyBag: genruntime.PropertyBag
│   │   │   │   │   ├── SetupScripts: *Object (2 properties)
│   │   │   │   │   │   ├── PropertyBag: genruntime.PropertyBag
│   │   │   │   │   │   └── Scripts: *Object (3 properties)
│   │   │   │   │   │       ├── CreationScript: *Object (5 properties)
│   │   │   │   │   │       │   ├── PropertyBag: genruntime.PropertyBag
│   │   │   │   │   │       │   ├── ScriptArguments: *string
│   │   │   │   │   │       │   ├── ScriptData: *string
│   │   │   │   │   │       │   ├── ScriptSource: *string
│   │   │   │   │   │       │   └── Timeout: *string
│   │   │   │   │   │       ├── PropertyBag: genruntime.PropertyBag
│   │   │   │   │   │       └── StartupScript: *Object (5 properties)
│   │   │   │   │   │           ├── PropertyBag: genruntime.PropertyBag
│   │   │   │   │   │           ├── ScriptArguments: *string
│   │   │   │   │   │           ├── ScriptData: *string
│   │   │   │   │   │           ├── ScriptSource: *string
│   │   │   │   │   │           └── Timeout: *string
│   │   │   │   │   ├── SshSettings: *Object (3 properties)
│   │   │   │   │   │   ├── AdminPublicKey: *string
│   │   │   │   │   │   ├── PropertyBag: genruntime.PropertyBag
│   │   │   │   │   │   └── SshPublicAccess: *string
│   │   │   │   │   ├── Subnet: *Object (2 properties)
│   │   │   │   │   │   ├── PropertyBag: genruntime.PropertyBag
│   │   │   │   │   │   └── Reference: *genruntime.ResourceReference
│   │   │   │   │   └── VmSize: *string
│   │   │   │   ├── PropertyBag: genruntime.PropertyBag
│   │   │   │   └── ResourceReference: *genruntime.ResourceReference
│   │   │   ├── DataFactory: *Object (6 properties)
│   │   │   │   ├── ComputeLocation: *string
│   │   │   │   ├── ComputeType: *string
│   │   │   │   ├── Description: *string
│   │   │   │   ├── DisableLocalAuth: *bool
│   │   │   │   ├── PropertyBag: genruntime.PropertyBag
│   │   │   │   └── ResourceReference: *genruntime.ResourceReference
│   │   │   ├── DataLakeAnalytics: *Object (7 properties)
│   │   │   │   ├── ComputeLocation: *string
│   │   │   │   ├── ComputeType: *string
│   │   │   │   ├── Description: *string
│   │   │   │   ├── DisableLocalAuth: *bool
│   │   │   │   ├── Properties: *Object (2 properties)
│   │   │   │   │   ├── DataLakeStoreAccountName: *string
│   │   │   │   │   └── PropertyBag: genruntime.PropertyBag
│   │   │   │   ├── PropertyBag: genruntime.PropertyBag
│   │   │   │   └── ResourceReference: *genruntime.ResourceReference
│   │   │   ├── Databricks: *Object (7 properties)
│   │   │   │   ├── ComputeLocation: *string
│   │   │   │   ├── ComputeType: *string
│   │   │   │   ├── Description: *string
│   │   │   │   ├── DisableLocalAuth: *bool
│   │   │   │   ├── Properties: *Object (3 properties)
│   │   │   │   │   ├── DatabricksAccessToken: *string
│   │   │   │   │   ├── PropertyBag: genruntime.PropertyBag
│   │   │   │   │   └── WorkspaceUrl: *string
│   │   │   │   ├── PropertyBag: genruntime.PropertyBag
│   │   │   │   └── ResourceReference: *genruntime.ResourceReference
│   │   │   ├── HDInsight: *Object (7 properties)
│   │   │   │   ├── ComputeLocation: *string
│   │   │   │   ├── ComputeType: *string
│   │   │   │   ├── Description: *string
│   │   │   │   ├── DisableLocalAuth: *bool
│   │   │   │   ├── Properties: *Object (4 properties)
│   │   │   │   │   ├── Address: *string
│   │   │   │   │   ├── AdministratorAccount: *Object (5 properties)
│   │   │   │   │   │   ├── Password: *genruntime.SecretReference
│   │   │   │   │   │   ├── PrivateKeyData: *string
│   │   │   │   │   │   ├── PropertyBag: genruntime.PropertyBag
│   │   │   │   │   │   ├── PublicKeyData: *string
│   │   │   │   │   │   └── Username: *string
│   │   │   │   │   ├── PropertyBag: genruntime.PropertyBag
│   │   │   │   │   └── SshPort: *int
│   │   │   │   ├── PropertyBag: genruntime.PropertyBag
│   │   │   │   └── ResourceReference: *genruntime.ResourceReference
│   │   │   ├── Kubernetes: *Object (7 properties)
│   │   │   │   ├── ComputeLocation: *string
│   │   │   │   ├── ComputeType: *string
│   │   │   │   ├── Description: *string
│   │   │   │   ├── DisableLocalAuth: *bool
│   │   │   │   ├── Properties: *Object (9 properties)
│   │   │   │   │   ├── DefaultInstanceType: *string
│   │   │   │   │   ├── ExtensionInstanceReleaseTrain: *string
│   │   │   │   │   ├── ExtensionPrincipalId: *string
│   │   │   │   │   ├── InstanceTypes: map[string]Object (3 properties)
│   │   │   │   │   │   ├── NodeSelector: map[string]string
│   │   │   │   │   │   ├── PropertyBag: genruntime.PropertyBag
│   │   │   │   │   │   └── Resources: *Object (3 properties)
│   │   │   │   │   │       ├── Limits: map[string]string
│   │   │   │   │   │       ├── PropertyBag: genruntime.PropertyBag
│   │   │   │   │   │       └── Requests: map[string]string
│   │   │   │   │   ├── Namespace: *string
│   │   │   │   │   ├── PropertyBag: genruntime.PropertyBag
│   │   │   │   │   ├── RelayConnectionString: *genruntime.SecretReference
│   │   │   │   │   ├── ServiceBusConnectionString: *genruntime.SecretReference
│   │   │   │   │   └── VcName: *string
│   │   │   │   ├── PropertyBag: genruntime.PropertyBag
│   │   │   │   └── ResourceReference: *genruntime.ResourceReference
│   │   │   ├── PropertyBag: genruntime.PropertyBag
│   │   │   ├── SynapseSpark: *Object (7 properties)
│   │   │   │   ├── ComputeLocation: *string
│   │   │   │   ├── ComputeType: *string
│   │   │   │   ├── Description: *string
│   │   │   │   ├── DisableLocalAuth: *bool
│   │   │   │   ├── Properties: *Object (11 properties)
│   │   │   │   │   ├── AutoPauseProperties: *Object (3 properties)
│   │   │   │   │   │   ├── DelayInMinutes: *int
│   │   │   │   │   │   ├── Enabled: *bool
│   │   │   │   │   │   └── PropertyBag: genruntime.PropertyBag
│   │   │   │   │   ├── AutoScaleProperties: *Object (4 properties)
│   │   │   │   │   │   ├── Enabled: *bool
│   │   │   │   │   │   ├── MaxNodeCount: *int
│   │   │   │   │   │   ├── MinNodeCount: *int
│   │   │   │   │   │   └── PropertyBag: genruntime.PropertyBag
│   │   │   │   │   ├── NodeCount: *int
│   │   │   │   │   ├── NodeSize: *string
│   │   │   │   │   ├── NodeSizeFamily: *string
│   │   │   │   │   ├── PoolName: *string
│   │   │   │   │   ├── PropertyBag: genruntime.PropertyBag
│   │   │   │   │   ├── ResourceGroup: *string
│   │   │   │   │   ├── SparkVersion: *string
│   │   │   │   │   ├── SubscriptionId: *string
│   │   │   │   │   └── WorkspaceName: *string
│   │   │   │   ├── PropertyBag: genruntime.PropertyBag
│   │   │   │   └── ResourceReference: *genruntime.ResourceReference
│   │   │   └── VirtualMachine: *Object (7 properties)
│   │   │       ├── ComputeLocation: *string
│   │   │       ├── ComputeType: *string
│   │   │       ├── Description: *string
│   │   │       ├── DisableLocalAuth: *bool
│   │   │       ├── Properties: *Object (6 properties)
│   │   │       │   ├── Address: *string
│   │   │       │   ├── AdministratorAccount: *Object (5 properties)
│   │   │       │   │   ├── Password: *genruntime.SecretReference
│   │   │       │   │   ├── PrivateKeyData: *string
│   │   │       │   │   ├── PropertyBag: genruntime.PropertyBag
│   │   │       │   │   ├── PublicKeyData: *string
│   │   │       │   │   └── Username: *string
│   │   │       │   ├── IsNotebookInstanceCompute: *bool
│   │   │       │   ├── PropertyBag: genruntime.PropertyBag
│   │   │       │   ├── SshPort: *int
│   │   │       │   └── VirtualMachineSize: *string
│   │   │       ├── PropertyBag: genruntime.PropertyBag
│   │   │       └── ResourceReference: *genruntime.ResourceReference
│   │   ├── PropertyBag: genruntime.PropertyBag
│   │   ├── Sku: *Object (3 properties)
│   │   │   ├── Name: *string
│   │   │   ├── PropertyBag: genruntime.PropertyBag
│   │   │   └── Tier: *string
│   │   ├── SystemData: *Object (7 properties)
│   │   │   ├── CreatedAt: *string
│   │   │   ├── CreatedBy: *string
│   │   │   ├── CreatedByType: *string
│   │   │   ├── LastModifiedAt: *string
│   │   │   ├── LastModifiedBy: *string
│   │   │   ├── LastModifiedByType: *string
│   │   │   └── PropertyBag: genruntime.PropertyBag
│   │   └── Tags: map[string]string
│   └── Status: Object (11 properties)
│       ├── Conditions: conditions.Condition[]
│       ├── Id: *string
│       ├── Identity: *Object (5 properties)
│       │   ├── PrincipalId: *string
│       │   ├── PropertyBag: genruntime.PropertyBag
│       │   ├── TenantId: *string
│       │   ├── Type: *string
│       │   └── UserAssignedIdentities: map[string]Object (4 properties)
│       │       ├── ClientId: *string
│       │       ├── PrincipalId: *string
│       │       ├── PropertyBag: genruntime.PropertyBag
│       │       └── TenantId: *string
│       ├── Location: *string
│       ├── Name: *string
│       ├── Properties: *Object (11 properties)
│       │   ├── AKS: *Object (12 properties)
│       │   │   ├── ComputeLocation: *string
│       │   │   ├── ComputeType: *string
│       │   │   ├── CreatedOn: *string
│       │   │   ├── Description: *string
│       │   │   ├── DisableLocalAuth: *bool
│       │   │   ├── IsAttachedCompute: *bool
│       │   │   ├── ModifiedOn: *string
│       │   │   ├── Properties: *Object (10 properties)
│       │   │   │   ├── AgentCount: *int
│       │   │   │   ├── AgentVmSize: *string
│       │   │   │   ├── AksNetworkingConfiguration: *Object (5 properties)
│       │   │   │   │   ├── DnsServiceIP: *string
│       │   │   │   │   ├── DockerBridgeCidr: *string
│       │   │   │   │   ├── PropertyBag: genruntime.PropertyBag
│       │   │   │   │   ├── ServiceCidr: *string
│       │   │   │   │   └── SubnetId: *string
│       │   │   │   ├── ClusterFqdn: *string
│       │   │   │   ├── ClusterPurpose: *string
│       │   │   │   ├── LoadBalancerSubnet: *string
│       │   │   │   ├── LoadBalancerType: *string
│       │   │   │   ├── PropertyBag: genruntime.PropertyBag
│       │   │   │   ├── SslConfiguration: *Object (7 properties)
│       │   │   │   │   ├── Cert: *string
│       │   │   │   │   ├── Cname: *string
│       │   │   │   │   ├── Key: *string
│       │   │   │   │   ├── LeafDomainLabel: *string
│       │   │   │   │   ├── OverwriteExistingDomain: *bool
│       │   │   │   │   ├── PropertyBag: genruntime.PropertyBag
│       │   │   │   │   └── Status: *string
│       │   │   │   └── SystemServices: Object (4 properties)[]
│       │   │   │       ├── PropertyBag: genruntime.PropertyBag
│       │   │   │       ├── PublicIpAddress: *string
│       │   │   │       ├── SystemServiceType: *string
│       │   │   │       └── Version: *string
│       │   │   ├── PropertyBag: genruntime.PropertyBag
│       │   │   ├── ProvisioningErrors: Object (2 properties)[]
│       │   │   │   ├── Error: *Object (6 properties)
│       │   │   │   │   ├── AdditionalInfo: Object (3 properties)[]
│       │   │   │   │   │   ├── Info: map[string]v1.JSON
│       │   │   │   │   │   ├── PropertyBag: genruntime.PropertyBag
│       │   │   │   │   │   └── Type: *string
│       │   │   │   │   ├── Code: *string
│       │   │   │   │   ├── Details: Object (5 properties)[]
│       │   │   │   │   │   ├── AdditionalInfo: Object (3 properties)[]
│       │   │   │   │   │   │   ├── Info: map[string]v1.JSON
│       │   │   │   │   │   │   ├── PropertyBag: genruntime.PropertyBag
│       │   │   │   │   │   │   └── Type: *string
│       │   │   │   │   │   ├── Code: *string
│       │   │   │   │   │   ├── Message: *string
│       │   │   │   │   │   ├── PropertyBag: genruntime.PropertyBag
│       │   │   │   │   │   └── Target: *string
│       │   │   │   │   ├── Message: *string
│       │   │   │   │   ├── PropertyBag: genruntime.PropertyBag
│       │   │   │   │   └── Target: *string
│       │   │   │   └── PropertyBag: genruntime.PropertyBag
│       │   │   ├── ProvisioningState: *string
│       │   │   └── ResourceId: *string
│       │   ├── AmlCompute: *Object (12 properties)
│       │   │   ├── ComputeLocation: *string
│       │   │   ├── ComputeType: *string
│       │   │   ├── CreatedOn: *string
│       │   │   ├── Description: *string
│       │   │   ├── DisableLocalAuth: *bool
│       │   │   ├── IsAttachedCompute: *bool
│       │   │   ├── ModifiedOn: *string
│       │   │   ├── Properties: *Object (17 properties)
│       │   │   │   ├── AllocationState: *string
│       │   │   │   ├── AllocationStateTransitionTime: *string
│       │   │   │   ├── CurrentNodeCount: *int
│       │   │   │   ├── EnableNodePublicIp: *bool
│       │   │   │   ├── Errors: Object (2 properties)[]
│       │   │   │   │   ├── Error: *Object (6 properties)
│       │   │   │   │   │   ├── AdditionalInfo: Object (3 properties)[]
│       │   │   │   │   │   │   ├── Info: map[string]v1.JSON
│       │   │   │   │   │   │   ├── PropertyBag: genruntime.PropertyBag
│       │   │   │   │   │   │   └── Type: *string
│       │   │   │   │   │   ├── Code: *string
│       │   │   │   │   │   ├── Details: Object (5 properties)[]
│       │   │   │   │   │   │   ├── AdditionalInfo: Object (3 properties)[]
│       │   │   │   │   │   │   │   ├── Info: map[string]v1.JSON
│       │   │   │   │   │   │   │   ├── PropertyBag: genruntime.PropertyBag
│       │   │   │   │   │   │   │   └── Type: *string
│       │   │   │   │   │   │   ├── Code: *string
│       │   │   │   │   │   │   ├── Message: *string
│       │   │   │   │   │   │   ├── PropertyBag: genruntime.PropertyBag
│       │   │   │   │   │   │   └── Target: *string
│       │   │   │   │   │   ├── Message: *string
│       │   │   │   │   │   ├── PropertyBag: genruntime.PropertyBag
│       │   │   │   │   │   └── Target: *string
│       │   │   │   │   └── PropertyBag: genruntime.PropertyBag
│       │   │   │   ├── IsolatedNetwork: *bool
│       │   │   │   ├── NodeStateCounts: *Object (7 properties)
│       │   │   │   │   ├── IdleNodeCount: *int
│       │   │   │   │   ├── LeavingNodeCount: *int
│       │   │   │   │   ├── PreemptedNodeCount: *int
│       │   │   │   │   ├── PreparingNodeCount: *int
│       │   │   │   │   ├── PropertyBag: genruntime.PropertyBag
│       │   │   │   │   ├── RunningNodeCount: *int
│       │   │   │   │   └── UnusableNodeCount: *int
│       │   │   │   ├── OsType: *string
│       │   │   │   ├── PropertyBag: genruntime.PropertyBag
│       │   │   │   ├── RemoteLoginPortPublicAccess: *string
│       │   │   │   ├── ScaleSettings: *Object (4 properties)
│       │   │   │   │   ├── MaxNodeCount: *int
│       │   │   │   │   ├── MinNodeCount: *int
│       │   │   │   │   ├── NodeIdleTimeBeforeScaleDown: *string
│       │   │   │   │   └── PropertyBag: genruntime.PropertyBag
│       │   │   │   ├── Subnet: *Object (2 properties)
│       │   │   │   │   ├── Id: *string
│       │   │   │   │   └── PropertyBag: genruntime.PropertyBag
│       │   │   │   ├── TargetNodeCount: *int
│       │   │   │   ├── UserAccountCredentials: *Object (4 properties)
│       │   │   │   │   ├── AdminUserName: *string
│       │   │   │   │   ├── AdminUserPassword: *string
│       │   │   │   │   ├── AdminUserSshPublicKey: *string
│       │   │   │   │   └── PropertyBag: genruntime.PropertyBag
│       │   │   │   ├── VirtualMachineImage: *Object (2 properties)
│       │   │   │   │   ├── Id: *string
│       │   │   │   │   └── PropertyBag: genruntime.PropertyBag
│       │   │   │   ├── VmPriority: *string
│       │   │   │   └── VmSize: *string
│       │   │   ├── PropertyBag: genruntime.PropertyBag
│       │   │   ├── ProvisioningErrors: Object (2 properties)[]
│       │   │   │   ├── Error: *Object (6 properties)
│       │   │   │   │   ├── AdditionalInfo: Object (3 properties)[]
│       │   │   │   │   │   ├── Info: map[string]v1.JSON
│       │   │   │   │   │   ├── PropertyBag: genruntime.PropertyBag
│       │   │   │   │   │   └── Type: *string
│       │   │   │   │   ├── Code: *string
│       │   │   │   │   ├── Details: Object (5 properties)[]
│       │   │   │   │   │   ├── AdditionalInfo: Object (3 properties)[]
│       │   │   │   │   │   │   ├── Info: map[string]v1.JSON
│       │   │   │   │   │   │   ├── PropertyBag: genruntime.PropertyBag
│       │   │   │   │   │   │   └── Type: *string
│       │   │   │   │   │   ├── Code: *string
│       │   │   │   │   │   ├── Message: *string
│       │   │   │   │   │   ├── PropertyBag: genruntime.PropertyBag
│       │   │   │   │   │   └── Target: *string
│       │   │   │   │   ├── Message: *string
│       │   │   │   │   ├── PropertyBag: genruntime.PropertyBag
│       │   │   │   │   └── Target: *string
│       │   │   │   └── PropertyBag: genruntime.PropertyBag
│       │   │   ├── ProvisioningState: *string
│       │   │   └── ResourceId: *string
│       │   ├── ComputeInstance: *Object (12 properties)
│       │   │   ├── ComputeLocation: *string
│       │   │   ├── ComputeType: *string
│       │   │   ├── CreatedOn: *string
│       │   │   ├── Description: *string
│       │   │   ├── DisableLocalAuth: *bool
│       │   │   ├── IsAttachedCompute: *bool
│       │   │   ├── ModifiedOn: *string
│       │   │   ├── Properties: *Object (14 properties)
│       │   │   │   ├── ApplicationSharingPolicy: *string
│       │   │   │   ├── Applications: Object (3 properties)[]
│       │   │   │   │   ├── DisplayName: *string
│       │   │   │   │   ├── EndpointUri: *string
│       │   │   │   │   └── PropertyBag: genruntime.PropertyBag
│       │   │   │   ├── ComputeInstanceAuthorizationType: *string
│       │   │   │   ├── ConnectivityEndpoints: *Object (3 properties)
│       │   │   │   │   ├── PrivateIpAddress: *string
│       │   │   │   │   ├── PropertyBag: genruntime.PropertyBag
│       │   │   │   │   └── PublicIpAddress: *string
│       │   │   │   ├── CreatedBy: *Object (4 properties)
│       │   │   │   │   ├── PropertyBag: genruntime.PropertyBag
│       │   │   │   │   ├── UserId: *string
│       │   │   │   │   ├── UserName: *string
│       │   │   │   │   └── UserOrgId: *string
│       │   │   │   ├── Errors: Object (2 properties)[]
│       │   │   │   │   ├── Error: *Object (6 properties)
│       │   │   │   │   │   ├── AdditionalInfo: Object (3 properties)[]
│       │   │   │   │   │   │   ├── Info: map[string]v1.JSON
│       │   │   │   │   │   │   ├── PropertyBag: genruntime.PropertyBag
│       │   │   │   │   │   │   └── Type: *string
│       │   │   │   │   │   ├── Code: *string
│       │   │   │   │   │   ├── Details: Object (5 properties)[]
│       │   │   │   │   │   │   ├── AdditionalInfo: Object (3 properties)[]
│       │   │   │   │   │   │   │   ├── Info: map[string]v1.JSON
│       │   │   │   │   │   │   │   ├── PropertyBag: genruntime.PropertyBag
│       │   │   │   │   │   │   │   └── Type: *string
│       │   │   │   │   │   │   ├── Code: *string
│       │   │   │   │   │   │   ├── Message: *string
│       │   │   │   │   │   │   ├── PropertyBag: genruntime.PropertyBag
│       │   │   │   │   │   │   └── Target: *string
│       │   │   │   │   │   ├── Message: *string
│       │   │   │   │   │   ├── PropertyBag: genruntime.PropertyBag
│       │   │   │   │   │   └── Target: *string
│       │   │   │   │   └── PropertyBag: genruntime.PropertyBag
│       │   │   │   ├── LastOperation: *Object (4 properties)
│       │   │   │   │   ├── OperationName: *string
│       │   │   │   │   ├── OperationStatus: *string
│       │   │   │   │   ├── OperationTime: *string
│       │   │   │   │   └── PropertyBag: genruntime.PropertyBag
│       │   │   │   ├── PersonalComputeInstanceSettings: *Object (2 properties)
│       │   │   │   │   ├── AssignedUser: *Object (3 properties)
│       │   │   │   │   │   ├── ObjectId: *string
│       │   │   │   │   │   ├── PropertyBag: genruntime.PropertyBag
│       │   │   │   │   │   └── TenantId: *string
│       │   │   │   │   └── PropertyBag: genruntime.PropertyBag
│       │   │   │   ├── PropertyBag: genruntime.PropertyBag
│       │   │   │   ├── SetupScripts: *Object (2 properties)
│       │   │   │   │   ├── PropertyBag: genruntime.PropertyBag
│       │   │   │   │   └── Scripts: *Object (3 properties)
│       │   │   │   │       ├── CreationScript: *Object (5 properties)
│       │   │   │   │       │   ├── PropertyBag: genruntime.PropertyBag
│       │   │   │   │       │   ├── ScriptArguments: *string
│       │   │   │   │       │   ├── ScriptData: *string
│       │   │   │   │       │   ├── ScriptSource: *string
│       │   │   │   │       │   └── Timeout: *string
│       │   │   │   │       ├── PropertyBag: genruntime.PropertyBag
│       │   │   │   │       └── StartupScript: *Object (5 properties)
│       │   │   │   │           ├── PropertyBag: genruntime.PropertyBag
│       │   │   │   │           ├── ScriptArguments: *string
│       │   │   │   │           ├── ScriptData: *string
│       │   │   │   │           ├── ScriptSource: *string
│       │   │   │   │           └── Timeout: *string
│       │   │   │   ├── SshSettings: *Object (5 properties)
│       │   │   │   │   ├── AdminPublicKey: *string
│       │   │   │   │   ├── AdminUserName: *string
│       │   │   │   │   ├── PropertyBag: genruntime.PropertyBag
│       │   │   │   │   ├── SshPort: *int
│       │   │   │   │   └── SshPublicAccess: *string
│       │   │   │   ├── State: *string
│       │   │   │   ├── Subnet: *Object (2 properties)
│       │   │   │   │   ├── Id: *string
│       │   │   │   │   └── PropertyBag: genruntime.PropertyBag
│       │   │   │   └── VmSize: *string
│       │   │   ├── PropertyBag: genruntime.PropertyBag
│       │   │   ├── ProvisioningErrors: Object (2 properties)[]
│       │   │   │   ├── Error: *Object (6 properties)
│       │   │   │   │   ├── AdditionalInfo: Object (3 properties)[]
│       │   │   │   │   │   ├── Info: map[string]v1.JSON
│       │   │   │   │   │   ├── PropertyBag: genruntime.PropertyBag
│       │   │   │   │   │   └── Type: *string
│       │   │   │   │   ├── Code: *string
│       │   │   │   │   ├── Details: Object (5 properties)[]
│       │   │   │   │   │   ├── AdditionalInfo: Object (3 properties)[]
│       │   │   │   │   │   │   ├── Info: map[string]v1.JSON
│       │   │   │   │   │   │   ├── PropertyBag: genruntime.PropertyBag
│       │   │   │   │   │   │   └── Type: *string
│       │   │   │   │   │   ├── Code: *string
│       │   │   │   │   │   ├── Message: *string
│       │   │   │   │   │   ├── PropertyBag: genruntime.PropertyBag
│       │   │   │   │   │   └── Target: *string
│       │   │   │   │   ├── Message: *string
│       │   │   │   │   ├── PropertyBag: genruntime.PropertyBag
│       │   │   │   │   └── Target: *string
│       │   │   │   └── PropertyBag: genruntime.PropertyBag
│       │   │   ├── ProvisioningState: *string
│       │   │   └── ResourceId: *string
│       │   ├── DataFactory: *Object (11 properties)
│       │   │   ├── ComputeLocation: *string
│       │   │   ├── ComputeType: *string
│       │   │   ├── CreatedOn: *string
│       │   │   ├── Description: *string
│       │   │   ├── DisableLocalAuth: *bool
│       │   │   ├── IsAttachedCompute: *bool
│       │   │   ├── ModifiedOn: *string
│       │   │   ├── PropertyBag: genruntime.PropertyBag
│       │   │   ├── ProvisioningErrors: Object (2 properties)[]
│       │   │   │   ├── Error: *Object (6 properties)
│       │   │   │   │   ├── AdditionalInfo: Object (3 properties)[]
│       │   │   │   │   │   ├── Info: map[string]v1.JSON
│       │   │   │   │   │   ├── PropertyBag: genruntime.PropertyBag
│       │   │   │   │   │   └── Type: *string
│       │   │   │   │   ├── Code: *string
│       │   │   │   │   ├── Details: Object (5 properties)[]
│       │   │   │   │   │   ├── AdditionalInfo: Object (3 properties)[]
│       │   │   │   │   │   │   ├── Info: map[string]v1.JSON
│       │   │   │   │   │   │   ├── PropertyBag: genruntime.PropertyBag
│       │   │   │   │   │   │   └── Type: *string
│       │   │   │   │   │   ├── Code: *string
│       │   │   │   │   │   ├── Message: *string
│       │   │   │   │   │   ├── PropertyBag: genruntime.PropertyBag
│       │   │   │   │   │   └── Target: *string
│       │   │   │   │   ├── Message: *string
│       │   │   │   │   ├── PropertyBag: genruntime.PropertyBag
│       │   │   │   │   └── Target: *string
│       │   │   │   └── PropertyBag: genruntime.PropertyBag
│       │   │   ├── ProvisioningState: *string
│       │   │   └── ResourceId: *string
│       │   ├── DataLakeAnalytics: *Object (12 properties)
│       │   │   ├── ComputeLocation: *string
│       │   │   ├── ComputeType: *string
│       │   │   ├── CreatedOn: *string
│       │   │   ├── Description: *string
│       │   │   ├── DisableLocalAuth: *bool
│       │   │   ├── IsAttachedCompute: *bool
│       │   │   ├── ModifiedOn: *string
│       │   │   ├── Properties: *Object (2 properties)
│       │   │   │   ├── DataLakeStoreAccountName: *string
│       │   │   │   └── PropertyBag: genruntime.PropertyBag
│       │   │   ├── PropertyBag: genruntime.PropertyBag
│       │   │   ├── ProvisioningErrors: Object (2 properties)[]
│       │   │   │   ├── Error: *Object (6 properties)
│       │   │   │   │   ├── AdditionalInfo: Object (3 properties)[]
│       │   │   │   │   │   ├── Info: map[string]v1.JSON
│       │   │   │   │   │   ├── PropertyBag: genruntime.PropertyBag
│       │   │   │   │   │   └── Type: *string
│       │   │   │   │   ├── Code: *string
│       │   │   │   │   ├── Details: Object (5 properties)[]
│       │   │   │   │   │   ├── AdditionalInfo: Object (3 properties)[]
│       │   │   │   │   │   │   ├── Info: map[string]v1.JSON
│       │   │   │   │   │   │   ├── PropertyBag: genruntime.PropertyBag
│       │   │   │   │   │   │   └── Type: *string
│       │   │   │   │   │   ├── Code: *string
│       │   │   │   │   │   ├── Message: *string
│       │   │   │   │   │   ├── PropertyBag: genruntime.PropertyBag
│       │   │   │   │   │   └── Target: *string
│       │   │   │   │   ├── Message: *string
│       │   │   │   │   ├── PropertyBag: genruntime.PropertyBag
│       │   │   │   │   └── Target: *string
│       │   │   │   └── PropertyBag: genruntime.PropertyBag
│       │   │   ├── ProvisioningState: *string
│       │   │   └── ResourceId: *string
│       │   ├── Databricks: *Object (12 properties)
│       │   │   ├── ComputeLocation: *string
│       │   │   ├── ComputeType: *string
│       │   │   ├── CreatedOn: *string
│       │   │   ├── Description: *string
│       │   │   ├── DisableLocalAuth: *bool
│       │   │   ├── IsAttachedCompute: *bool
│       │   │   ├── ModifiedOn: *string
│       │   │   ├── Properties: *Object (3 properties)
│       │   │   │   ├── DatabricksAccessToken: *string
│       │   │   │   ├── PropertyBag: genruntime.PropertyBag
│       │   │   │   └── WorkspaceUrl: *string
│       │   │   ├── PropertyBag: genruntime.PropertyBag
│       │   │   ├── ProvisioningErrors: Object (2 properties)[]
│       │   │   │   ├── Error: *Object (6 properties)
│       │   │   │   │   ├── AdditionalInfo: Object (3 properties)[]
│       │   │   │   │   │   ├── Info: map[string]v1.JSON
│       │   │   │   │   │   ├── PropertyBag: genruntime.PropertyBag
│       │   │   │   │   │   └── Type: *string
│       │   │   │   │   ├── Code: *string
│       │   │   │   │   ├── Details: Object (5 properties)[]
│       │   │   │   │   │   ├── AdditionalInfo: Object (3 properties)[]
│       │   │   │   │   │   │   ├── Info: map[string]v1.JSON
│       │   │   │   │   │   │   ├── PropertyBag: genruntime.PropertyBag
│       │   │   │   │   │   │   └── Type: *string
│       │   │   │   │   │   ├── Code: *string
│       │   │   │   │   │   ├── Message: *string
│       │   │   │   │   │   ├── PropertyBag: genruntime.PropertyBag
│       │   │   │   │   │   └── Target: *string
│       │   │   │   │   ├── Message: *string
│       │   │   │   │   ├── PropertyBag: genruntime.PropertyBag
│       │   │   │   │   └── Target: *string
│       │   │   │   └── PropertyBag: genruntime.PropertyBag
│       │   │   ├── ProvisioningState: *string
│       │   │   └── ResourceId: *string
│       │   ├── HDInsight: *Object (12 properties)
│       │   │   ├── ComputeLocation: *string
│       │   │   ├── ComputeType: *string
│       │   │   ├── CreatedOn: *string
│       │   │   ├── Description: *string
│       │   │   ├── DisableLocalAuth: *bool
│       │   │   ├── IsAttachedCompute: *bool
│       │   │   ├── ModifiedOn: *string
│       │   │   ├── Properties: *Object (4 properties)
│       │   │   │   ├── Address: *string
│       │   │   │   ├── AdministratorAccount: *Object (5 properties)
│       │   │   │   │   ├── Password: *string
│       │   │   │   │   ├── PrivateKeyData: *string
│       │   │   │   │   ├── PropertyBag: genruntime.PropertyBag
│       │   │   │   │   ├── PublicKeyData: *string
│       │   │   │   │   └── Username: *string
│       │   │   │   ├── PropertyBag: genruntime.PropertyBag
│       │   │   │   └── SshPort: *int
│       │   │   ├── PropertyBag: genruntime.PropertyBag
│       │   │   ├── ProvisioningErrors: Object (2 properties)[]
│       │   │   │   ├── Error: *Object (6 properties)
│       │   │   │   │   ├── AdditionalInfo: Object (3 properties)[]
│       │   │   │   │   │   ├── Info: map[string]v1.JSON
│       │   │   │   │   │   ├── PropertyBag: genruntime.PropertyBag
│       │   │   │   │   │   └── Type: *string
│       │   │   │   │   ├── Code: *string
│       │   │   │   │   ├── Details: Object (5 properties)[]
│       │   │   │   │   │   ├── AdditionalInfo: Object (3 properties)[]
│       │   │   │   │   │   │   ├── Info: map[string]v1.JSON
│       │   │   │   │   │   │   ├── PropertyBag: genruntime.PropertyBag
│       │   │   │   │   │   │   └── Type: *string
│       │   │   │   │   │   ├── Code: *string
│       │   │   │   │   │   ├── Message: *string
│       │   │   │   │   │   ├── PropertyBag: genruntime.PropertyBag
│       │   │   │   │   │   └── Target: *string
│       │   │   │   │   ├── Message: *string
│       │   │   │   │   ├── PropertyBag: genruntime.PropertyBag
│       │   │   │   │   └── Target: *string
│       │   │   │   └── PropertyBag: genruntime.PropertyBag
│       │   │   ├── ProvisioningState: *string
│       │   │   └── ResourceId: *string
│       │   ├── Kubernetes: *Object (12 properties)
│       │   │   ├── ComputeLocation: *string
│       │   │   ├── ComputeType: *string
│       │   │   ├── CreatedOn: *string
│       │   │   ├── Description: *string
│       │   │   ├── DisableLocalAuth: *bool
│       │   │   ├── IsAttachedCompute: *bool
│       │   │   ├── ModifiedOn: *string
│       │   │   ├── Properties: *Object (7 properties)
│       │   │   │   ├── DefaultInstanceType: *string
│       │   │   │   ├── ExtensionInstanceReleaseTrain: *string
│       │   │   │   ├── ExtensionPrincipalId: *string
│       │   │   │   ├── InstanceTypes: map[string]Object (3 properties)
│       │   │   │   │   ├── NodeSelector: map[string]string
│       │   │   │   │   ├── PropertyBag: genruntime.PropertyBag
│       │   │   │   │   └── Resources: *Object (3 properties)
│       │   │   │   │       ├── Limits: map[string]string
│       │   │   │   │       ├── PropertyBag: genruntime.PropertyBag
│       │   │   │   │       └── Requests: map[string]string
│       │   │   │   ├── Namespace: *string
│       │   │   │   ├── PropertyBag: genruntime.PropertyBag
│       │   │   │   └── VcName: *string
│       │   │   ├── PropertyBag: genruntime.PropertyBag
│       │   │   ├── ProvisioningErrors: Object (2 properties)[]
│       │   │   │   ├── Error: *Object (6 properties)
│       │   │   │   │   ├── AdditionalInfo: Object (3 properties)[]
│       │   │   │   │   │   ├── Info: map[string]v1.JSON
│       │   │   │   │   │   ├── PropertyBag: genruntime.PropertyBag
│       │   │   │   │   │   └── Type: *string
│       │   │   │   │   ├── Code: *string
│       │   │   │   │   ├── Details: Object (5 properties)[]
│       │   │   │   │   │   ├── AdditionalInfo: Object (3 properties)[]
│       │   │   │   │   │   │   ├── Info: map[string]v1.JSON
│       │   │   │   │   │   │   ├── PropertyBag: genruntime.PropertyBag
│       │   │   │   │   │   │   └── Type: *string
│       │   │   │   │   │   ├── Code: *string
│       │   │   │   │   │   ├── Message: *string
│       │   │   │   │   │   ├── PropertyBag: genruntime.PropertyBag
│       │   │   │   │   │   └── Target: *string
│       │   │   │   │   ├── Message: *string
│       │   │   │   │   ├── PropertyBag: genruntime.PropertyBag
│       │   │   │   │   └── Target: *string
│       │   │   │   └── PropertyBag: genruntime.PropertyBag
│       │   │   ├── ProvisioningState: *string
│       │   │   └── ResourceId: *string
│       │   ├── PropertyBag: genruntime.PropertyBag
│       │   ├── SynapseSpark: *Object (12 properties)
│       │   │   ├── ComputeLocation: *string
│       │   │   ├── ComputeType: *string
│       │   │   ├── CreatedOn: *string
│       │   │   ├── Description: *string
│       │   │   ├── DisableLocalAuth: *bool
│       │   │   ├── IsAttachedCompute: *bool
│       │   │   ├── ModifiedOn: *string
│       │   │   ├── Properties: *Object (11 properties)
│       │   │   │   ├── AutoPauseProperties: *Object (3 properties)
│       │   │   │   │   ├── DelayInMinutes: *int
│       │   │   │   │   ├── Enabled: *bool
│       │   │   │   │   └── PropertyBag: genruntime.PropertyBag
│       │   │   │   ├── AutoScaleProperties: *Object (4 properties)
│       │   │   │   │   ├── Enabled: *bool
│       │   │   │   │   ├── MaxNodeCount: *int
│       │   │   │   │   ├── MinNodeCount: *int
│       │   │   │   │   └── PropertyBag: genruntime.PropertyBag
│       │   │   │   ├── NodeCount: *int
│       │   │   │   ├── NodeSize: *string
│       │   │   │   ├── NodeSizeFamily: *string
│       │   │   │   ├── PoolName: *string
│       │   │   │   ├── PropertyBag: genruntime.PropertyBag
│       │   │   │   ├── ResourceGroup: *string
│       │   │   │   ├── SparkVersion: *string
│       │   │   │   ├── SubscriptionId: *string
│       │   │   │   └── WorkspaceName: *string
│       │   │   ├── PropertyBag: genruntime.PropertyBag
│       │   │   ├── ProvisioningErrors: Object (2 properties)[]
│       │   │   │   ├── Error: *Object (6 properties)
│       │   │   │   │   ├── AdditionalInfo: Object (3 properties)[]
│       │   │   │   │   │   ├── Info: map[string]v1.JSON
│       │   │   │   │   │   ├── PropertyBag: genruntime.PropertyBag
│       │   │   │   │   │   └── Type: *string
│       │   │   │   │   ├── Code: *string
│       │   │   │   │   ├── Details: Object (5 properties)[]
│       │   │   │   │   │   ├── AdditionalInfo: Object (3 properties)[]
│       │   │   │   │   │   │   ├── Info: map[string]v1.JSON
│       │   │   │   │   │   │   ├── PropertyBag: genruntime.PropertyBag
│       │   │   │   │   │   │   └── Type: *string
│       │   │   │   │   │   ├── Code: *string
│       │   │   │   │   │   ├── Message: *string
│       │   │   │   │   │   ├── PropertyBag: genruntime.PropertyBag
│       │   │   │   │   │   └── Target: *string
│       │   │   │   │   ├── Message: *string
│       │   │   │   │   ├── PropertyBag: genruntime.PropertyBag
│       │   │   │   │   └── Target: *string
│       │   │   │   └── PropertyBag: genruntime.PropertyBag
│       │   │   ├── ProvisioningState: *string
│       │   │   └── ResourceId: *string
│       │   └── VirtualMachine: *Object (12 properties)
│       │       ├── ComputeLocation: *string
│       │       ├── ComputeType: *string
│       │       ├── CreatedOn: *string
│       │       ├── Description: *string
│       │       ├── DisableLocalAuth: *bool
│       │       ├── IsAttachedCompute: *bool
│       │       ├── ModifiedOn: *string
│       │       ├── Properties: *Object (6 properties)
│       │       │   ├── Address: *string
│       │       │   ├── AdministratorAccount: *Object (5 properties)
│       │       │   │   ├── Password: *string
│       │       │   │   ├── PrivateKeyData: *string
│       │       │   │   ├── PropertyBag: genruntime.PropertyBag
│       │       │   │   ├── PublicKeyData: *string
│       │       │   │   └── Username: *string
│       │       │   ├── IsNotebookInstanceCompute: *bool
│       │       │   ├── PropertyBag: genruntime.PropertyBag
│       │       │   ├── SshPort: *int
│       │       │   └── VirtualMachineSize: *string
│       │       ├── PropertyBag: genruntime.PropertyBag
│       │       ├── ProvisioningErrors: Object (2 properties)[]
│       │       │   ├── Error: *Object (6 properties)
│       │       │   │   ├── AdditionalInfo: Object (3 properties)[]
│       │       │   │   │   ├── Info: map[string]v1.JSON
│       │       │   │   │   ├── PropertyBag: genruntime.PropertyBag
│       │       │   │   │   └── Type: *string
│       │       │   │   ├── Code: *string
│       │       │   │   ├── Details: Object (5 properties)[]
│       │       │   │   │   ├── AdditionalInfo: Object (3 properties)[]
│       │       │   │   │   │   ├── Info: map[string]v1.JSON
│       │       │   │   │   │   ├── PropertyBag: genruntime.PropertyBag
│       │       │   │   │   │   └── Type: *string
│       │       │   │   │   ├── Code: *string
│       │       │   │   │   ├── Message: *string
│       │       │   │   │   ├── PropertyBag: genruntime.PropertyBag
│       │       │   │   │   └── Target: *string
│       │       │   │   ├── Message: *string
│       │       │   │   ├── PropertyBag: genruntime.PropertyBag
│       │       │   │   └── Target: *string
│       │       │   └── PropertyBag: genruntime.PropertyBag
│       │       ├── ProvisioningState: *string
│       │       └── ResourceId: *string
│       ├── PropertyBag: genruntime.PropertyBag
│       ├── Sku: *Object (3 properties)
│       │   ├── Name: *string
│       │   ├── PropertyBag: genruntime.PropertyBag
│       │   └── Tier: *string
│       ├── SystemData: *Object (7 properties)
│       │   ├── CreatedAt: *string
│       │   ├── CreatedBy: *string
│       │   ├── CreatedByType: *string
│       │   ├── LastModifiedAt: *string
│       │   ├── LastModifiedBy: *string
│       │   ├── LastModifiedByType: *string
│       │   └── PropertyBag: genruntime.PropertyBag
│       ├── Tags: map[string]string
│       └── Type: *string
└── WorkspacesConnection: Resource
<<<<<<< HEAD
    ├── Spec: Object (9 properties)
=======
    ├── Owner: github.com/Azure/azure-service-operator/v2/api/machinelearningservices/v1beta20210701.Workspace
    ├── Spec: Object (11 properties)
>>>>>>> e979cd95
    │   ├── AuthType: *string
    │   ├── AzureName: string
    │   ├── Category: *string
    │   ├── OriginalVersion: string
    │   ├── Owner: *genruntime.KnownResourceReference
    │   ├── PropertyBag: genruntime.PropertyBag
    │   ├── Target: *string
    │   ├── Value: *string
    │   └── ValueFormat: *string
    └── Status: Object (10 properties)
        ├── AuthType: *string
        ├── Category: *string
        ├── Conditions: conditions.Condition[]
        ├── Id: *string
        ├── Name: *string
        ├── PropertyBag: genruntime.PropertyBag
        ├── Target: *string
        ├── Type: *string
        ├── Value: *string
        └── ValueFormat: *string<|MERGE_RESOLUTION|>--- conflicted
+++ resolved
@@ -957,12 +957,8 @@
 │       ├── Tags: map[string]string
 │       └── Type: *string
 └── WorkspacesConnection: Resource
-<<<<<<< HEAD
+    ├── Owner: github.com/Azure/azure-service-operator/v2/api/machinelearningservices/v1beta20210701.Workspace
     ├── Spec: Object (9 properties)
-=======
-    ├── Owner: github.com/Azure/azure-service-operator/v2/api/machinelearningservices/v1beta20210701.Workspace
-    ├── Spec: Object (11 properties)
->>>>>>> e979cd95
     │   ├── AuthType: *string
     │   ├── AzureName: string
     │   ├── Category: *string
