--- conflicted
+++ resolved
@@ -24,14 +24,14 @@
 │           └── "Updating"
 ├── PrivateDnsZone_STATUS_ARM: Object (2 properties)
 │   ├── Etag: *string
-│   └── Properties: Object (7 properties)
+│   └── Properties: *Object (7 properties)
 │       ├── MaxNumberOfRecordSets: *int
 │       ├── MaxNumberOfVirtualNetworkLinks: *int
 │       ├── MaxNumberOfVirtualNetworkLinksWithRegistration: *int
 │       ├── NumberOfRecordSets: *int
 │       ├── NumberOfVirtualNetworkLinks: *int
 │       ├── NumberOfVirtualNetworkLinksWithRegistration: *int
-│       └── ProvisioningState: Enum (6 values)
+│       └── ProvisioningState: *Enum (6 values)
 │           ├── "Canceled"
 │           ├── "Creating"
 │           ├── "Deleting"
@@ -40,21 +40,4 @@
 │           └── "Updating"
 └── PrivateDnsZone_Spec_ARM: Object (2 properties)
     ├── Etag: *string
-<<<<<<< HEAD
-    └── Name: string
-=======
-    └── Properties: *Object (7 properties)
-        ├── MaxNumberOfRecordSets: *int
-        ├── MaxNumberOfVirtualNetworkLinks: *int
-        ├── MaxNumberOfVirtualNetworkLinksWithRegistration: *int
-        ├── NumberOfRecordSets: *int
-        ├── NumberOfVirtualNetworkLinks: *int
-        ├── NumberOfVirtualNetworkLinksWithRegistration: *int
-        └── ProvisioningState: *Enum (6 values)
-            ├── "Canceled"
-            ├── "Creating"
-            ├── "Deleting"
-            ├── "Failed"
-            ├── "Succeeded"
-            └── "Updating"
->>>>>>> 36107e02
+    └── Name: string