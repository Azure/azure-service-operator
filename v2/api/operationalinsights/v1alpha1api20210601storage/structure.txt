github.com/Azure/azure-service-operator/v2/api/operationalinsights/v1alpha1api20210601storage
├── APIVersion: Enum (1 value)
│   └── "2021-06-01"
└── Workspace: Resource
    ├── Spec: Object (15 properties)
    │   ├── AzureName: Validated<string> (1 rule)
    │   │   └── Rule 0: {MinLength %!s(int64=1)}
    │   ├── Etag: *string
<<<<<<< HEAD
    │   ├── Features: Object (6 properties)
=======
    │   ├── Features: *Object (7 properties)
    │   │   ├── AdditionalProperties: map[string]v1.JSON
>>>>>>> 36107e02
    │   │   ├── ClusterResourceReference: *genruntime.ResourceReference
    │   │   ├── DisableLocalAuth: *bool
    │   │   ├── EnableDataExport: *bool
    │   │   ├── EnableLogAccessUsingOnlyResourcePermissions: *bool
    │   │   ├── ImmediatePurgeDataOn30Days: *bool
    │   │   └── PropertyBag: genruntime.PropertyBag
    │   ├── ForceCmkForQuery: *bool
    │   ├── Location: *string
    │   ├── OriginalVersion: string
    │   ├── Owner: *genruntime.KnownResourceReference
    │   ├── PropertyBag: genruntime.PropertyBag
    │   ├── ProvisioningState: *string
    │   ├── PublicNetworkAccessForIngestion: *string
    │   ├── PublicNetworkAccessForQuery: *string
    │   ├── RetentionInDays: *int
    │   ├── Sku: *Object (3 properties)
    │   │   ├── CapacityReservationLevel: *int
    │   │   ├── Name: *string
    │   │   └── PropertyBag: genruntime.PropertyBag
    │   ├── Tags: map[string]string
    │   └── WorkspaceCapping: *Object (2 properties)
    │       ├── DailyQuotaGb: *float64
    │       └── PropertyBag: genruntime.PropertyBag
    └── Status: Object (20 properties)
        ├── Conditions: conditions.Condition[]
        ├── CreatedDate: *string
        ├── CustomerId: *string
        ├── Etag: *string
        ├── Features: *Object (6 properties)
        │   ├── ClusterResourceId: *string
        │   ├── DisableLocalAuth: *bool
        │   ├── EnableDataExport: *bool
        │   ├── EnableLogAccessUsingOnlyResourcePermissions: *bool
        │   ├── ImmediatePurgeDataOn30Days: *bool
        │   └── PropertyBag: genruntime.PropertyBag
        ├── ForceCmkForQuery: *bool
        ├── Id: *string
        ├── Location: *string
        ├── ModifiedDate: *string
        ├── Name: *string
        ├── PrivateLinkScopedResources: Object (3 properties)[]
        │   ├── PropertyBag: genruntime.PropertyBag
        │   ├── ResourceId: *string
        │   └── ScopeId: *string
        ├── PropertyBag: genruntime.PropertyBag
        ├── ProvisioningState: *string
        ├── PublicNetworkAccessForIngestion: *string
        ├── PublicNetworkAccessForQuery: *string
        ├── RetentionInDays: *int
        ├── Sku: *Object (4 properties)
        │   ├── CapacityReservationLevel: *int
        │   ├── LastSkuUpdate: *string
        │   ├── Name: *string
        │   └── PropertyBag: genruntime.PropertyBag
        ├── Tags: map[string]string
        ├── Type: *string
        └── WorkspaceCapping: *Object (4 properties)
            ├── DailyQuotaGb: *float64
            ├── DataIngestionStatus: *string
            ├── PropertyBag: genruntime.PropertyBag
            └── QuotaNextResetTime: *string<|MERGE_RESOLUTION|>--- conflicted
+++ resolved
@@ -6,12 +6,7 @@
     │   ├── AzureName: Validated<string> (1 rule)
     │   │   └── Rule 0: {MinLength %!s(int64=1)}
     │   ├── Etag: *string
-<<<<<<< HEAD
-    │   ├── Features: Object (6 properties)
-=======
-    │   ├── Features: *Object (7 properties)
-    │   │   ├── AdditionalProperties: map[string]v1.JSON
->>>>>>> 36107e02
+    │   ├── Features: *Object (6 properties)
     │   │   ├── ClusterResourceReference: *genruntime.ResourceReference
     │   │   ├── DisableLocalAuth: *bool
     │   │   ├── EnableDataExport: *bool
