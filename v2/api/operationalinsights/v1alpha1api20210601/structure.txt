--- conflicted
+++ resolved
@@ -6,12 +6,7 @@
 │   │   ├── AzureName: Validated<string> (1 rule)
 │   │   │   └── Rule 0: {MinLength %!s(int64=1)}
 │   │   ├── Etag: *string
-<<<<<<< HEAD
-│   │   ├── Features: Object (5 properties)
-=======
-│   │   ├── Features: *Object (6 properties)
-│   │   │   ├── AdditionalProperties: map[string]v1.JSON
->>>>>>> 36107e02
+│   │   ├── Features: *Object (5 properties)
 │   │   │   ├── ClusterResourceReference: *genruntime.ResourceReference
 │   │   │   ├── DisableLocalAuth: *bool
 │   │   │   ├── EnableDataExport: *bool
@@ -35,9 +30,8 @@
 │   │   │   ├── "Disabled"
 │   │   │   └── "Enabled"
 │   │   ├── RetentionInDays: *int
-<<<<<<< HEAD
-│   │   ├── Sku: Object (2 properties)
-│   │   │   ├── CapacityReservationLevel: Enum (8 values)
+│   │   ├── Sku: *Object (2 properties)
+│   │   │   ├── CapacityReservationLevel: *Enum (8 values)
 │   │   │   │   ├── 100
 │   │   │   │   ├── 1000
 │   │   │   │   ├── 200
@@ -46,12 +40,7 @@
 │   │   │   │   ├── 400
 │   │   │   │   ├── 500
 │   │   │   │   └── 5000
-│   │   │   └── Name: Enum (8 values)
-=======
-│   │   ├── Sku: *Object (2 properties)
-│   │   │   ├── CapacityReservationLevel: *int
 │   │   │   └── Name: *Enum (8 values)
->>>>>>> 36107e02
 │   │   │       ├── "CapacityReservation"
 │   │   │       ├── "Free"
 │   │   │       ├── "LACluster"
@@ -199,14 +188,8 @@
     ├── Etag: *string
     ├── Location: *string
     ├── Name: string
-<<<<<<< HEAD
-    ├── Properties: Object (8 properties)
-    │   ├── Features: Object (5 properties)
-=======
     ├── Properties: *Object (8 properties)
-    │   ├── Features: *Object (6 properties)
-    │   │   ├── AdditionalProperties: map[string]v1.JSON
->>>>>>> 36107e02
+    │   ├── Features: *Object (5 properties)
     │   │   ├── ClusterResourceId: *string
     │   │   ├── DisableLocalAuth: *bool
     │   │   ├── EnableDataExport: *bool
@@ -228,9 +211,8 @@
     │   │   ├── "Disabled"
     │   │   └── "Enabled"
     │   ├── RetentionInDays: *int
-<<<<<<< HEAD
-    │   ├── Sku: Object (2 properties)
-    │   │   ├── CapacityReservationLevel: Enum (8 values)
+    │   ├── Sku: *Object (2 properties)
+    │   │   ├── CapacityReservationLevel: *Enum (8 values)
     │   │   │   ├── 100
     │   │   │   ├── 1000
     │   │   │   ├── 200
@@ -239,12 +221,7 @@
     │   │   │   ├── 400
     │   │   │   ├── 500
     │   │   │   └── 5000
-    │   │   └── Name: Enum (8 values)
-=======
-    │   ├── Sku: *Object (2 properties)
-    │   │   ├── CapacityReservationLevel: *int
     │   │   └── Name: *Enum (8 values)
->>>>>>> 36107e02
     │   │       ├── "CapacityReservation"
     │   │       ├── "Free"
     │   │       ├── "LACluster"
