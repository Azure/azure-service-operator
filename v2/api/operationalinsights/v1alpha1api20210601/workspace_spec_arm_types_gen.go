--- conflicted
+++ resolved
@@ -6,22 +6,13 @@
 import "github.com/Azure/azure-service-operator/v2/pkg/genruntime"
 
 // Deprecated version of Workspace_Spec. Use v1beta20210601.Workspace_Spec instead
-<<<<<<< HEAD
-type Workspace_SpecARM struct {
-	AzureName  string                  `json:"azureName,omitempty"`
-	Etag       *string                 `json:"etag,omitempty"`
-	Location   *string                 `json:"location,omitempty"`
-	Name       string                  `json:"name,omitempty"`
-	Properties *WorkspacePropertiesARM `json:"properties,omitempty"`
-	Tags       map[string]string       `json:"tags,omitempty"`
-=======
 type Workspace_Spec_ARM struct {
+	AzureName  string                   `json:"azureName,omitempty"`
 	Etag       *string                  `json:"etag,omitempty"`
 	Location   *string                  `json:"location,omitempty"`
 	Name       string                   `json:"name,omitempty"`
 	Properties *WorkspaceProperties_ARM `json:"properties,omitempty"`
 	Tags       map[string]string        `json:"tags,omitempty"`
->>>>>>> e4f4b6d9
 }
 
 var _ genruntime.ARMResourceSpec = &Workspace_Spec_ARM{}
@@ -42,27 +33,15 @@
 }
 
 // Deprecated version of WorkspaceProperties. Use v1beta20210601.WorkspaceProperties instead
-<<<<<<< HEAD
-type WorkspacePropertiesARM struct {
-	Features                        *WorkspaceFeaturesARM                  `json:"features,omitempty"`
+type WorkspaceProperties_ARM struct {
+	Features                        *WorkspaceFeatures_ARM                 `json:"features,omitempty"`
 	ForceCmkForQuery                *bool                                  `json:"forceCmkForQuery,omitempty"`
 	ProvisioningState               *WorkspaceProperties_ProvisioningState `json:"provisioningState,omitempty"`
 	PublicNetworkAccessForIngestion *PublicNetworkAccessType               `json:"publicNetworkAccessForIngestion,omitempty"`
 	PublicNetworkAccessForQuery     *PublicNetworkAccessType               `json:"publicNetworkAccessForQuery,omitempty"`
 	RetentionInDays                 *int                                   `json:"retentionInDays,omitempty"`
-	Sku                             *WorkspaceSkuARM                       `json:"sku,omitempty"`
-	WorkspaceCapping                *WorkspaceCappingARM                   `json:"workspaceCapping,omitempty"`
-=======
-type WorkspaceProperties_ARM struct {
-	Features                        *WorkspaceFeatures_ARM                               `json:"features,omitempty"`
-	ForceCmkForQuery                *bool                                                `json:"forceCmkForQuery,omitempty"`
-	ProvisioningState               *WorkspaceProperties_ProvisioningState               `json:"provisioningState,omitempty"`
-	PublicNetworkAccessForIngestion *WorkspaceProperties_PublicNetworkAccessForIngestion `json:"publicNetworkAccessForIngestion,omitempty"`
-	PublicNetworkAccessForQuery     *WorkspaceProperties_PublicNetworkAccessForQuery     `json:"publicNetworkAccessForQuery,omitempty"`
-	RetentionInDays                 *int                                                 `json:"retentionInDays,omitempty"`
-	Sku                             *WorkspaceSku_ARM                                    `json:"sku,omitempty"`
-	WorkspaceCapping                *WorkspaceCapping_ARM                                `json:"workspaceCapping,omitempty"`
->>>>>>> e4f4b6d9
+	Sku                             *WorkspaceSku_ARM                      `json:"sku,omitempty"`
+	WorkspaceCapping                *WorkspaceCapping_ARM                  `json:"workspaceCapping,omitempty"`
 }
 
 // Deprecated version of WorkspaceCapping. Use v1beta20210601.WorkspaceCapping instead
@@ -71,8 +50,7 @@
 }
 
 // Deprecated version of WorkspaceFeatures. Use v1beta20210601.WorkspaceFeatures instead
-<<<<<<< HEAD
-type WorkspaceFeaturesARM struct {
+type WorkspaceFeatures_ARM struct {
 	ClusterResourceId                           *string `json:"clusterResourceId,omitempty"`
 	DisableLocalAuth                            *bool   `json:"disableLocalAuth,omitempty"`
 	EnableDataExport                            *bool   `json:"enableDataExport,omitempty"`
@@ -81,22 +59,7 @@
 }
 
 // Deprecated version of WorkspaceSku. Use v1beta20210601.WorkspaceSku instead
-type WorkspaceSkuARM struct {
+type WorkspaceSku_ARM struct {
 	CapacityReservationLevel *WorkspaceSku_CapacityReservationLevel `json:"capacityReservationLevel,omitempty"`
 	Name                     *WorkspaceSku_Name                     `json:"name,omitempty"`
-=======
-type WorkspaceFeatures_ARM struct {
-	AdditionalProperties                        map[string]v1.JSON `json:"additionalProperties,omitempty"`
-	ClusterResourceId                           *string            `json:"clusterResourceId,omitempty"`
-	DisableLocalAuth                            *bool              `json:"disableLocalAuth,omitempty"`
-	EnableDataExport                            *bool              `json:"enableDataExport,omitempty"`
-	EnableLogAccessUsingOnlyResourcePermissions *bool              `json:"enableLogAccessUsingOnlyResourcePermissions,omitempty"`
-	ImmediatePurgeDataOn30Days                  *bool              `json:"immediatePurgeDataOn30Days,omitempty"`
-}
-
-// Deprecated version of WorkspaceSku. Use v1beta20210601.WorkspaceSku instead
-type WorkspaceSku_ARM struct {
-	CapacityReservationLevel *int               `json:"capacityReservationLevel,omitempty"`
-	Name                     *WorkspaceSku_Name `json:"name,omitempty"`
->>>>>>> e4f4b6d9
 }