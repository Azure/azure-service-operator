github.com/Azure/azure-service-operator/v2/api/cdn/v1beta20210601storage
├── APIVersion: Enum (1 value)
│   └── "2021-06-01"
├── Profile: Resource
│   ├── Spec: Object (8 properties)
│   │   ├── AzureName: string
│   │   ├── Location: *string
│   │   ├── OriginResponseTimeoutSeconds: *int
│   │   ├── OriginalVersion: string
│   │   ├── Owner: *genruntime.KnownResourceReference
│   │   ├── PropertyBag: genruntime.PropertyBag
│   │   ├── Sku: *Object (2 properties)
│   │   │   ├── Name: *string
│   │   │   └── PropertyBag: genruntime.PropertyBag
│   │   └── Tags: map[string]string
│   └── Status: Object (14 properties)
│       ├── Conditions: conditions.Condition[]
│       ├── FrontDoorId: *string
│       ├── Id: *string
│       ├── Kind: *string
│       ├── Location: *string
│       ├── Name: *string
│       ├── OriginResponseTimeoutSeconds: *int
│       ├── PropertyBag: genruntime.PropertyBag
│       ├── ProvisioningState: *string
│       ├── ResourceState: *string
│       ├── Sku: *Object (2 properties)
│       │   ├── Name: *string
│       │   └── PropertyBag: genruntime.PropertyBag
│       ├── SystemData: *Object (7 properties)
│       │   ├── CreatedAt: *string
│       │   ├── CreatedBy: *string
│       │   ├── CreatedByType: *string
│       │   ├── LastModifiedAt: *string
│       │   ├── LastModifiedBy: *string
│       │   ├── LastModifiedByType: *string
│       │   └── PropertyBag: genruntime.PropertyBag
│       ├── Tags: map[string]string
│       └── Type: *string
└── ProfilesEndpoint: Resource
    ├── Spec: Object (22 properties)
    │   ├── AzureName: string
    │   ├── ContentTypesToCompress: string[]
    │   ├── DefaultOriginGroup: *Object (2 properties)
    │   │   ├── PropertyBag: genruntime.PropertyBag
    │   │   └── Reference: *genruntime.ResourceReference
    │   ├── DeliveryPolicy: *Object (3 properties)
    │   │   ├── Description: *string
    │   │   ├── PropertyBag: genruntime.PropertyBag
<<<<<<< HEAD
    │   │   └── Rules: Object (5 properties)
    │   │       ├── Actions: Object (10 properties)
    │   │       │   ├── CacheExpiration: Object (3 properties)
=======
    │   │   └── Rules: Object (5 properties)[]
    │   │       ├── Actions: Object (10 properties)[]
    │   │       │   ├── DeliveryRuleCacheExpiration: *Object (3 properties)
>>>>>>> 36107e02
    │   │       │   │   ├── Name: *string
    │   │       │   │   ├── Parameters: *Object (5 properties)
    │   │       │   │   │   ├── CacheBehavior: *string
    │   │       │   │   │   ├── CacheDuration: *string
    │   │       │   │   │   ├── CacheType: *string
    │   │       │   │   │   ├── PropertyBag: genruntime.PropertyBag
    │   │       │   │   │   └── TypeName: *string
    │   │       │   │   └── PropertyBag: genruntime.PropertyBag
<<<<<<< HEAD
    │   │       │   ├── CacheKeyQueryString: Object (3 properties)
=======
    │   │       │   ├── DeliveryRuleCacheKeyQueryString: *Object (3 properties)
>>>>>>> 36107e02
    │   │       │   │   ├── Name: *string
    │   │       │   │   ├── Parameters: *Object (4 properties)
    │   │       │   │   │   ├── PropertyBag: genruntime.PropertyBag
    │   │       │   │   │   ├── QueryParameters: *string
    │   │       │   │   │   ├── QueryStringBehavior: *string
    │   │       │   │   │   └── TypeName: *string
    │   │       │   │   └── PropertyBag: genruntime.PropertyBag
<<<<<<< HEAD
    │   │       │   ├── ModifyRequestHeader: Object (3 properties)
=======
    │   │       │   ├── DeliveryRuleRequestHeader: *Object (3 properties)
>>>>>>> 36107e02
    │   │       │   │   ├── Name: *string
    │   │       │   │   ├── Parameters: *Object (5 properties)
    │   │       │   │   │   ├── HeaderAction: *string
    │   │       │   │   │   ├── HeaderName: *string
    │   │       │   │   │   ├── PropertyBag: genruntime.PropertyBag
    │   │       │   │   │   ├── TypeName: *string
    │   │       │   │   │   └── Value: *string
    │   │       │   │   └── PropertyBag: genruntime.PropertyBag
<<<<<<< HEAD
    │   │       │   ├── ModifyResponseHeader: Object (3 properties)
=======
    │   │       │   ├── DeliveryRuleResponseHeader: *Object (3 properties)
>>>>>>> 36107e02
    │   │       │   │   ├── Name: *string
    │   │       │   │   ├── Parameters: *Object (5 properties)
    │   │       │   │   │   ├── HeaderAction: *string
    │   │       │   │   │   ├── HeaderName: *string
    │   │       │   │   │   ├── PropertyBag: genruntime.PropertyBag
    │   │       │   │   │   ├── TypeName: *string
    │   │       │   │   │   └── Value: *string
    │   │       │   │   └── PropertyBag: genruntime.PropertyBag
<<<<<<< HEAD
    │   │       │   ├── OriginGroupOverride: Object (3 properties)
    │   │       │   │   ├── Name: *string
    │   │       │   │   ├── Parameters: Object (3 properties)
    │   │       │   │   │   ├── OriginGroup: Object (2 properties)
    │   │       │   │   │   │   ├── PropertyBag: genruntime.PropertyBag
    │   │       │   │   │   │   └── Reference: *genruntime.ResourceReference
    │   │       │   │   │   ├── PropertyBag: genruntime.PropertyBag
    │   │       │   │   │   └── TypeName: *string
    │   │       │   │   └── PropertyBag: genruntime.PropertyBag
    │   │       │   ├── PropertyBag: genruntime.PropertyBag
    │   │       │   ├── RouteConfigurationOverride: Object (3 properties)
=======
    │   │       │   ├── DeliveryRuleRouteConfigurationOverride: *Object (3 properties)
>>>>>>> 36107e02
    │   │       │   │   ├── Name: *string
    │   │       │   │   ├── Parameters: *Object (4 properties)
    │   │       │   │   │   ├── CacheConfiguration: *Object (6 properties)
    │   │       │   │   │   │   ├── CacheBehavior: *string
    │   │       │   │   │   │   ├── CacheDuration: *string
    │   │       │   │   │   │   ├── IsCompressionEnabled: *string
    │   │       │   │   │   │   ├── PropertyBag: genruntime.PropertyBag
    │   │       │   │   │   │   ├── QueryParameters: *string
    │   │       │   │   │   │   └── QueryStringCachingBehavior: *string
    │   │       │   │   │   ├── OriginGroupOverride: *Object (3 properties)
    │   │       │   │   │   │   ├── ForwardingProtocol: *string
    │   │       │   │   │   │   ├── OriginGroup: *Object (2 properties)
    │   │       │   │   │   │   │   ├── PropertyBag: genruntime.PropertyBag
    │   │       │   │   │   │   │   └── Reference: *genruntime.ResourceReference
    │   │       │   │   │   │   └── PropertyBag: genruntime.PropertyBag
    │   │       │   │   │   ├── PropertyBag: genruntime.PropertyBag
    │   │       │   │   │   └── TypeName: *string
    │   │       │   │   └── PropertyBag: genruntime.PropertyBag
<<<<<<< HEAD
    │   │       │   ├── UrlRedirect: Object (3 properties)
=======
    │   │       │   ├── OriginGroupOverride: *Object (3 properties)
    │   │       │   │   ├── Name: *string
    │   │       │   │   ├── Parameters: *Object (3 properties)
    │   │       │   │   │   ├── OriginGroup: *Object (2 properties)
    │   │       │   │   │   │   ├── PropertyBag: genruntime.PropertyBag
    │   │       │   │   │   │   └── Reference: *genruntime.ResourceReference
    │   │       │   │   │   ├── PropertyBag: genruntime.PropertyBag
    │   │       │   │   │   └── TypeName: *string
    │   │       │   │   └── PropertyBag: genruntime.PropertyBag
    │   │       │   ├── PropertyBag: genruntime.PropertyBag
    │   │       │   ├── UrlRedirect: *Object (3 properties)
>>>>>>> 36107e02
    │   │       │   │   ├── Name: *string
    │   │       │   │   ├── Parameters: *Object (8 properties)
    │   │       │   │   │   ├── CustomFragment: *string
    │   │       │   │   │   ├── CustomHostname: *string
    │   │       │   │   │   ├── CustomPath: *string
    │   │       │   │   │   ├── CustomQueryString: *string
    │   │       │   │   │   ├── DestinationProtocol: *string
    │   │       │   │   │   ├── PropertyBag: genruntime.PropertyBag
    │   │       │   │   │   ├── RedirectType: *string
    │   │       │   │   │   └── TypeName: *string
    │   │       │   │   └── PropertyBag: genruntime.PropertyBag
    │   │       │   ├── UrlRewrite: *Object (3 properties)
    │   │       │   │   ├── Name: *string
    │   │       │   │   ├── Parameters: *Object (5 properties)
    │   │       │   │   │   ├── Destination: *string
    │   │       │   │   │   ├── PreserveUnmatchedPath: *bool
    │   │       │   │   │   ├── PropertyBag: genruntime.PropertyBag
    │   │       │   │   │   ├── SourcePattern: *string
    │   │       │   │   │   └── TypeName: *string
    │   │       │   │   └── PropertyBag: genruntime.PropertyBag
    │   │       │   └── UrlSigning: *Object (3 properties)
    │   │       │       ├── Name: *string
    │   │       │       ├── Parameters: *Object (4 properties)
    │   │       │       │   ├── Algorithm: *string
    │   │       │       │   ├── ParameterNameOverride: Object (3 properties)[]
    │   │       │       │   │   ├── ParamIndicator: *string
    │   │       │       │   │   ├── ParamName: *string
    │   │       │       │   │   └── PropertyBag: genruntime.PropertyBag
    │   │       │       │   ├── PropertyBag: genruntime.PropertyBag
    │   │       │       │   └── TypeName: *string
    │   │       │       └── PropertyBag: genruntime.PropertyBag
<<<<<<< HEAD
    │   │       ├── Conditions: Object (20 properties)
    │   │       │   ├── ClientPort: Object (3 properties)
=======
    │   │       ├── Conditions: Object (20 properties)[]
    │   │       │   ├── DeliveryRuleClientPort: *Object (3 properties)
>>>>>>> 36107e02
    │   │       │   │   ├── Name: *string
    │   │       │   │   ├── Parameters: *Object (6 properties)
    │   │       │   │   │   ├── MatchValues: string[]
    │   │       │   │   │   ├── NegateCondition: *bool
    │   │       │   │   │   ├── Operator: *string
    │   │       │   │   │   ├── PropertyBag: genruntime.PropertyBag
    │   │       │   │   │   ├── Transforms: string[]
    │   │       │   │   │   └── TypeName: *string
    │   │       │   │   └── PropertyBag: genruntime.PropertyBag
<<<<<<< HEAD
    │   │       │   ├── Cookies: Object (3 properties)
=======
    │   │       │   ├── DeliveryRuleCookies: *Object (3 properties)
>>>>>>> 36107e02
    │   │       │   │   ├── Name: *string
    │   │       │   │   ├── Parameters: *Object (7 properties)
    │   │       │   │   │   ├── MatchValues: string[]
    │   │       │   │   │   ├── NegateCondition: *bool
    │   │       │   │   │   ├── Operator: *string
    │   │       │   │   │   ├── PropertyBag: genruntime.PropertyBag
    │   │       │   │   │   ├── Selector: *string
    │   │       │   │   │   ├── Transforms: string[]
    │   │       │   │   │   └── TypeName: *string
    │   │       │   │   └── PropertyBag: genruntime.PropertyBag
<<<<<<< HEAD
    │   │       │   ├── HostName: Object (3 properties)
=======
    │   │       │   ├── DeliveryRuleHostName: *Object (3 properties)
>>>>>>> 36107e02
    │   │       │   │   ├── Name: *string
    │   │       │   │   ├── Parameters: *Object (6 properties)
    │   │       │   │   │   ├── MatchValues: string[]
    │   │       │   │   │   ├── NegateCondition: *bool
    │   │       │   │   │   ├── Operator: *string
    │   │       │   │   │   ├── PropertyBag: genruntime.PropertyBag
    │   │       │   │   │   ├── Transforms: string[]
    │   │       │   │   │   └── TypeName: *string
    │   │       │   │   └── PropertyBag: genruntime.PropertyBag
<<<<<<< HEAD
    │   │       │   ├── HttpVersion: Object (3 properties)
=======
    │   │       │   ├── DeliveryRuleHttpVersion: *Object (3 properties)
>>>>>>> 36107e02
    │   │       │   │   ├── Name: *string
    │   │       │   │   ├── Parameters: *Object (6 properties)
    │   │       │   │   │   ├── MatchValues: string[]
    │   │       │   │   │   ├── NegateCondition: *bool
    │   │       │   │   │   ├── Operator: *string
    │   │       │   │   │   ├── PropertyBag: genruntime.PropertyBag
    │   │       │   │   │   ├── Transforms: string[]
    │   │       │   │   │   └── TypeName: *string
    │   │       │   │   └── PropertyBag: genruntime.PropertyBag
<<<<<<< HEAD
    │   │       │   ├── IsDevice: Object (3 properties)
=======
    │   │       │   ├── DeliveryRuleIsDevice: *Object (3 properties)
>>>>>>> 36107e02
    │   │       │   │   ├── Name: *string
    │   │       │   │   ├── Parameters: *Object (6 properties)
    │   │       │   │   │   ├── MatchValues: string[]
    │   │       │   │   │   ├── NegateCondition: *bool
    │   │       │   │   │   ├── Operator: *string
    │   │       │   │   │   ├── PropertyBag: genruntime.PropertyBag
    │   │       │   │   │   ├── Transforms: string[]
    │   │       │   │   │   └── TypeName: *string
    │   │       │   │   └── PropertyBag: genruntime.PropertyBag
<<<<<<< HEAD
    │   │       │   ├── PostArgs: Object (3 properties)
=======
    │   │       │   ├── DeliveryRulePostArgs: *Object (3 properties)
>>>>>>> 36107e02
    │   │       │   │   ├── Name: *string
    │   │       │   │   ├── Parameters: *Object (7 properties)
    │   │       │   │   │   ├── MatchValues: string[]
    │   │       │   │   │   ├── NegateCondition: *bool
    │   │       │   │   │   ├── Operator: *string
    │   │       │   │   │   ├── PropertyBag: genruntime.PropertyBag
    │   │       │   │   │   ├── Selector: *string
    │   │       │   │   │   ├── Transforms: string[]
    │   │       │   │   │   └── TypeName: *string
    │   │       │   │   └── PropertyBag: genruntime.PropertyBag
<<<<<<< HEAD
    │   │       │   ├── PropertyBag: genruntime.PropertyBag
    │   │       │   ├── QueryString: Object (3 properties)
=======
    │   │       │   ├── DeliveryRuleQueryString: *Object (3 properties)
>>>>>>> 36107e02
    │   │       │   │   ├── Name: *string
    │   │       │   │   ├── Parameters: *Object (6 properties)
    │   │       │   │   │   ├── MatchValues: string[]
    │   │       │   │   │   ├── NegateCondition: *bool
    │   │       │   │   │   ├── Operator: *string
    │   │       │   │   │   ├── PropertyBag: genruntime.PropertyBag
    │   │       │   │   │   ├── Transforms: string[]
    │   │       │   │   │   └── TypeName: *string
    │   │       │   │   └── PropertyBag: genruntime.PropertyBag
<<<<<<< HEAD
    │   │       │   ├── RemoteAddress: Object (3 properties)
=======
    │   │       │   ├── DeliveryRuleRemoteAddress: *Object (3 properties)
>>>>>>> 36107e02
    │   │       │   │   ├── Name: *string
    │   │       │   │   ├── Parameters: *Object (6 properties)
    │   │       │   │   │   ├── MatchValues: string[]
    │   │       │   │   │   ├── NegateCondition: *bool
    │   │       │   │   │   ├── Operator: *string
    │   │       │   │   │   ├── PropertyBag: genruntime.PropertyBag
    │   │       │   │   │   ├── Transforms: string[]
    │   │       │   │   │   └── TypeName: *string
    │   │       │   │   └── PropertyBag: genruntime.PropertyBag
<<<<<<< HEAD
    │   │       │   ├── RequestBody: Object (3 properties)
=======
    │   │       │   ├── DeliveryRuleRequestBody: *Object (3 properties)
>>>>>>> 36107e02
    │   │       │   │   ├── Name: *string
    │   │       │   │   ├── Parameters: *Object (6 properties)
    │   │       │   │   │   ├── MatchValues: string[]
    │   │       │   │   │   ├── NegateCondition: *bool
    │   │       │   │   │   ├── Operator: *string
    │   │       │   │   │   ├── PropertyBag: genruntime.PropertyBag
    │   │       │   │   │   ├── Transforms: string[]
    │   │       │   │   │   └── TypeName: *string
    │   │       │   │   └── PropertyBag: genruntime.PropertyBag
<<<<<<< HEAD
    │   │       │   ├── RequestHeader: Object (3 properties)
=======
    │   │       │   ├── DeliveryRuleRequestHeader: *Object (3 properties)
>>>>>>> 36107e02
    │   │       │   │   ├── Name: *string
    │   │       │   │   ├── Parameters: *Object (7 properties)
    │   │       │   │   │   ├── MatchValues: string[]
    │   │       │   │   │   ├── NegateCondition: *bool
    │   │       │   │   │   ├── Operator: *string
    │   │       │   │   │   ├── PropertyBag: genruntime.PropertyBag
    │   │       │   │   │   ├── Selector: *string
    │   │       │   │   │   ├── Transforms: string[]
    │   │       │   │   │   └── TypeName: *string
    │   │       │   │   └── PropertyBag: genruntime.PropertyBag
<<<<<<< HEAD
    │   │       │   ├── RequestMethod: Object (3 properties)
=======
    │   │       │   ├── DeliveryRuleRequestMethod: *Object (3 properties)
>>>>>>> 36107e02
    │   │       │   │   ├── Name: *string
    │   │       │   │   ├── Parameters: *Object (6 properties)
    │   │       │   │   │   ├── MatchValues: string[]
    │   │       │   │   │   ├── NegateCondition: *bool
    │   │       │   │   │   ├── Operator: *string
    │   │       │   │   │   ├── PropertyBag: genruntime.PropertyBag
    │   │       │   │   │   ├── Transforms: string[]
    │   │       │   │   │   └── TypeName: *string
    │   │       │   │   └── PropertyBag: genruntime.PropertyBag
<<<<<<< HEAD
    │   │       │   ├── RequestScheme: Object (3 properties)
=======
    │   │       │   ├── DeliveryRuleRequestScheme: *Object (3 properties)
>>>>>>> 36107e02
    │   │       │   │   ├── Name: *string
    │   │       │   │   ├── Parameters: *Object (6 properties)
    │   │       │   │   │   ├── MatchValues: string[]
    │   │       │   │   │   ├── NegateCondition: *bool
    │   │       │   │   │   ├── Operator: *string
    │   │       │   │   │   ├── PropertyBag: genruntime.PropertyBag
    │   │       │   │   │   ├── Transforms: string[]
    │   │       │   │   │   └── TypeName: *string
    │   │       │   │   └── PropertyBag: genruntime.PropertyBag
<<<<<<< HEAD
    │   │       │   ├── RequestUri: Object (3 properties)
=======
    │   │       │   ├── DeliveryRuleRequestUri: *Object (3 properties)
>>>>>>> 36107e02
    │   │       │   │   ├── Name: *string
    │   │       │   │   ├── Parameters: *Object (6 properties)
    │   │       │   │   │   ├── MatchValues: string[]
    │   │       │   │   │   ├── NegateCondition: *bool
    │   │       │   │   │   ├── Operator: *string
    │   │       │   │   │   ├── PropertyBag: genruntime.PropertyBag
    │   │       │   │   │   ├── Transforms: string[]
    │   │       │   │   │   └── TypeName: *string
    │   │       │   │   └── PropertyBag: genruntime.PropertyBag
<<<<<<< HEAD
    │   │       │   ├── ServerPort: Object (3 properties)
=======
    │   │       │   ├── DeliveryRuleServerPort: *Object (3 properties)
>>>>>>> 36107e02
    │   │       │   │   ├── Name: *string
    │   │       │   │   ├── Parameters: *Object (6 properties)
    │   │       │   │   │   ├── MatchValues: string[]
    │   │       │   │   │   ├── NegateCondition: *bool
    │   │       │   │   │   ├── Operator: *string
    │   │       │   │   │   ├── PropertyBag: genruntime.PropertyBag
    │   │       │   │   │   ├── Transforms: string[]
    │   │       │   │   │   └── TypeName: *string
    │   │       │   │   └── PropertyBag: genruntime.PropertyBag
<<<<<<< HEAD
    │   │       │   ├── SocketAddr: Object (3 properties)
=======
    │   │       │   ├── DeliveryRuleSocketAddr: *Object (3 properties)
>>>>>>> 36107e02
    │   │       │   │   ├── Name: *string
    │   │       │   │   ├── Parameters: *Object (6 properties)
    │   │       │   │   │   ├── MatchValues: string[]
    │   │       │   │   │   ├── NegateCondition: *bool
    │   │       │   │   │   ├── Operator: *string
    │   │       │   │   │   ├── PropertyBag: genruntime.PropertyBag
    │   │       │   │   │   ├── Transforms: string[]
    │   │       │   │   │   └── TypeName: *string
    │   │       │   │   └── PropertyBag: genruntime.PropertyBag
<<<<<<< HEAD
    │   │       │   ├── SslProtocol: Object (3 properties)
=======
    │   │       │   ├── DeliveryRuleSslProtocol: *Object (3 properties)
>>>>>>> 36107e02
    │   │       │   │   ├── Name: *string
    │   │       │   │   ├── Parameters: *Object (6 properties)
    │   │       │   │   │   ├── MatchValues: string[]
    │   │       │   │   │   ├── NegateCondition: *bool
    │   │       │   │   │   ├── Operator: *string
    │   │       │   │   │   ├── PropertyBag: genruntime.PropertyBag
    │   │       │   │   │   ├── Transforms: string[]
    │   │       │   │   │   └── TypeName: *string
    │   │       │   │   └── PropertyBag: genruntime.PropertyBag
<<<<<<< HEAD
    │   │       │   ├── UrlFileExtension: Object (3 properties)
=======
    │   │       │   ├── DeliveryRuleUrlFileExtension: *Object (3 properties)
>>>>>>> 36107e02
    │   │       │   │   ├── Name: *string
    │   │       │   │   ├── Parameters: *Object (6 properties)
    │   │       │   │   │   ├── MatchValues: string[]
    │   │       │   │   │   ├── NegateCondition: *bool
    │   │       │   │   │   ├── Operator: *string
    │   │       │   │   │   ├── PropertyBag: genruntime.PropertyBag
    │   │       │   │   │   ├── Transforms: string[]
    │   │       │   │   │   └── TypeName: *string
    │   │       │   │   └── PropertyBag: genruntime.PropertyBag
<<<<<<< HEAD
    │   │       │   ├── UrlFileName: Object (3 properties)
=======
    │   │       │   ├── DeliveryRuleUrlFileName: *Object (3 properties)
>>>>>>> 36107e02
    │   │       │   │   ├── Name: *string
    │   │       │   │   ├── Parameters: *Object (6 properties)
    │   │       │   │   │   ├── MatchValues: string[]
    │   │       │   │   │   ├── NegateCondition: *bool
    │   │       │   │   │   ├── Operator: *string
    │   │       │   │   │   ├── PropertyBag: genruntime.PropertyBag
    │   │       │   │   │   ├── Transforms: string[]
    │   │       │   │   │   └── TypeName: *string
    │   │       │   │   └── PropertyBag: genruntime.PropertyBag
<<<<<<< HEAD
    │   │       │   └── UrlPath: Object (3 properties)
    │   │       │       ├── Name: *string
    │   │       │       ├── Parameters: Object (6 properties)
    │   │       │       │   ├── MatchValues: string[]
    │   │       │       │   ├── NegateCondition: *bool
    │   │       │       │   ├── Operator: *string
    │   │       │       │   ├── PropertyBag: genruntime.PropertyBag
    │   │       │       │   ├── Transforms: string[]
    │   │       │       │   └── TypeName: *string
    │   │       │       └── PropertyBag: genruntime.PropertyBag
=======
    │   │       │   ├── DeliveryRuleUrlPath: *Object (3 properties)
    │   │       │   │   ├── Name: *string
    │   │       │   │   ├── Parameters: *Object (6 properties)
    │   │       │   │   │   ├── MatchValues: string[]
    │   │       │   │   │   ├── NegateCondition: *bool
    │   │       │   │   │   ├── Operator: *string
    │   │       │   │   │   ├── PropertyBag: genruntime.PropertyBag
    │   │       │   │   │   ├── Transforms: string[]
    │   │       │   │   │   └── TypeName: *string
    │   │       │   │   └── PropertyBag: genruntime.PropertyBag
    │   │       │   └── PropertyBag: genruntime.PropertyBag
>>>>>>> 36107e02
    │   │       ├── Name: *string
    │   │       ├── Order: *int
    │   │       └── PropertyBag: genruntime.PropertyBag
    │   ├── GeoFilters: Object (4 properties)[]
    │   │   ├── Action: *string
    │   │   ├── CountryCodes: string[]
    │   │   ├── PropertyBag: genruntime.PropertyBag
    │   │   └── RelativePath: *string
    │   ├── IsCompressionEnabled: *bool
    │   ├── IsHttpAllowed: *bool
    │   ├── IsHttpsAllowed: *bool
    │   ├── Location: *string
    │   ├── OptimizationType: *string
    │   ├── OriginGroups: Object (6 properties)[]
    │   │   ├── HealthProbeSettings: *Object (5 properties)
    │   │   │   ├── ProbeIntervalInSeconds: *int
    │   │   │   ├── ProbePath: *string
    │   │   │   ├── ProbeProtocol: *string
    │   │   │   ├── ProbeRequestType: *string
    │   │   │   └── PropertyBag: genruntime.PropertyBag
    │   │   ├── Name: *string
    │   │   ├── Origins: Object (2 properties)[]
    │   │   │   ├── PropertyBag: genruntime.PropertyBag
    │   │   │   └── Reference: *genruntime.ResourceReference
    │   │   ├── PropertyBag: genruntime.PropertyBag
    │   │   ├── ResponseBasedOriginErrorDetectionSettings: *Object (4 properties)
    │   │   │   ├── HttpErrorRanges: Object (3 properties)[]
    │   │   │   │   ├── Begin: *int
    │   │   │   │   ├── End: *int
    │   │   │   │   └── PropertyBag: genruntime.PropertyBag
    │   │   │   ├── PropertyBag: genruntime.PropertyBag
    │   │   │   ├── ResponseBasedDetectedErrorTypes: *string
    │   │   │   └── ResponseBasedFailoverThresholdPercentage: *int
    │   │   └── TrafficRestorationTimeToHealedOrNewEndpointsInMinutes: *int
    │   ├── OriginHostHeader: *string
    │   ├── OriginPath: *string
    │   ├── OriginalVersion: string
    │   ├── Origins: Object (13 properties)[]
    │   │   ├── Enabled: *bool
    │   │   ├── HostName: *string
    │   │   ├── HttpPort: *int
    │   │   ├── HttpsPort: *int
    │   │   ├── Name: *string
    │   │   ├── OriginHostHeader: *string
    │   │   ├── Priority: *int
    │   │   ├── PrivateLinkAlias: *string
    │   │   ├── PrivateLinkApprovalMessage: *string
    │   │   ├── PrivateLinkLocationReference: *genruntime.ResourceReference
    │   │   ├── PrivateLinkResourceReference: *genruntime.ResourceReference
    │   │   ├── PropertyBag: genruntime.PropertyBag
    │   │   └── Weight: *int
    │   ├── Owner: *genruntime.KnownResourceReference
    │   ├── ProbePath: *string
    │   ├── PropertyBag: genruntime.PropertyBag
    │   ├── QueryStringCachingBehavior: *string
    │   ├── Tags: map[string]string
    │   ├── UrlSigningKeys: Object (3 properties)[]
    │   │   ├── KeyId: *string
    │   │   ├── KeySourceParameters: *Object (7 properties)
    │   │   │   ├── PropertyBag: genruntime.PropertyBag
    │   │   │   ├── ResourceGroupName: *string
    │   │   │   ├── SecretName: *string
    │   │   │   ├── SecretVersion: *string
    │   │   │   ├── SubscriptionId: *string
    │   │   │   ├── TypeName: *string
    │   │   │   └── VaultName: *string
    │   │   └── PropertyBag: genruntime.PropertyBag
    │   └── WebApplicationFirewallPolicyLink: *Object (2 properties)
    │       ├── PropertyBag: genruntime.PropertyBag
    │       └── Reference: *genruntime.ResourceReference
    └── Status: Object (28 properties)
        ├── Conditions: conditions.Condition[]
        ├── ContentTypesToCompress: string[]
        ├── CustomDomains: Object (4 properties)[]
        │   ├── HostName: *string
        │   ├── Name: *string
        │   ├── PropertyBag: genruntime.PropertyBag
        │   └── ValidationData: *string
        ├── DefaultOriginGroup: *Object (2 properties)
        │   ├── Id: *string
        │   └── PropertyBag: genruntime.PropertyBag
        ├── DeliveryPolicy: *Object (3 properties)
        │   ├── Description: *string
        │   ├── PropertyBag: genruntime.PropertyBag
<<<<<<< HEAD
        │   └── Rules: Object (5 properties)
        │       ├── Actions: Object (10 properties)
        │       │   ├── CacheExpiration: Object (3 properties)
        │       │   │   ├── Name: *string
        │       │   │   ├── Parameters: Object (5 properties)
        │       │   │   │   ├── CacheBehavior: *string
        │       │   │   │   ├── CacheDuration: *string
        │       │   │   │   ├── CacheType: *string
        │       │   │   │   ├── PropertyBag: genruntime.PropertyBag
        │       │   │   │   └── TypeName: *string
        │       │   │   └── PropertyBag: genruntime.PropertyBag
        │       │   ├── CacheKeyQueryString: Object (3 properties)
        │       │   │   ├── Name: *string
        │       │   │   ├── Parameters: Object (4 properties)
        │       │   │   │   ├── PropertyBag: genruntime.PropertyBag
        │       │   │   │   ├── QueryParameters: *string
        │       │   │   │   ├── QueryStringBehavior: *string
        │       │   │   │   └── TypeName: *string
        │       │   │   └── PropertyBag: genruntime.PropertyBag
        │       │   ├── ModifyRequestHeader: Object (3 properties)
        │       │   │   ├── Name: *string
        │       │   │   ├── Parameters: Object (5 properties)
        │       │   │   │   ├── HeaderAction: *string
        │       │   │   │   ├── HeaderName: *string
        │       │   │   │   ├── PropertyBag: genruntime.PropertyBag
        │       │   │   │   ├── TypeName: *string
        │       │   │   │   └── Value: *string
        │       │   │   └── PropertyBag: genruntime.PropertyBag
        │       │   ├── ModifyResponseHeader: Object (3 properties)
        │       │   │   ├── Name: *string
        │       │   │   ├── Parameters: Object (5 properties)
        │       │   │   │   ├── HeaderAction: *string
        │       │   │   │   ├── HeaderName: *string
        │       │   │   │   ├── PropertyBag: genruntime.PropertyBag
        │       │   │   │   ├── TypeName: *string
        │       │   │   │   └── Value: *string
        │       │   │   └── PropertyBag: genruntime.PropertyBag
        │       │   ├── OriginGroupOverride: Object (3 properties)
        │       │   │   ├── Name: *string
        │       │   │   ├── Parameters: Object (3 properties)
        │       │   │   │   ├── OriginGroup: Object (2 properties)
        │       │   │   │   │   ├── Id: *string
        │       │   │   │   │   └── PropertyBag: genruntime.PropertyBag
        │       │   │   │   ├── PropertyBag: genruntime.PropertyBag
        │       │   │   │   └── TypeName: *string
        │       │   │   └── PropertyBag: genruntime.PropertyBag
        │       │   ├── PropertyBag: genruntime.PropertyBag
        │       │   ├── RouteConfigurationOverride: Object (3 properties)
        │       │   │   ├── Name: *string
        │       │   │   ├── Parameters: Object (4 properties)
        │       │   │   │   ├── CacheConfiguration: Object (6 properties)
        │       │   │   │   │   ├── CacheBehavior: *string
        │       │   │   │   │   ├── CacheDuration: *string
        │       │   │   │   │   ├── IsCompressionEnabled: *string
        │       │   │   │   │   ├── PropertyBag: genruntime.PropertyBag
        │       │   │   │   │   ├── QueryParameters: *string
        │       │   │   │   │   └── QueryStringCachingBehavior: *string
        │       │   │   │   ├── OriginGroupOverride: Object (3 properties)
        │       │   │   │   │   ├── ForwardingProtocol: *string
        │       │   │   │   │   ├── OriginGroup: Object (2 properties)
        │       │   │   │   │   │   ├── Id: *string
        │       │   │   │   │   │   └── PropertyBag: genruntime.PropertyBag
        │       │   │   │   │   └── PropertyBag: genruntime.PropertyBag
        │       │   │   │   ├── PropertyBag: genruntime.PropertyBag
        │       │   │   │   └── TypeName: *string
        │       │   │   └── PropertyBag: genruntime.PropertyBag
        │       │   ├── UrlRedirect: Object (3 properties)
        │       │   │   ├── Name: *string
        │       │   │   ├── Parameters: Object (8 properties)
        │       │   │   │   ├── CustomFragment: *string
        │       │   │   │   ├── CustomHostname: *string
        │       │   │   │   ├── CustomPath: *string
        │       │   │   │   ├── CustomQueryString: *string
        │       │   │   │   ├── DestinationProtocol: *string
        │       │   │   │   ├── PropertyBag: genruntime.PropertyBag
        │       │   │   │   ├── RedirectType: *string
        │       │   │   │   └── TypeName: *string
        │       │   │   └── PropertyBag: genruntime.PropertyBag
        │       │   ├── UrlRewrite: Object (3 properties)
        │       │   │   ├── Name: *string
        │       │   │   ├── Parameters: Object (5 properties)
        │       │   │   │   ├── Destination: *string
        │       │   │   │   ├── PreserveUnmatchedPath: *bool
        │       │   │   │   ├── PropertyBag: genruntime.PropertyBag
        │       │   │   │   ├── SourcePattern: *string
        │       │   │   │   └── TypeName: *string
        │       │   │   └── PropertyBag: genruntime.PropertyBag
        │       │   └── UrlSigning: Object (3 properties)
        │       │       ├── Name: *string
        │       │       ├── Parameters: Object (4 properties)
        │       │       │   ├── Algorithm: *string
        │       │       │   ├── ParameterNameOverride: Object (3 properties)
        │       │       │   │   ├── ParamIndicator: *string
        │       │       │   │   ├── ParamName: *string
        │       │       │   │   └── PropertyBag: genruntime.PropertyBag
        │       │       │   ├── PropertyBag: genruntime.PropertyBag
        │       │       │   └── TypeName: *string
        │       │       └── PropertyBag: genruntime.PropertyBag
        │       ├── Conditions: Object (20 properties)
        │       │   ├── ClientPort: Object (3 properties)
        │       │   │   ├── Name: *string
        │       │   │   ├── Parameters: Object (6 properties)
        │       │   │   │   ├── MatchValues: string[]
        │       │   │   │   ├── NegateCondition: *bool
        │       │   │   │   ├── Operator: *string
        │       │   │   │   ├── PropertyBag: genruntime.PropertyBag
        │       │   │   │   ├── Transforms: string[]
        │       │   │   │   └── TypeName: *string
        │       │   │   └── PropertyBag: genruntime.PropertyBag
        │       │   ├── Cookies: Object (3 properties)
        │       │   │   ├── Name: *string
        │       │   │   ├── Parameters: Object (7 properties)
        │       │   │   │   ├── MatchValues: string[]
        │       │   │   │   ├── NegateCondition: *bool
        │       │   │   │   ├── Operator: *string
        │       │   │   │   ├── PropertyBag: genruntime.PropertyBag
        │       │   │   │   ├── Selector: *string
        │       │   │   │   ├── Transforms: string[]
        │       │   │   │   └── TypeName: *string
        │       │   │   └── PropertyBag: genruntime.PropertyBag
        │       │   ├── HostName: Object (3 properties)
        │       │   │   ├── Name: *string
        │       │   │   ├── Parameters: Object (6 properties)
        │       │   │   │   ├── MatchValues: string[]
        │       │   │   │   ├── NegateCondition: *bool
        │       │   │   │   ├── Operator: *string
        │       │   │   │   ├── PropertyBag: genruntime.PropertyBag
        │       │   │   │   ├── Transforms: string[]
        │       │   │   │   └── TypeName: *string
        │       │   │   └── PropertyBag: genruntime.PropertyBag
        │       │   ├── HttpVersion: Object (3 properties)
        │       │   │   ├── Name: *string
        │       │   │   ├── Parameters: Object (6 properties)
        │       │   │   │   ├── MatchValues: string[]
        │       │   │   │   ├── NegateCondition: *bool
        │       │   │   │   ├── Operator: *string
        │       │   │   │   ├── PropertyBag: genruntime.PropertyBag
        │       │   │   │   ├── Transforms: string[]
        │       │   │   │   └── TypeName: *string
        │       │   │   └── PropertyBag: genruntime.PropertyBag
        │       │   ├── IsDevice: Object (3 properties)
        │       │   │   ├── Name: *string
        │       │   │   ├── Parameters: Object (6 properties)
        │       │   │   │   ├── MatchValues: string[]
        │       │   │   │   ├── NegateCondition: *bool
        │       │   │   │   ├── Operator: *string
        │       │   │   │   ├── PropertyBag: genruntime.PropertyBag
        │       │   │   │   ├── Transforms: string[]
        │       │   │   │   └── TypeName: *string
        │       │   │   └── PropertyBag: genruntime.PropertyBag
        │       │   ├── PostArgs: Object (3 properties)
        │       │   │   ├── Name: *string
        │       │   │   ├── Parameters: Object (7 properties)
        │       │   │   │   ├── MatchValues: string[]
        │       │   │   │   ├── NegateCondition: *bool
        │       │   │   │   ├── Operator: *string
        │       │   │   │   ├── PropertyBag: genruntime.PropertyBag
        │       │   │   │   ├── Selector: *string
        │       │   │   │   ├── Transforms: string[]
        │       │   │   │   └── TypeName: *string
        │       │   │   └── PropertyBag: genruntime.PropertyBag
        │       │   ├── PropertyBag: genruntime.PropertyBag
        │       │   ├── QueryString: Object (3 properties)
        │       │   │   ├── Name: *string
        │       │   │   ├── Parameters: Object (6 properties)
        │       │   │   │   ├── MatchValues: string[]
        │       │   │   │   ├── NegateCondition: *bool
        │       │   │   │   ├── Operator: *string
        │       │   │   │   ├── PropertyBag: genruntime.PropertyBag
        │       │   │   │   ├── Transforms: string[]
        │       │   │   │   └── TypeName: *string
        │       │   │   └── PropertyBag: genruntime.PropertyBag
        │       │   ├── RemoteAddress: Object (3 properties)
        │       │   │   ├── Name: *string
        │       │   │   ├── Parameters: Object (6 properties)
        │       │   │   │   ├── MatchValues: string[]
        │       │   │   │   ├── NegateCondition: *bool
        │       │   │   │   ├── Operator: *string
        │       │   │   │   ├── PropertyBag: genruntime.PropertyBag
        │       │   │   │   ├── Transforms: string[]
        │       │   │   │   └── TypeName: *string
        │       │   │   └── PropertyBag: genruntime.PropertyBag
        │       │   ├── RequestBody: Object (3 properties)
        │       │   │   ├── Name: *string
        │       │   │   ├── Parameters: Object (6 properties)
        │       │   │   │   ├── MatchValues: string[]
        │       │   │   │   ├── NegateCondition: *bool
        │       │   │   │   ├── Operator: *string
        │       │   │   │   ├── PropertyBag: genruntime.PropertyBag
        │       │   │   │   ├── Transforms: string[]
        │       │   │   │   └── TypeName: *string
        │       │   │   └── PropertyBag: genruntime.PropertyBag
        │       │   ├── RequestHeader: Object (3 properties)
        │       │   │   ├── Name: *string
        │       │   │   ├── Parameters: Object (7 properties)
        │       │   │   │   ├── MatchValues: string[]
        │       │   │   │   ├── NegateCondition: *bool
        │       │   │   │   ├── Operator: *string
        │       │   │   │   ├── PropertyBag: genruntime.PropertyBag
        │       │   │   │   ├── Selector: *string
        │       │   │   │   ├── Transforms: string[]
        │       │   │   │   └── TypeName: *string
        │       │   │   └── PropertyBag: genruntime.PropertyBag
        │       │   ├── RequestMethod: Object (3 properties)
        │       │   │   ├── Name: *string
        │       │   │   ├── Parameters: Object (6 properties)
        │       │   │   │   ├── MatchValues: string[]
        │       │   │   │   ├── NegateCondition: *bool
        │       │   │   │   ├── Operator: *string
        │       │   │   │   ├── PropertyBag: genruntime.PropertyBag
        │       │   │   │   ├── Transforms: string[]
        │       │   │   │   └── TypeName: *string
        │       │   │   └── PropertyBag: genruntime.PropertyBag
        │       │   ├── RequestScheme: Object (3 properties)
        │       │   │   ├── Name: *string
        │       │   │   ├── Parameters: Object (6 properties)
        │       │   │   │   ├── MatchValues: string[]
        │       │   │   │   ├── NegateCondition: *bool
        │       │   │   │   ├── Operator: *string
        │       │   │   │   ├── PropertyBag: genruntime.PropertyBag
        │       │   │   │   ├── Transforms: string[]
        │       │   │   │   └── TypeName: *string
        │       │   │   └── PropertyBag: genruntime.PropertyBag
        │       │   ├── RequestUri: Object (3 properties)
        │       │   │   ├── Name: *string
        │       │   │   ├── Parameters: Object (6 properties)
        │       │   │   │   ├── MatchValues: string[]
        │       │   │   │   ├── NegateCondition: *bool
        │       │   │   │   ├── Operator: *string
        │       │   │   │   ├── PropertyBag: genruntime.PropertyBag
        │       │   │   │   ├── Transforms: string[]
        │       │   │   │   └── TypeName: *string
        │       │   │   └── PropertyBag: genruntime.PropertyBag
        │       │   ├── ServerPort: Object (3 properties)
        │       │   │   ├── Name: *string
        │       │   │   ├── Parameters: Object (6 properties)
        │       │   │   │   ├── MatchValues: string[]
        │       │   │   │   ├── NegateCondition: *bool
        │       │   │   │   ├── Operator: *string
        │       │   │   │   ├── PropertyBag: genruntime.PropertyBag
        │       │   │   │   ├── Transforms: string[]
        │       │   │   │   └── TypeName: *string
        │       │   │   └── PropertyBag: genruntime.PropertyBag
        │       │   ├── SocketAddr: Object (3 properties)
        │       │   │   ├── Name: *string
        │       │   │   ├── Parameters: Object (6 properties)
        │       │   │   │   ├── MatchValues: string[]
        │       │   │   │   ├── NegateCondition: *bool
        │       │   │   │   ├── Operator: *string
        │       │   │   │   ├── PropertyBag: genruntime.PropertyBag
        │       │   │   │   ├── Transforms: string[]
        │       │   │   │   └── TypeName: *string
        │       │   │   └── PropertyBag: genruntime.PropertyBag
        │       │   ├── SslProtocol: Object (3 properties)
        │       │   │   ├── Name: *string
        │       │   │   ├── Parameters: Object (6 properties)
        │       │   │   │   ├── MatchValues: string[]
        │       │   │   │   ├── NegateCondition: *bool
        │       │   │   │   ├── Operator: *string
        │       │   │   │   ├── PropertyBag: genruntime.PropertyBag
        │       │   │   │   ├── Transforms: string[]
        │       │   │   │   └── TypeName: *string
        │       │   │   └── PropertyBag: genruntime.PropertyBag
        │       │   ├── UrlFileExtension: Object (3 properties)
        │       │   │   ├── Name: *string
        │       │   │   ├── Parameters: Object (6 properties)
        │       │   │   │   ├── MatchValues: string[]
        │       │   │   │   ├── NegateCondition: *bool
        │       │   │   │   ├── Operator: *string
        │       │   │   │   ├── PropertyBag: genruntime.PropertyBag
        │       │   │   │   ├── Transforms: string[]
        │       │   │   │   └── TypeName: *string
        │       │   │   └── PropertyBag: genruntime.PropertyBag
        │       │   ├── UrlFileName: Object (3 properties)
        │       │   │   ├── Name: *string
        │       │   │   ├── Parameters: Object (6 properties)
        │       │   │   │   ├── MatchValues: string[]
        │       │   │   │   ├── NegateCondition: *bool
        │       │   │   │   ├── Operator: *string
        │       │   │   │   ├── PropertyBag: genruntime.PropertyBag
        │       │   │   │   ├── Transforms: string[]
        │       │   │   │   └── TypeName: *string
        │       │   │   └── PropertyBag: genruntime.PropertyBag
        │       │   └── UrlPath: Object (3 properties)
        │       │       ├── Name: *string
        │       │       ├── Parameters: Object (6 properties)
        │       │       │   ├── MatchValues: string[]
        │       │       │   ├── NegateCondition: *bool
        │       │       │   ├── Operator: *string
        │       │       │   ├── PropertyBag: genruntime.PropertyBag
        │       │       │   ├── Transforms: string[]
        │       │       │   └── TypeName: *string
        │       │       └── PropertyBag: genruntime.PropertyBag
=======
        │   └── Rules: Object (5 properties)[]
        │       ├── Actions: Object (2 properties)[]
        │       │   ├── Name: *string
        │       │   └── PropertyBag: genruntime.PropertyBag
        │       ├── Conditions: Object (2 properties)[]
        │       │   ├── Name: *string
        │       │   └── PropertyBag: genruntime.PropertyBag
>>>>>>> 36107e02
        │       ├── Name: *string
        │       ├── Order: *int
        │       └── PropertyBag: genruntime.PropertyBag
        ├── GeoFilters: Object (4 properties)[]
        │   ├── Action: *string
        │   ├── CountryCodes: string[]
        │   ├── PropertyBag: genruntime.PropertyBag
        │   └── RelativePath: *string
        ├── HostName: *string
        ├── Id: *string
        ├── IsCompressionEnabled: *bool
        ├── IsHttpAllowed: *bool
        ├── IsHttpsAllowed: *bool
        ├── Location: *string
        ├── Name: *string
        ├── OptimizationType: *string
        ├── OriginGroups: Object (6 properties)[]
        │   ├── HealthProbeSettings: *Object (5 properties)
        │   │   ├── ProbeIntervalInSeconds: *int
        │   │   ├── ProbePath: *string
        │   │   ├── ProbeProtocol: *string
        │   │   ├── ProbeRequestType: *string
        │   │   └── PropertyBag: genruntime.PropertyBag
        │   ├── Name: *string
        │   ├── Origins: Object (2 properties)[]
        │   │   ├── Id: *string
        │   │   └── PropertyBag: genruntime.PropertyBag
        │   ├── PropertyBag: genruntime.PropertyBag
        │   ├── ResponseBasedOriginErrorDetectionSettings: *Object (4 properties)
        │   │   ├── HttpErrorRanges: Object (3 properties)[]
        │   │   │   ├── Begin: *int
        │   │   │   ├── End: *int
        │   │   │   └── PropertyBag: genruntime.PropertyBag
        │   │   ├── PropertyBag: genruntime.PropertyBag
        │   │   ├── ResponseBasedDetectedErrorTypes: *string
        │   │   └── ResponseBasedFailoverThresholdPercentage: *int
        │   └── TrafficRestorationTimeToHealedOrNewEndpointsInMinutes: *int
        ├── OriginHostHeader: *string
        ├── OriginPath: *string
        ├── Origins: Object (14 properties)[]
        │   ├── Enabled: *bool
        │   ├── HostName: *string
        │   ├── HttpPort: *int
        │   ├── HttpsPort: *int
        │   ├── Name: *string
        │   ├── OriginHostHeader: *string
        │   ├── Priority: *int
        │   ├── PrivateEndpointStatus: *string
        │   ├── PrivateLinkAlias: *string
        │   ├── PrivateLinkApprovalMessage: *string
        │   ├── PrivateLinkLocation: *string
        │   ├── PrivateLinkResourceId: *string
        │   ├── PropertyBag: genruntime.PropertyBag
        │   └── Weight: *int
        ├── ProbePath: *string
        ├── PropertyBag: genruntime.PropertyBag
        ├── ProvisioningState: *string
        ├── QueryStringCachingBehavior: *string
        ├── ResourceState: *string
        ├── SystemData: *Object (7 properties)
        │   ├── CreatedAt: *string
        │   ├── CreatedBy: *string
        │   ├── CreatedByType: *string
        │   ├── LastModifiedAt: *string
        │   ├── LastModifiedBy: *string
        │   ├── LastModifiedByType: *string
        │   └── PropertyBag: genruntime.PropertyBag
        ├── Tags: map[string]string
        ├── Type: *string
        ├── UrlSigningKeys: Object (3 properties)[]
        │   ├── KeyId: *string
        │   ├── KeySourceParameters: *Object (7 properties)
        │   │   ├── PropertyBag: genruntime.PropertyBag
        │   │   ├── ResourceGroupName: *string
        │   │   ├── SecretName: *string
        │   │   ├── SecretVersion: *string
        │   │   ├── SubscriptionId: *string
        │   │   ├── TypeName: *string
        │   │   └── VaultName: *string
        │   └── PropertyBag: genruntime.PropertyBag
        └── WebApplicationFirewallPolicyLink: *Object (2 properties)
            ├── Id: *string
            └── PropertyBag: genruntime.PropertyBag<|MERGE_RESOLUTION|>--- conflicted
+++ resolved
@@ -47,15 +47,9 @@
     │   ├── DeliveryPolicy: *Object (3 properties)
     │   │   ├── Description: *string
     │   │   ├── PropertyBag: genruntime.PropertyBag
-<<<<<<< HEAD
-    │   │   └── Rules: Object (5 properties)
-    │   │       ├── Actions: Object (10 properties)
-    │   │       │   ├── CacheExpiration: Object (3 properties)
-=======
     │   │   └── Rules: Object (5 properties)[]
     │   │       ├── Actions: Object (10 properties)[]
-    │   │       │   ├── DeliveryRuleCacheExpiration: *Object (3 properties)
->>>>>>> 36107e02
+    │   │       │   ├── CacheExpiration: *Object (3 properties)
     │   │       │   │   ├── Name: *string
     │   │       │   │   ├── Parameters: *Object (5 properties)
     │   │       │   │   │   ├── CacheBehavior: *string
@@ -64,11 +58,7 @@
     │   │       │   │   │   ├── PropertyBag: genruntime.PropertyBag
     │   │       │   │   │   └── TypeName: *string
     │   │       │   │   └── PropertyBag: genruntime.PropertyBag
-<<<<<<< HEAD
-    │   │       │   ├── CacheKeyQueryString: Object (3 properties)
-=======
-    │   │       │   ├── DeliveryRuleCacheKeyQueryString: *Object (3 properties)
->>>>>>> 36107e02
+    │   │       │   ├── CacheKeyQueryString: *Object (3 properties)
     │   │       │   │   ├── Name: *string
     │   │       │   │   ├── Parameters: *Object (4 properties)
     │   │       │   │   │   ├── PropertyBag: genruntime.PropertyBag
@@ -76,11 +66,7 @@
     │   │       │   │   │   ├── QueryStringBehavior: *string
     │   │       │   │   │   └── TypeName: *string
     │   │       │   │   └── PropertyBag: genruntime.PropertyBag
-<<<<<<< HEAD
-    │   │       │   ├── ModifyRequestHeader: Object (3 properties)
-=======
-    │   │       │   ├── DeliveryRuleRequestHeader: *Object (3 properties)
->>>>>>> 36107e02
+    │   │       │   ├── ModifyRequestHeader: *Object (3 properties)
     │   │       │   │   ├── Name: *string
     │   │       │   │   ├── Parameters: *Object (5 properties)
     │   │       │   │   │   ├── HeaderAction: *string
@@ -89,11 +75,7 @@
     │   │       │   │   │   ├── TypeName: *string
     │   │       │   │   │   └── Value: *string
     │   │       │   │   └── PropertyBag: genruntime.PropertyBag
-<<<<<<< HEAD
-    │   │       │   ├── ModifyResponseHeader: Object (3 properties)
-=======
-    │   │       │   ├── DeliveryRuleResponseHeader: *Object (3 properties)
->>>>>>> 36107e02
+    │   │       │   ├── ModifyResponseHeader: *Object (3 properties)
     │   │       │   │   ├── Name: *string
     │   │       │   │   ├── Parameters: *Object (5 properties)
     │   │       │   │   │   ├── HeaderAction: *string
@@ -102,21 +84,17 @@
     │   │       │   │   │   ├── TypeName: *string
     │   │       │   │   │   └── Value: *string
     │   │       │   │   └── PropertyBag: genruntime.PropertyBag
-<<<<<<< HEAD
-    │   │       │   ├── OriginGroupOverride: Object (3 properties)
-    │   │       │   │   ├── Name: *string
-    │   │       │   │   ├── Parameters: Object (3 properties)
-    │   │       │   │   │   ├── OriginGroup: Object (2 properties)
+    │   │       │   ├── OriginGroupOverride: *Object (3 properties)
+    │   │       │   │   ├── Name: *string
+    │   │       │   │   ├── Parameters: *Object (3 properties)
+    │   │       │   │   │   ├── OriginGroup: *Object (2 properties)
     │   │       │   │   │   │   ├── PropertyBag: genruntime.PropertyBag
     │   │       │   │   │   │   └── Reference: *genruntime.ResourceReference
     │   │       │   │   │   ├── PropertyBag: genruntime.PropertyBag
     │   │       │   │   │   └── TypeName: *string
     │   │       │   │   └── PropertyBag: genruntime.PropertyBag
     │   │       │   ├── PropertyBag: genruntime.PropertyBag
-    │   │       │   ├── RouteConfigurationOverride: Object (3 properties)
-=======
-    │   │       │   ├── DeliveryRuleRouteConfigurationOverride: *Object (3 properties)
->>>>>>> 36107e02
+    │   │       │   ├── RouteConfigurationOverride: *Object (3 properties)
     │   │       │   │   ├── Name: *string
     │   │       │   │   ├── Parameters: *Object (4 properties)
     │   │       │   │   │   ├── CacheConfiguration: *Object (6 properties)
@@ -135,21 +113,7 @@
     │   │       │   │   │   ├── PropertyBag: genruntime.PropertyBag
     │   │       │   │   │   └── TypeName: *string
     │   │       │   │   └── PropertyBag: genruntime.PropertyBag
-<<<<<<< HEAD
-    │   │       │   ├── UrlRedirect: Object (3 properties)
-=======
-    │   │       │   ├── OriginGroupOverride: *Object (3 properties)
-    │   │       │   │   ├── Name: *string
-    │   │       │   │   ├── Parameters: *Object (3 properties)
-    │   │       │   │   │   ├── OriginGroup: *Object (2 properties)
-    │   │       │   │   │   │   ├── PropertyBag: genruntime.PropertyBag
-    │   │       │   │   │   │   └── Reference: *genruntime.ResourceReference
-    │   │       │   │   │   ├── PropertyBag: genruntime.PropertyBag
-    │   │       │   │   │   └── TypeName: *string
-    │   │       │   │   └── PropertyBag: genruntime.PropertyBag
-    │   │       │   ├── PropertyBag: genruntime.PropertyBag
     │   │       │   ├── UrlRedirect: *Object (3 properties)
->>>>>>> 36107e02
     │   │       │   │   ├── Name: *string
     │   │       │   │   ├── Parameters: *Object (8 properties)
     │   │       │   │   │   ├── CustomFragment: *string
@@ -181,27 +145,18 @@
     │   │       │       │   ├── PropertyBag: genruntime.PropertyBag
     │   │       │       │   └── TypeName: *string
     │   │       │       └── PropertyBag: genruntime.PropertyBag
-<<<<<<< HEAD
-    │   │       ├── Conditions: Object (20 properties)
-    │   │       │   ├── ClientPort: Object (3 properties)
-=======
     │   │       ├── Conditions: Object (20 properties)[]
-    │   │       │   ├── DeliveryRuleClientPort: *Object (3 properties)
->>>>>>> 36107e02
-    │   │       │   │   ├── Name: *string
-    │   │       │   │   ├── Parameters: *Object (6 properties)
-    │   │       │   │   │   ├── MatchValues: string[]
-    │   │       │   │   │   ├── NegateCondition: *bool
-    │   │       │   │   │   ├── Operator: *string
-    │   │       │   │   │   ├── PropertyBag: genruntime.PropertyBag
-    │   │       │   │   │   ├── Transforms: string[]
-    │   │       │   │   │   └── TypeName: *string
-    │   │       │   │   └── PropertyBag: genruntime.PropertyBag
-<<<<<<< HEAD
-    │   │       │   ├── Cookies: Object (3 properties)
-=======
-    │   │       │   ├── DeliveryRuleCookies: *Object (3 properties)
->>>>>>> 36107e02
+    │   │       │   ├── ClientPort: *Object (3 properties)
+    │   │       │   │   ├── Name: *string
+    │   │       │   │   ├── Parameters: *Object (6 properties)
+    │   │       │   │   │   ├── MatchValues: string[]
+    │   │       │   │   │   ├── NegateCondition: *bool
+    │   │       │   │   │   ├── Operator: *string
+    │   │       │   │   │   ├── PropertyBag: genruntime.PropertyBag
+    │   │       │   │   │   ├── Transforms: string[]
+    │   │       │   │   │   └── TypeName: *string
+    │   │       │   │   └── PropertyBag: genruntime.PropertyBag
+    │   │       │   ├── Cookies: *Object (3 properties)
     │   │       │   │   ├── Name: *string
     │   │       │   │   ├── Parameters: *Object (7 properties)
     │   │       │   │   │   ├── MatchValues: string[]
@@ -212,53 +167,37 @@
     │   │       │   │   │   ├── Transforms: string[]
     │   │       │   │   │   └── TypeName: *string
     │   │       │   │   └── PropertyBag: genruntime.PropertyBag
-<<<<<<< HEAD
-    │   │       │   ├── HostName: Object (3 properties)
-=======
-    │   │       │   ├── DeliveryRuleHostName: *Object (3 properties)
->>>>>>> 36107e02
-    │   │       │   │   ├── Name: *string
-    │   │       │   │   ├── Parameters: *Object (6 properties)
-    │   │       │   │   │   ├── MatchValues: string[]
-    │   │       │   │   │   ├── NegateCondition: *bool
-    │   │       │   │   │   ├── Operator: *string
-    │   │       │   │   │   ├── PropertyBag: genruntime.PropertyBag
-    │   │       │   │   │   ├── Transforms: string[]
-    │   │       │   │   │   └── TypeName: *string
-    │   │       │   │   └── PropertyBag: genruntime.PropertyBag
-<<<<<<< HEAD
-    │   │       │   ├── HttpVersion: Object (3 properties)
-=======
-    │   │       │   ├── DeliveryRuleHttpVersion: *Object (3 properties)
->>>>>>> 36107e02
-    │   │       │   │   ├── Name: *string
-    │   │       │   │   ├── Parameters: *Object (6 properties)
-    │   │       │   │   │   ├── MatchValues: string[]
-    │   │       │   │   │   ├── NegateCondition: *bool
-    │   │       │   │   │   ├── Operator: *string
-    │   │       │   │   │   ├── PropertyBag: genruntime.PropertyBag
-    │   │       │   │   │   ├── Transforms: string[]
-    │   │       │   │   │   └── TypeName: *string
-    │   │       │   │   └── PropertyBag: genruntime.PropertyBag
-<<<<<<< HEAD
-    │   │       │   ├── IsDevice: Object (3 properties)
-=======
-    │   │       │   ├── DeliveryRuleIsDevice: *Object (3 properties)
->>>>>>> 36107e02
-    │   │       │   │   ├── Name: *string
-    │   │       │   │   ├── Parameters: *Object (6 properties)
-    │   │       │   │   │   ├── MatchValues: string[]
-    │   │       │   │   │   ├── NegateCondition: *bool
-    │   │       │   │   │   ├── Operator: *string
-    │   │       │   │   │   ├── PropertyBag: genruntime.PropertyBag
-    │   │       │   │   │   ├── Transforms: string[]
-    │   │       │   │   │   └── TypeName: *string
-    │   │       │   │   └── PropertyBag: genruntime.PropertyBag
-<<<<<<< HEAD
-    │   │       │   ├── PostArgs: Object (3 properties)
-=======
-    │   │       │   ├── DeliveryRulePostArgs: *Object (3 properties)
->>>>>>> 36107e02
+    │   │       │   ├── HostName: *Object (3 properties)
+    │   │       │   │   ├── Name: *string
+    │   │       │   │   ├── Parameters: *Object (6 properties)
+    │   │       │   │   │   ├── MatchValues: string[]
+    │   │       │   │   │   ├── NegateCondition: *bool
+    │   │       │   │   │   ├── Operator: *string
+    │   │       │   │   │   ├── PropertyBag: genruntime.PropertyBag
+    │   │       │   │   │   ├── Transforms: string[]
+    │   │       │   │   │   └── TypeName: *string
+    │   │       │   │   └── PropertyBag: genruntime.PropertyBag
+    │   │       │   ├── HttpVersion: *Object (3 properties)
+    │   │       │   │   ├── Name: *string
+    │   │       │   │   ├── Parameters: *Object (6 properties)
+    │   │       │   │   │   ├── MatchValues: string[]
+    │   │       │   │   │   ├── NegateCondition: *bool
+    │   │       │   │   │   ├── Operator: *string
+    │   │       │   │   │   ├── PropertyBag: genruntime.PropertyBag
+    │   │       │   │   │   ├── Transforms: string[]
+    │   │       │   │   │   └── TypeName: *string
+    │   │       │   │   └── PropertyBag: genruntime.PropertyBag
+    │   │       │   ├── IsDevice: *Object (3 properties)
+    │   │       │   │   ├── Name: *string
+    │   │       │   │   ├── Parameters: *Object (6 properties)
+    │   │       │   │   │   ├── MatchValues: string[]
+    │   │       │   │   │   ├── NegateCondition: *bool
+    │   │       │   │   │   ├── Operator: *string
+    │   │       │   │   │   ├── PropertyBag: genruntime.PropertyBag
+    │   │       │   │   │   ├── Transforms: string[]
+    │   │       │   │   │   └── TypeName: *string
+    │   │       │   │   └── PropertyBag: genruntime.PropertyBag
+    │   │       │   ├── PostArgs: *Object (3 properties)
     │   │       │   │   ├── Name: *string
     │   │       │   │   ├── Parameters: *Object (7 properties)
     │   │       │   │   │   ├── MatchValues: string[]
@@ -269,54 +208,38 @@
     │   │       │   │   │   ├── Transforms: string[]
     │   │       │   │   │   └── TypeName: *string
     │   │       │   │   └── PropertyBag: genruntime.PropertyBag
-<<<<<<< HEAD
     │   │       │   ├── PropertyBag: genruntime.PropertyBag
-    │   │       │   ├── QueryString: Object (3 properties)
-=======
-    │   │       │   ├── DeliveryRuleQueryString: *Object (3 properties)
->>>>>>> 36107e02
-    │   │       │   │   ├── Name: *string
-    │   │       │   │   ├── Parameters: *Object (6 properties)
-    │   │       │   │   │   ├── MatchValues: string[]
-    │   │       │   │   │   ├── NegateCondition: *bool
-    │   │       │   │   │   ├── Operator: *string
-    │   │       │   │   │   ├── PropertyBag: genruntime.PropertyBag
-    │   │       │   │   │   ├── Transforms: string[]
-    │   │       │   │   │   └── TypeName: *string
-    │   │       │   │   └── PropertyBag: genruntime.PropertyBag
-<<<<<<< HEAD
-    │   │       │   ├── RemoteAddress: Object (3 properties)
-=======
-    │   │       │   ├── DeliveryRuleRemoteAddress: *Object (3 properties)
->>>>>>> 36107e02
-    │   │       │   │   ├── Name: *string
-    │   │       │   │   ├── Parameters: *Object (6 properties)
-    │   │       │   │   │   ├── MatchValues: string[]
-    │   │       │   │   │   ├── NegateCondition: *bool
-    │   │       │   │   │   ├── Operator: *string
-    │   │       │   │   │   ├── PropertyBag: genruntime.PropertyBag
-    │   │       │   │   │   ├── Transforms: string[]
-    │   │       │   │   │   └── TypeName: *string
-    │   │       │   │   └── PropertyBag: genruntime.PropertyBag
-<<<<<<< HEAD
-    │   │       │   ├── RequestBody: Object (3 properties)
-=======
-    │   │       │   ├── DeliveryRuleRequestBody: *Object (3 properties)
->>>>>>> 36107e02
-    │   │       │   │   ├── Name: *string
-    │   │       │   │   ├── Parameters: *Object (6 properties)
-    │   │       │   │   │   ├── MatchValues: string[]
-    │   │       │   │   │   ├── NegateCondition: *bool
-    │   │       │   │   │   ├── Operator: *string
-    │   │       │   │   │   ├── PropertyBag: genruntime.PropertyBag
-    │   │       │   │   │   ├── Transforms: string[]
-    │   │       │   │   │   └── TypeName: *string
-    │   │       │   │   └── PropertyBag: genruntime.PropertyBag
-<<<<<<< HEAD
-    │   │       │   ├── RequestHeader: Object (3 properties)
-=======
-    │   │       │   ├── DeliveryRuleRequestHeader: *Object (3 properties)
->>>>>>> 36107e02
+    │   │       │   ├── QueryString: *Object (3 properties)
+    │   │       │   │   ├── Name: *string
+    │   │       │   │   ├── Parameters: *Object (6 properties)
+    │   │       │   │   │   ├── MatchValues: string[]
+    │   │       │   │   │   ├── NegateCondition: *bool
+    │   │       │   │   │   ├── Operator: *string
+    │   │       │   │   │   ├── PropertyBag: genruntime.PropertyBag
+    │   │       │   │   │   ├── Transforms: string[]
+    │   │       │   │   │   └── TypeName: *string
+    │   │       │   │   └── PropertyBag: genruntime.PropertyBag
+    │   │       │   ├── RemoteAddress: *Object (3 properties)
+    │   │       │   │   ├── Name: *string
+    │   │       │   │   ├── Parameters: *Object (6 properties)
+    │   │       │   │   │   ├── MatchValues: string[]
+    │   │       │   │   │   ├── NegateCondition: *bool
+    │   │       │   │   │   ├── Operator: *string
+    │   │       │   │   │   ├── PropertyBag: genruntime.PropertyBag
+    │   │       │   │   │   ├── Transforms: string[]
+    │   │       │   │   │   └── TypeName: *string
+    │   │       │   │   └── PropertyBag: genruntime.PropertyBag
+    │   │       │   ├── RequestBody: *Object (3 properties)
+    │   │       │   │   ├── Name: *string
+    │   │       │   │   ├── Parameters: *Object (6 properties)
+    │   │       │   │   │   ├── MatchValues: string[]
+    │   │       │   │   │   ├── NegateCondition: *bool
+    │   │       │   │   │   ├── Operator: *string
+    │   │       │   │   │   ├── PropertyBag: genruntime.PropertyBag
+    │   │       │   │   │   ├── Transforms: string[]
+    │   │       │   │   │   └── TypeName: *string
+    │   │       │   │   └── PropertyBag: genruntime.PropertyBag
+    │   │       │   ├── RequestHeader: *Object (3 properties)
     │   │       │   │   ├── Name: *string
     │   │       │   │   ├── Parameters: *Object (7 properties)
     │   │       │   │   │   ├── MatchValues: string[]
@@ -327,122 +250,89 @@
     │   │       │   │   │   ├── Transforms: string[]
     │   │       │   │   │   └── TypeName: *string
     │   │       │   │   └── PropertyBag: genruntime.PropertyBag
-<<<<<<< HEAD
-    │   │       │   ├── RequestMethod: Object (3 properties)
-=======
-    │   │       │   ├── DeliveryRuleRequestMethod: *Object (3 properties)
->>>>>>> 36107e02
-    │   │       │   │   ├── Name: *string
-    │   │       │   │   ├── Parameters: *Object (6 properties)
-    │   │       │   │   │   ├── MatchValues: string[]
-    │   │       │   │   │   ├── NegateCondition: *bool
-    │   │       │   │   │   ├── Operator: *string
-    │   │       │   │   │   ├── PropertyBag: genruntime.PropertyBag
-    │   │       │   │   │   ├── Transforms: string[]
-    │   │       │   │   │   └── TypeName: *string
-    │   │       │   │   └── PropertyBag: genruntime.PropertyBag
-<<<<<<< HEAD
-    │   │       │   ├── RequestScheme: Object (3 properties)
-=======
-    │   │       │   ├── DeliveryRuleRequestScheme: *Object (3 properties)
->>>>>>> 36107e02
-    │   │       │   │   ├── Name: *string
-    │   │       │   │   ├── Parameters: *Object (6 properties)
-    │   │       │   │   │   ├── MatchValues: string[]
-    │   │       │   │   │   ├── NegateCondition: *bool
-    │   │       │   │   │   ├── Operator: *string
-    │   │       │   │   │   ├── PropertyBag: genruntime.PropertyBag
-    │   │       │   │   │   ├── Transforms: string[]
-    │   │       │   │   │   └── TypeName: *string
-    │   │       │   │   └── PropertyBag: genruntime.PropertyBag
-<<<<<<< HEAD
-    │   │       │   ├── RequestUri: Object (3 properties)
-=======
-    │   │       │   ├── DeliveryRuleRequestUri: *Object (3 properties)
->>>>>>> 36107e02
-    │   │       │   │   ├── Name: *string
-    │   │       │   │   ├── Parameters: *Object (6 properties)
-    │   │       │   │   │   ├── MatchValues: string[]
-    │   │       │   │   │   ├── NegateCondition: *bool
-    │   │       │   │   │   ├── Operator: *string
-    │   │       │   │   │   ├── PropertyBag: genruntime.PropertyBag
-    │   │       │   │   │   ├── Transforms: string[]
-    │   │       │   │   │   └── TypeName: *string
-    │   │       │   │   └── PropertyBag: genruntime.PropertyBag
-<<<<<<< HEAD
-    │   │       │   ├── ServerPort: Object (3 properties)
-=======
-    │   │       │   ├── DeliveryRuleServerPort: *Object (3 properties)
->>>>>>> 36107e02
-    │   │       │   │   ├── Name: *string
-    │   │       │   │   ├── Parameters: *Object (6 properties)
-    │   │       │   │   │   ├── MatchValues: string[]
-    │   │       │   │   │   ├── NegateCondition: *bool
-    │   │       │   │   │   ├── Operator: *string
-    │   │       │   │   │   ├── PropertyBag: genruntime.PropertyBag
-    │   │       │   │   │   ├── Transforms: string[]
-    │   │       │   │   │   └── TypeName: *string
-    │   │       │   │   └── PropertyBag: genruntime.PropertyBag
-<<<<<<< HEAD
-    │   │       │   ├── SocketAddr: Object (3 properties)
-=======
-    │   │       │   ├── DeliveryRuleSocketAddr: *Object (3 properties)
->>>>>>> 36107e02
-    │   │       │   │   ├── Name: *string
-    │   │       │   │   ├── Parameters: *Object (6 properties)
-    │   │       │   │   │   ├── MatchValues: string[]
-    │   │       │   │   │   ├── NegateCondition: *bool
-    │   │       │   │   │   ├── Operator: *string
-    │   │       │   │   │   ├── PropertyBag: genruntime.PropertyBag
-    │   │       │   │   │   ├── Transforms: string[]
-    │   │       │   │   │   └── TypeName: *string
-    │   │       │   │   └── PropertyBag: genruntime.PropertyBag
-<<<<<<< HEAD
-    │   │       │   ├── SslProtocol: Object (3 properties)
-=======
-    │   │       │   ├── DeliveryRuleSslProtocol: *Object (3 properties)
->>>>>>> 36107e02
-    │   │       │   │   ├── Name: *string
-    │   │       │   │   ├── Parameters: *Object (6 properties)
-    │   │       │   │   │   ├── MatchValues: string[]
-    │   │       │   │   │   ├── NegateCondition: *bool
-    │   │       │   │   │   ├── Operator: *string
-    │   │       │   │   │   ├── PropertyBag: genruntime.PropertyBag
-    │   │       │   │   │   ├── Transforms: string[]
-    │   │       │   │   │   └── TypeName: *string
-    │   │       │   │   └── PropertyBag: genruntime.PropertyBag
-<<<<<<< HEAD
-    │   │       │   ├── UrlFileExtension: Object (3 properties)
-=======
-    │   │       │   ├── DeliveryRuleUrlFileExtension: *Object (3 properties)
->>>>>>> 36107e02
-    │   │       │   │   ├── Name: *string
-    │   │       │   │   ├── Parameters: *Object (6 properties)
-    │   │       │   │   │   ├── MatchValues: string[]
-    │   │       │   │   │   ├── NegateCondition: *bool
-    │   │       │   │   │   ├── Operator: *string
-    │   │       │   │   │   ├── PropertyBag: genruntime.PropertyBag
-    │   │       │   │   │   ├── Transforms: string[]
-    │   │       │   │   │   └── TypeName: *string
-    │   │       │   │   └── PropertyBag: genruntime.PropertyBag
-<<<<<<< HEAD
-    │   │       │   ├── UrlFileName: Object (3 properties)
-=======
-    │   │       │   ├── DeliveryRuleUrlFileName: *Object (3 properties)
->>>>>>> 36107e02
-    │   │       │   │   ├── Name: *string
-    │   │       │   │   ├── Parameters: *Object (6 properties)
-    │   │       │   │   │   ├── MatchValues: string[]
-    │   │       │   │   │   ├── NegateCondition: *bool
-    │   │       │   │   │   ├── Operator: *string
-    │   │       │   │   │   ├── PropertyBag: genruntime.PropertyBag
-    │   │       │   │   │   ├── Transforms: string[]
-    │   │       │   │   │   └── TypeName: *string
-    │   │       │   │   └── PropertyBag: genruntime.PropertyBag
-<<<<<<< HEAD
-    │   │       │   └── UrlPath: Object (3 properties)
+    │   │       │   ├── RequestMethod: *Object (3 properties)
+    │   │       │   │   ├── Name: *string
+    │   │       │   │   ├── Parameters: *Object (6 properties)
+    │   │       │   │   │   ├── MatchValues: string[]
+    │   │       │   │   │   ├── NegateCondition: *bool
+    │   │       │   │   │   ├── Operator: *string
+    │   │       │   │   │   ├── PropertyBag: genruntime.PropertyBag
+    │   │       │   │   │   ├── Transforms: string[]
+    │   │       │   │   │   └── TypeName: *string
+    │   │       │   │   └── PropertyBag: genruntime.PropertyBag
+    │   │       │   ├── RequestScheme: *Object (3 properties)
+    │   │       │   │   ├── Name: *string
+    │   │       │   │   ├── Parameters: *Object (6 properties)
+    │   │       │   │   │   ├── MatchValues: string[]
+    │   │       │   │   │   ├── NegateCondition: *bool
+    │   │       │   │   │   ├── Operator: *string
+    │   │       │   │   │   ├── PropertyBag: genruntime.PropertyBag
+    │   │       │   │   │   ├── Transforms: string[]
+    │   │       │   │   │   └── TypeName: *string
+    │   │       │   │   └── PropertyBag: genruntime.PropertyBag
+    │   │       │   ├── RequestUri: *Object (3 properties)
+    │   │       │   │   ├── Name: *string
+    │   │       │   │   ├── Parameters: *Object (6 properties)
+    │   │       │   │   │   ├── MatchValues: string[]
+    │   │       │   │   │   ├── NegateCondition: *bool
+    │   │       │   │   │   ├── Operator: *string
+    │   │       │   │   │   ├── PropertyBag: genruntime.PropertyBag
+    │   │       │   │   │   ├── Transforms: string[]
+    │   │       │   │   │   └── TypeName: *string
+    │   │       │   │   └── PropertyBag: genruntime.PropertyBag
+    │   │       │   ├── ServerPort: *Object (3 properties)
+    │   │       │   │   ├── Name: *string
+    │   │       │   │   ├── Parameters: *Object (6 properties)
+    │   │       │   │   │   ├── MatchValues: string[]
+    │   │       │   │   │   ├── NegateCondition: *bool
+    │   │       │   │   │   ├── Operator: *string
+    │   │       │   │   │   ├── PropertyBag: genruntime.PropertyBag
+    │   │       │   │   │   ├── Transforms: string[]
+    │   │       │   │   │   └── TypeName: *string
+    │   │       │   │   └── PropertyBag: genruntime.PropertyBag
+    │   │       │   ├── SocketAddr: *Object (3 properties)
+    │   │       │   │   ├── Name: *string
+    │   │       │   │   ├── Parameters: *Object (6 properties)
+    │   │       │   │   │   ├── MatchValues: string[]
+    │   │       │   │   │   ├── NegateCondition: *bool
+    │   │       │   │   │   ├── Operator: *string
+    │   │       │   │   │   ├── PropertyBag: genruntime.PropertyBag
+    │   │       │   │   │   ├── Transforms: string[]
+    │   │       │   │   │   └── TypeName: *string
+    │   │       │   │   └── PropertyBag: genruntime.PropertyBag
+    │   │       │   ├── SslProtocol: *Object (3 properties)
+    │   │       │   │   ├── Name: *string
+    │   │       │   │   ├── Parameters: *Object (6 properties)
+    │   │       │   │   │   ├── MatchValues: string[]
+    │   │       │   │   │   ├── NegateCondition: *bool
+    │   │       │   │   │   ├── Operator: *string
+    │   │       │   │   │   ├── PropertyBag: genruntime.PropertyBag
+    │   │       │   │   │   ├── Transforms: string[]
+    │   │       │   │   │   └── TypeName: *string
+    │   │       │   │   └── PropertyBag: genruntime.PropertyBag
+    │   │       │   ├── UrlFileExtension: *Object (3 properties)
+    │   │       │   │   ├── Name: *string
+    │   │       │   │   ├── Parameters: *Object (6 properties)
+    │   │       │   │   │   ├── MatchValues: string[]
+    │   │       │   │   │   ├── NegateCondition: *bool
+    │   │       │   │   │   ├── Operator: *string
+    │   │       │   │   │   ├── PropertyBag: genruntime.PropertyBag
+    │   │       │   │   │   ├── Transforms: string[]
+    │   │       │   │   │   └── TypeName: *string
+    │   │       │   │   └── PropertyBag: genruntime.PropertyBag
+    │   │       │   ├── UrlFileName: *Object (3 properties)
+    │   │       │   │   ├── Name: *string
+    │   │       │   │   ├── Parameters: *Object (6 properties)
+    │   │       │   │   │   ├── MatchValues: string[]
+    │   │       │   │   │   ├── NegateCondition: *bool
+    │   │       │   │   │   ├── Operator: *string
+    │   │       │   │   │   ├── PropertyBag: genruntime.PropertyBag
+    │   │       │   │   │   ├── Transforms: string[]
+    │   │       │   │   │   └── TypeName: *string
+    │   │       │   │   └── PropertyBag: genruntime.PropertyBag
+    │   │       │   └── UrlPath: *Object (3 properties)
     │   │       │       ├── Name: *string
-    │   │       │       ├── Parameters: Object (6 properties)
+    │   │       │       ├── Parameters: *Object (6 properties)
     │   │       │       │   ├── MatchValues: string[]
     │   │       │       │   ├── NegateCondition: *bool
     │   │       │       │   ├── Operator: *string
@@ -450,19 +340,6 @@
     │   │       │       │   ├── Transforms: string[]
     │   │       │       │   └── TypeName: *string
     │   │       │       └── PropertyBag: genruntime.PropertyBag
-=======
-    │   │       │   ├── DeliveryRuleUrlPath: *Object (3 properties)
-    │   │       │   │   ├── Name: *string
-    │   │       │   │   ├── Parameters: *Object (6 properties)
-    │   │       │   │   │   ├── MatchValues: string[]
-    │   │       │   │   │   ├── NegateCondition: *bool
-    │   │       │   │   │   ├── Operator: *string
-    │   │       │   │   │   ├── PropertyBag: genruntime.PropertyBag
-    │   │       │   │   │   ├── Transforms: string[]
-    │   │       │   │   │   └── TypeName: *string
-    │   │       │   │   └── PropertyBag: genruntime.PropertyBag
-    │   │       │   └── PropertyBag: genruntime.PropertyBag
->>>>>>> 36107e02
     │   │       ├── Name: *string
     │   │       ├── Order: *int
     │   │       └── PropertyBag: genruntime.PropertyBag
@@ -547,76 +424,75 @@
         ├── DeliveryPolicy: *Object (3 properties)
         │   ├── Description: *string
         │   ├── PropertyBag: genruntime.PropertyBag
-<<<<<<< HEAD
-        │   └── Rules: Object (5 properties)
-        │       ├── Actions: Object (10 properties)
-        │       │   ├── CacheExpiration: Object (3 properties)
-        │       │   │   ├── Name: *string
-        │       │   │   ├── Parameters: Object (5 properties)
+        │   └── Rules: Object (5 properties)[]
+        │       ├── Actions: Object (10 properties)[]
+        │       │   ├── CacheExpiration: *Object (3 properties)
+        │       │   │   ├── Name: *string
+        │       │   │   ├── Parameters: *Object (5 properties)
         │       │   │   │   ├── CacheBehavior: *string
         │       │   │   │   ├── CacheDuration: *string
         │       │   │   │   ├── CacheType: *string
         │       │   │   │   ├── PropertyBag: genruntime.PropertyBag
         │       │   │   │   └── TypeName: *string
         │       │   │   └── PropertyBag: genruntime.PropertyBag
-        │       │   ├── CacheKeyQueryString: Object (3 properties)
-        │       │   │   ├── Name: *string
-        │       │   │   ├── Parameters: Object (4 properties)
+        │       │   ├── CacheKeyQueryString: *Object (3 properties)
+        │       │   │   ├── Name: *string
+        │       │   │   ├── Parameters: *Object (4 properties)
         │       │   │   │   ├── PropertyBag: genruntime.PropertyBag
         │       │   │   │   ├── QueryParameters: *string
         │       │   │   │   ├── QueryStringBehavior: *string
         │       │   │   │   └── TypeName: *string
         │       │   │   └── PropertyBag: genruntime.PropertyBag
-        │       │   ├── ModifyRequestHeader: Object (3 properties)
-        │       │   │   ├── Name: *string
-        │       │   │   ├── Parameters: Object (5 properties)
+        │       │   ├── ModifyRequestHeader: *Object (3 properties)
+        │       │   │   ├── Name: *string
+        │       │   │   ├── Parameters: *Object (5 properties)
         │       │   │   │   ├── HeaderAction: *string
         │       │   │   │   ├── HeaderName: *string
         │       │   │   │   ├── PropertyBag: genruntime.PropertyBag
         │       │   │   │   ├── TypeName: *string
         │       │   │   │   └── Value: *string
         │       │   │   └── PropertyBag: genruntime.PropertyBag
-        │       │   ├── ModifyResponseHeader: Object (3 properties)
-        │       │   │   ├── Name: *string
-        │       │   │   ├── Parameters: Object (5 properties)
+        │       │   ├── ModifyResponseHeader: *Object (3 properties)
+        │       │   │   ├── Name: *string
+        │       │   │   ├── Parameters: *Object (5 properties)
         │       │   │   │   ├── HeaderAction: *string
         │       │   │   │   ├── HeaderName: *string
         │       │   │   │   ├── PropertyBag: genruntime.PropertyBag
         │       │   │   │   ├── TypeName: *string
         │       │   │   │   └── Value: *string
         │       │   │   └── PropertyBag: genruntime.PropertyBag
-        │       │   ├── OriginGroupOverride: Object (3 properties)
-        │       │   │   ├── Name: *string
-        │       │   │   ├── Parameters: Object (3 properties)
-        │       │   │   │   ├── OriginGroup: Object (2 properties)
+        │       │   ├── OriginGroupOverride: *Object (3 properties)
+        │       │   │   ├── Name: *string
+        │       │   │   ├── Parameters: *Object (3 properties)
+        │       │   │   │   ├── OriginGroup: *Object (2 properties)
         │       │   │   │   │   ├── Id: *string
         │       │   │   │   │   └── PropertyBag: genruntime.PropertyBag
         │       │   │   │   ├── PropertyBag: genruntime.PropertyBag
         │       │   │   │   └── TypeName: *string
         │       │   │   └── PropertyBag: genruntime.PropertyBag
         │       │   ├── PropertyBag: genruntime.PropertyBag
-        │       │   ├── RouteConfigurationOverride: Object (3 properties)
-        │       │   │   ├── Name: *string
-        │       │   │   ├── Parameters: Object (4 properties)
-        │       │   │   │   ├── CacheConfiguration: Object (6 properties)
+        │       │   ├── RouteConfigurationOverride: *Object (3 properties)
+        │       │   │   ├── Name: *string
+        │       │   │   ├── Parameters: *Object (4 properties)
+        │       │   │   │   ├── CacheConfiguration: *Object (6 properties)
         │       │   │   │   │   ├── CacheBehavior: *string
         │       │   │   │   │   ├── CacheDuration: *string
         │       │   │   │   │   ├── IsCompressionEnabled: *string
         │       │   │   │   │   ├── PropertyBag: genruntime.PropertyBag
         │       │   │   │   │   ├── QueryParameters: *string
         │       │   │   │   │   └── QueryStringCachingBehavior: *string
-        │       │   │   │   ├── OriginGroupOverride: Object (3 properties)
+        │       │   │   │   ├── OriginGroupOverride: *Object (3 properties)
         │       │   │   │   │   ├── ForwardingProtocol: *string
-        │       │   │   │   │   ├── OriginGroup: Object (2 properties)
+        │       │   │   │   │   ├── OriginGroup: *Object (2 properties)
         │       │   │   │   │   │   ├── Id: *string
         │       │   │   │   │   │   └── PropertyBag: genruntime.PropertyBag
         │       │   │   │   │   └── PropertyBag: genruntime.PropertyBag
         │       │   │   │   ├── PropertyBag: genruntime.PropertyBag
         │       │   │   │   └── TypeName: *string
         │       │   │   └── PropertyBag: genruntime.PropertyBag
-        │       │   ├── UrlRedirect: Object (3 properties)
-        │       │   │   ├── Name: *string
-        │       │   │   ├── Parameters: Object (8 properties)
+        │       │   ├── UrlRedirect: *Object (3 properties)
+        │       │   │   ├── Name: *string
+        │       │   │   ├── Parameters: *Object (8 properties)
         │       │   │   │   ├── CustomFragment: *string
         │       │   │   │   ├── CustomHostname: *string
         │       │   │   │   ├── CustomPath: *string
@@ -626,40 +502,40 @@
         │       │   │   │   ├── RedirectType: *string
         │       │   │   │   └── TypeName: *string
         │       │   │   └── PropertyBag: genruntime.PropertyBag
-        │       │   ├── UrlRewrite: Object (3 properties)
-        │       │   │   ├── Name: *string
-        │       │   │   ├── Parameters: Object (5 properties)
+        │       │   ├── UrlRewrite: *Object (3 properties)
+        │       │   │   ├── Name: *string
+        │       │   │   ├── Parameters: *Object (5 properties)
         │       │   │   │   ├── Destination: *string
         │       │   │   │   ├── PreserveUnmatchedPath: *bool
         │       │   │   │   ├── PropertyBag: genruntime.PropertyBag
         │       │   │   │   ├── SourcePattern: *string
         │       │   │   │   └── TypeName: *string
         │       │   │   └── PropertyBag: genruntime.PropertyBag
-        │       │   └── UrlSigning: Object (3 properties)
+        │       │   └── UrlSigning: *Object (3 properties)
         │       │       ├── Name: *string
-        │       │       ├── Parameters: Object (4 properties)
+        │       │       ├── Parameters: *Object (4 properties)
         │       │       │   ├── Algorithm: *string
-        │       │       │   ├── ParameterNameOverride: Object (3 properties)
+        │       │       │   ├── ParameterNameOverride: Object (3 properties)[]
         │       │       │   │   ├── ParamIndicator: *string
         │       │       │   │   ├── ParamName: *string
         │       │       │   │   └── PropertyBag: genruntime.PropertyBag
         │       │       │   ├── PropertyBag: genruntime.PropertyBag
         │       │       │   └── TypeName: *string
         │       │       └── PropertyBag: genruntime.PropertyBag
-        │       ├── Conditions: Object (20 properties)
-        │       │   ├── ClientPort: Object (3 properties)
-        │       │   │   ├── Name: *string
-        │       │   │   ├── Parameters: Object (6 properties)
-        │       │   │   │   ├── MatchValues: string[]
-        │       │   │   │   ├── NegateCondition: *bool
-        │       │   │   │   ├── Operator: *string
-        │       │   │   │   ├── PropertyBag: genruntime.PropertyBag
-        │       │   │   │   ├── Transforms: string[]
-        │       │   │   │   └── TypeName: *string
-        │       │   │   └── PropertyBag: genruntime.PropertyBag
-        │       │   ├── Cookies: Object (3 properties)
-        │       │   │   ├── Name: *string
-        │       │   │   ├── Parameters: Object (7 properties)
+        │       ├── Conditions: Object (20 properties)[]
+        │       │   ├── ClientPort: *Object (3 properties)
+        │       │   │   ├── Name: *string
+        │       │   │   ├── Parameters: *Object (6 properties)
+        │       │   │   │   ├── MatchValues: string[]
+        │       │   │   │   ├── NegateCondition: *bool
+        │       │   │   │   ├── Operator: *string
+        │       │   │   │   ├── PropertyBag: genruntime.PropertyBag
+        │       │   │   │   ├── Transforms: string[]
+        │       │   │   │   └── TypeName: *string
+        │       │   │   └── PropertyBag: genruntime.PropertyBag
+        │       │   ├── Cookies: *Object (3 properties)
+        │       │   │   ├── Name: *string
+        │       │   │   ├── Parameters: *Object (7 properties)
         │       │   │   │   ├── MatchValues: string[]
         │       │   │   │   ├── NegateCondition: *bool
         │       │   │   │   ├── Operator: *string
@@ -668,39 +544,39 @@
         │       │   │   │   ├── Transforms: string[]
         │       │   │   │   └── TypeName: *string
         │       │   │   └── PropertyBag: genruntime.PropertyBag
-        │       │   ├── HostName: Object (3 properties)
-        │       │   │   ├── Name: *string
-        │       │   │   ├── Parameters: Object (6 properties)
-        │       │   │   │   ├── MatchValues: string[]
-        │       │   │   │   ├── NegateCondition: *bool
-        │       │   │   │   ├── Operator: *string
-        │       │   │   │   ├── PropertyBag: genruntime.PropertyBag
-        │       │   │   │   ├── Transforms: string[]
-        │       │   │   │   └── TypeName: *string
-        │       │   │   └── PropertyBag: genruntime.PropertyBag
-        │       │   ├── HttpVersion: Object (3 properties)
-        │       │   │   ├── Name: *string
-        │       │   │   ├── Parameters: Object (6 properties)
-        │       │   │   │   ├── MatchValues: string[]
-        │       │   │   │   ├── NegateCondition: *bool
-        │       │   │   │   ├── Operator: *string
-        │       │   │   │   ├── PropertyBag: genruntime.PropertyBag
-        │       │   │   │   ├── Transforms: string[]
-        │       │   │   │   └── TypeName: *string
-        │       │   │   └── PropertyBag: genruntime.PropertyBag
-        │       │   ├── IsDevice: Object (3 properties)
-        │       │   │   ├── Name: *string
-        │       │   │   ├── Parameters: Object (6 properties)
-        │       │   │   │   ├── MatchValues: string[]
-        │       │   │   │   ├── NegateCondition: *bool
-        │       │   │   │   ├── Operator: *string
-        │       │   │   │   ├── PropertyBag: genruntime.PropertyBag
-        │       │   │   │   ├── Transforms: string[]
-        │       │   │   │   └── TypeName: *string
-        │       │   │   └── PropertyBag: genruntime.PropertyBag
-        │       │   ├── PostArgs: Object (3 properties)
-        │       │   │   ├── Name: *string
-        │       │   │   ├── Parameters: Object (7 properties)
+        │       │   ├── HostName: *Object (3 properties)
+        │       │   │   ├── Name: *string
+        │       │   │   ├── Parameters: *Object (6 properties)
+        │       │   │   │   ├── MatchValues: string[]
+        │       │   │   │   ├── NegateCondition: *bool
+        │       │   │   │   ├── Operator: *string
+        │       │   │   │   ├── PropertyBag: genruntime.PropertyBag
+        │       │   │   │   ├── Transforms: string[]
+        │       │   │   │   └── TypeName: *string
+        │       │   │   └── PropertyBag: genruntime.PropertyBag
+        │       │   ├── HttpVersion: *Object (3 properties)
+        │       │   │   ├── Name: *string
+        │       │   │   ├── Parameters: *Object (6 properties)
+        │       │   │   │   ├── MatchValues: string[]
+        │       │   │   │   ├── NegateCondition: *bool
+        │       │   │   │   ├── Operator: *string
+        │       │   │   │   ├── PropertyBag: genruntime.PropertyBag
+        │       │   │   │   ├── Transforms: string[]
+        │       │   │   │   └── TypeName: *string
+        │       │   │   └── PropertyBag: genruntime.PropertyBag
+        │       │   ├── IsDevice: *Object (3 properties)
+        │       │   │   ├── Name: *string
+        │       │   │   ├── Parameters: *Object (6 properties)
+        │       │   │   │   ├── MatchValues: string[]
+        │       │   │   │   ├── NegateCondition: *bool
+        │       │   │   │   ├── Operator: *string
+        │       │   │   │   ├── PropertyBag: genruntime.PropertyBag
+        │       │   │   │   ├── Transforms: string[]
+        │       │   │   │   └── TypeName: *string
+        │       │   │   └── PropertyBag: genruntime.PropertyBag
+        │       │   ├── PostArgs: *Object (3 properties)
+        │       │   │   ├── Name: *string
+        │       │   │   ├── Parameters: *Object (7 properties)
         │       │   │   │   ├── MatchValues: string[]
         │       │   │   │   ├── NegateCondition: *bool
         │       │   │   │   ├── Operator: *string
@@ -710,39 +586,39 @@
         │       │   │   │   └── TypeName: *string
         │       │   │   └── PropertyBag: genruntime.PropertyBag
         │       │   ├── PropertyBag: genruntime.PropertyBag
-        │       │   ├── QueryString: Object (3 properties)
-        │       │   │   ├── Name: *string
-        │       │   │   ├── Parameters: Object (6 properties)
-        │       │   │   │   ├── MatchValues: string[]
-        │       │   │   │   ├── NegateCondition: *bool
-        │       │   │   │   ├── Operator: *string
-        │       │   │   │   ├── PropertyBag: genruntime.PropertyBag
-        │       │   │   │   ├── Transforms: string[]
-        │       │   │   │   └── TypeName: *string
-        │       │   │   └── PropertyBag: genruntime.PropertyBag
-        │       │   ├── RemoteAddress: Object (3 properties)
-        │       │   │   ├── Name: *string
-        │       │   │   ├── Parameters: Object (6 properties)
-        │       │   │   │   ├── MatchValues: string[]
-        │       │   │   │   ├── NegateCondition: *bool
-        │       │   │   │   ├── Operator: *string
-        │       │   │   │   ├── PropertyBag: genruntime.PropertyBag
-        │       │   │   │   ├── Transforms: string[]
-        │       │   │   │   └── TypeName: *string
-        │       │   │   └── PropertyBag: genruntime.PropertyBag
-        │       │   ├── RequestBody: Object (3 properties)
-        │       │   │   ├── Name: *string
-        │       │   │   ├── Parameters: Object (6 properties)
-        │       │   │   │   ├── MatchValues: string[]
-        │       │   │   │   ├── NegateCondition: *bool
-        │       │   │   │   ├── Operator: *string
-        │       │   │   │   ├── PropertyBag: genruntime.PropertyBag
-        │       │   │   │   ├── Transforms: string[]
-        │       │   │   │   └── TypeName: *string
-        │       │   │   └── PropertyBag: genruntime.PropertyBag
-        │       │   ├── RequestHeader: Object (3 properties)
-        │       │   │   ├── Name: *string
-        │       │   │   ├── Parameters: Object (7 properties)
+        │       │   ├── QueryString: *Object (3 properties)
+        │       │   │   ├── Name: *string
+        │       │   │   ├── Parameters: *Object (6 properties)
+        │       │   │   │   ├── MatchValues: string[]
+        │       │   │   │   ├── NegateCondition: *bool
+        │       │   │   │   ├── Operator: *string
+        │       │   │   │   ├── PropertyBag: genruntime.PropertyBag
+        │       │   │   │   ├── Transforms: string[]
+        │       │   │   │   └── TypeName: *string
+        │       │   │   └── PropertyBag: genruntime.PropertyBag
+        │       │   ├── RemoteAddress: *Object (3 properties)
+        │       │   │   ├── Name: *string
+        │       │   │   ├── Parameters: *Object (6 properties)
+        │       │   │   │   ├── MatchValues: string[]
+        │       │   │   │   ├── NegateCondition: *bool
+        │       │   │   │   ├── Operator: *string
+        │       │   │   │   ├── PropertyBag: genruntime.PropertyBag
+        │       │   │   │   ├── Transforms: string[]
+        │       │   │   │   └── TypeName: *string
+        │       │   │   └── PropertyBag: genruntime.PropertyBag
+        │       │   ├── RequestBody: *Object (3 properties)
+        │       │   │   ├── Name: *string
+        │       │   │   ├── Parameters: *Object (6 properties)
+        │       │   │   │   ├── MatchValues: string[]
+        │       │   │   │   ├── NegateCondition: *bool
+        │       │   │   │   ├── Operator: *string
+        │       │   │   │   ├── PropertyBag: genruntime.PropertyBag
+        │       │   │   │   ├── Transforms: string[]
+        │       │   │   │   └── TypeName: *string
+        │       │   │   └── PropertyBag: genruntime.PropertyBag
+        │       │   ├── RequestHeader: *Object (3 properties)
+        │       │   │   ├── Name: *string
+        │       │   │   ├── Parameters: *Object (7 properties)
         │       │   │   │   ├── MatchValues: string[]
         │       │   │   │   ├── NegateCondition: *bool
         │       │   │   │   ├── Operator: *string
@@ -751,89 +627,89 @@
         │       │   │   │   ├── Transforms: string[]
         │       │   │   │   └── TypeName: *string
         │       │   │   └── PropertyBag: genruntime.PropertyBag
-        │       │   ├── RequestMethod: Object (3 properties)
-        │       │   │   ├── Name: *string
-        │       │   │   ├── Parameters: Object (6 properties)
-        │       │   │   │   ├── MatchValues: string[]
-        │       │   │   │   ├── NegateCondition: *bool
-        │       │   │   │   ├── Operator: *string
-        │       │   │   │   ├── PropertyBag: genruntime.PropertyBag
-        │       │   │   │   ├── Transforms: string[]
-        │       │   │   │   └── TypeName: *string
-        │       │   │   └── PropertyBag: genruntime.PropertyBag
-        │       │   ├── RequestScheme: Object (3 properties)
-        │       │   │   ├── Name: *string
-        │       │   │   ├── Parameters: Object (6 properties)
-        │       │   │   │   ├── MatchValues: string[]
-        │       │   │   │   ├── NegateCondition: *bool
-        │       │   │   │   ├── Operator: *string
-        │       │   │   │   ├── PropertyBag: genruntime.PropertyBag
-        │       │   │   │   ├── Transforms: string[]
-        │       │   │   │   └── TypeName: *string
-        │       │   │   └── PropertyBag: genruntime.PropertyBag
-        │       │   ├── RequestUri: Object (3 properties)
-        │       │   │   ├── Name: *string
-        │       │   │   ├── Parameters: Object (6 properties)
-        │       │   │   │   ├── MatchValues: string[]
-        │       │   │   │   ├── NegateCondition: *bool
-        │       │   │   │   ├── Operator: *string
-        │       │   │   │   ├── PropertyBag: genruntime.PropertyBag
-        │       │   │   │   ├── Transforms: string[]
-        │       │   │   │   └── TypeName: *string
-        │       │   │   └── PropertyBag: genruntime.PropertyBag
-        │       │   ├── ServerPort: Object (3 properties)
-        │       │   │   ├── Name: *string
-        │       │   │   ├── Parameters: Object (6 properties)
-        │       │   │   │   ├── MatchValues: string[]
-        │       │   │   │   ├── NegateCondition: *bool
-        │       │   │   │   ├── Operator: *string
-        │       │   │   │   ├── PropertyBag: genruntime.PropertyBag
-        │       │   │   │   ├── Transforms: string[]
-        │       │   │   │   └── TypeName: *string
-        │       │   │   └── PropertyBag: genruntime.PropertyBag
-        │       │   ├── SocketAddr: Object (3 properties)
-        │       │   │   ├── Name: *string
-        │       │   │   ├── Parameters: Object (6 properties)
-        │       │   │   │   ├── MatchValues: string[]
-        │       │   │   │   ├── NegateCondition: *bool
-        │       │   │   │   ├── Operator: *string
-        │       │   │   │   ├── PropertyBag: genruntime.PropertyBag
-        │       │   │   │   ├── Transforms: string[]
-        │       │   │   │   └── TypeName: *string
-        │       │   │   └── PropertyBag: genruntime.PropertyBag
-        │       │   ├── SslProtocol: Object (3 properties)
-        │       │   │   ├── Name: *string
-        │       │   │   ├── Parameters: Object (6 properties)
-        │       │   │   │   ├── MatchValues: string[]
-        │       │   │   │   ├── NegateCondition: *bool
-        │       │   │   │   ├── Operator: *string
-        │       │   │   │   ├── PropertyBag: genruntime.PropertyBag
-        │       │   │   │   ├── Transforms: string[]
-        │       │   │   │   └── TypeName: *string
-        │       │   │   └── PropertyBag: genruntime.PropertyBag
-        │       │   ├── UrlFileExtension: Object (3 properties)
-        │       │   │   ├── Name: *string
-        │       │   │   ├── Parameters: Object (6 properties)
-        │       │   │   │   ├── MatchValues: string[]
-        │       │   │   │   ├── NegateCondition: *bool
-        │       │   │   │   ├── Operator: *string
-        │       │   │   │   ├── PropertyBag: genruntime.PropertyBag
-        │       │   │   │   ├── Transforms: string[]
-        │       │   │   │   └── TypeName: *string
-        │       │   │   └── PropertyBag: genruntime.PropertyBag
-        │       │   ├── UrlFileName: Object (3 properties)
-        │       │   │   ├── Name: *string
-        │       │   │   ├── Parameters: Object (6 properties)
-        │       │   │   │   ├── MatchValues: string[]
-        │       │   │   │   ├── NegateCondition: *bool
-        │       │   │   │   ├── Operator: *string
-        │       │   │   │   ├── PropertyBag: genruntime.PropertyBag
-        │       │   │   │   ├── Transforms: string[]
-        │       │   │   │   └── TypeName: *string
-        │       │   │   └── PropertyBag: genruntime.PropertyBag
-        │       │   └── UrlPath: Object (3 properties)
+        │       │   ├── RequestMethod: *Object (3 properties)
+        │       │   │   ├── Name: *string
+        │       │   │   ├── Parameters: *Object (6 properties)
+        │       │   │   │   ├── MatchValues: string[]
+        │       │   │   │   ├── NegateCondition: *bool
+        │       │   │   │   ├── Operator: *string
+        │       │   │   │   ├── PropertyBag: genruntime.PropertyBag
+        │       │   │   │   ├── Transforms: string[]
+        │       │   │   │   └── TypeName: *string
+        │       │   │   └── PropertyBag: genruntime.PropertyBag
+        │       │   ├── RequestScheme: *Object (3 properties)
+        │       │   │   ├── Name: *string
+        │       │   │   ├── Parameters: *Object (6 properties)
+        │       │   │   │   ├── MatchValues: string[]
+        │       │   │   │   ├── NegateCondition: *bool
+        │       │   │   │   ├── Operator: *string
+        │       │   │   │   ├── PropertyBag: genruntime.PropertyBag
+        │       │   │   │   ├── Transforms: string[]
+        │       │   │   │   └── TypeName: *string
+        │       │   │   └── PropertyBag: genruntime.PropertyBag
+        │       │   ├── RequestUri: *Object (3 properties)
+        │       │   │   ├── Name: *string
+        │       │   │   ├── Parameters: *Object (6 properties)
+        │       │   │   │   ├── MatchValues: string[]
+        │       │   │   │   ├── NegateCondition: *bool
+        │       │   │   │   ├── Operator: *string
+        │       │   │   │   ├── PropertyBag: genruntime.PropertyBag
+        │       │   │   │   ├── Transforms: string[]
+        │       │   │   │   └── TypeName: *string
+        │       │   │   └── PropertyBag: genruntime.PropertyBag
+        │       │   ├── ServerPort: *Object (3 properties)
+        │       │   │   ├── Name: *string
+        │       │   │   ├── Parameters: *Object (6 properties)
+        │       │   │   │   ├── MatchValues: string[]
+        │       │   │   │   ├── NegateCondition: *bool
+        │       │   │   │   ├── Operator: *string
+        │       │   │   │   ├── PropertyBag: genruntime.PropertyBag
+        │       │   │   │   ├── Transforms: string[]
+        │       │   │   │   └── TypeName: *string
+        │       │   │   └── PropertyBag: genruntime.PropertyBag
+        │       │   ├── SocketAddr: *Object (3 properties)
+        │       │   │   ├── Name: *string
+        │       │   │   ├── Parameters: *Object (6 properties)
+        │       │   │   │   ├── MatchValues: string[]
+        │       │   │   │   ├── NegateCondition: *bool
+        │       │   │   │   ├── Operator: *string
+        │       │   │   │   ├── PropertyBag: genruntime.PropertyBag
+        │       │   │   │   ├── Transforms: string[]
+        │       │   │   │   └── TypeName: *string
+        │       │   │   └── PropertyBag: genruntime.PropertyBag
+        │       │   ├── SslProtocol: *Object (3 properties)
+        │       │   │   ├── Name: *string
+        │       │   │   ├── Parameters: *Object (6 properties)
+        │       │   │   │   ├── MatchValues: string[]
+        │       │   │   │   ├── NegateCondition: *bool
+        │       │   │   │   ├── Operator: *string
+        │       │   │   │   ├── PropertyBag: genruntime.PropertyBag
+        │       │   │   │   ├── Transforms: string[]
+        │       │   │   │   └── TypeName: *string
+        │       │   │   └── PropertyBag: genruntime.PropertyBag
+        │       │   ├── UrlFileExtension: *Object (3 properties)
+        │       │   │   ├── Name: *string
+        │       │   │   ├── Parameters: *Object (6 properties)
+        │       │   │   │   ├── MatchValues: string[]
+        │       │   │   │   ├── NegateCondition: *bool
+        │       │   │   │   ├── Operator: *string
+        │       │   │   │   ├── PropertyBag: genruntime.PropertyBag
+        │       │   │   │   ├── Transforms: string[]
+        │       │   │   │   └── TypeName: *string
+        │       │   │   └── PropertyBag: genruntime.PropertyBag
+        │       │   ├── UrlFileName: *Object (3 properties)
+        │       │   │   ├── Name: *string
+        │       │   │   ├── Parameters: *Object (6 properties)
+        │       │   │   │   ├── MatchValues: string[]
+        │       │   │   │   ├── NegateCondition: *bool
+        │       │   │   │   ├── Operator: *string
+        │       │   │   │   ├── PropertyBag: genruntime.PropertyBag
+        │       │   │   │   ├── Transforms: string[]
+        │       │   │   │   └── TypeName: *string
+        │       │   │   └── PropertyBag: genruntime.PropertyBag
+        │       │   └── UrlPath: *Object (3 properties)
         │       │       ├── Name: *string
-        │       │       ├── Parameters: Object (6 properties)
+        │       │       ├── Parameters: *Object (6 properties)
         │       │       │   ├── MatchValues: string[]
         │       │       │   ├── NegateCondition: *bool
         │       │       │   ├── Operator: *string
@@ -841,15 +717,6 @@
         │       │       │   ├── Transforms: string[]
         │       │       │   └── TypeName: *string
         │       │       └── PropertyBag: genruntime.PropertyBag
-=======
-        │   └── Rules: Object (5 properties)[]
-        │       ├── Actions: Object (2 properties)[]
-        │       │   ├── Name: *string
-        │       │   └── PropertyBag: genruntime.PropertyBag
-        │       ├── Conditions: Object (2 properties)[]
-        │       │   ├── Name: *string
-        │       │   └── PropertyBag: genruntime.PropertyBag
->>>>>>> 36107e02
         │       ├── Name: *string
         │       ├── Order: *int
         │       └── PropertyBag: genruntime.PropertyBag
