--- conflicted
+++ resolved
@@ -113,23 +113,9 @@
         │       ├── PropertyBag: genruntime.PropertyBag
         │       ├── Status: *string
         │       └── Type: *string
-<<<<<<< HEAD
-        ├── PrivateEndpointConnections: Object (2 properties)
+        ├── PrivateEndpointConnections: Object (2 properties)[]
         │   ├── Id: *string
         │   └── PropertyBag: genruntime.PropertyBag
-=======
-        ├── PrivateEndpointConnections: Object (3 properties)[]
-        │   ├── Id: *string
-        │   ├── PropertyBag: genruntime.PropertyBag
-        │   └── SystemData: *Object (7 properties)
-        │       ├── CreatedAt: *string
-        │       ├── CreatedBy: *string
-        │       ├── CreatedByType: *string
-        │       ├── LastModifiedAt: *string
-        │       ├── LastModifiedBy: *string
-        │       ├── LastModifiedByType: *string
-        │       └── PropertyBag: genruntime.PropertyBag
->>>>>>> 36107e02
         ├── PropertyBag: genruntime.PropertyBag
         ├── ProvisioningState: *string
         ├── PublicNetworkAccess: *string
