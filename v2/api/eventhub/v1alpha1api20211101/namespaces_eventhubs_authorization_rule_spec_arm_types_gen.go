// Code generated by azure-service-operator-codegen. DO NOT EDIT.
// Copyright (c) Microsoft Corporation.
// Licensed under the MIT license.
package v1alpha1api20211101

import "github.com/Azure/azure-service-operator/v2/pkg/genruntime"

// Deprecated version of Namespaces_Eventhubs_AuthorizationRule_Spec. Use v1beta20211101.Namespaces_Eventhubs_AuthorizationRule_Spec instead
<<<<<<< HEAD
type Namespaces_Eventhubs_AuthorizationRule_SpecARM struct {
	AzureName  string                                                     `json:"azureName,omitempty"`
	Name       string                                                     `json:"name,omitempty"`
	Properties *Namespaces_Eventhubs_AuthorizationRule_Spec_PropertiesARM `json:"properties,omitempty"`
=======
type Namespaces_Eventhubs_AuthorizationRule_Spec_ARM struct {
	Location   *string                          `json:"location,omitempty"`
	Name       string                           `json:"name,omitempty"`
	Properties *AuthorizationRuleProperties_ARM `json:"properties,omitempty"`
	Tags       map[string]string                `json:"tags,omitempty"`
>>>>>>> e4f4b6d9
}

var _ genruntime.ARMResourceSpec = &Namespaces_Eventhubs_AuthorizationRule_Spec_ARM{}

// GetAPIVersion returns the ARM API version of the resource. This is always "2021-11-01"
func (rule Namespaces_Eventhubs_AuthorizationRule_Spec_ARM) GetAPIVersion() string {
	return string(APIVersion_Value)
}

// GetName returns the Name of the resource
func (rule *Namespaces_Eventhubs_AuthorizationRule_Spec_ARM) GetName() string {
	return rule.Name
}

// GetType returns the ARM Type of the resource. This is always "Microsoft.EventHub/namespaces/eventhubs/authorizationRules"
func (rule *Namespaces_Eventhubs_AuthorizationRule_Spec_ARM) GetType() string {
	return "Microsoft.EventHub/namespaces/eventhubs/authorizationRules"
}

// Deprecated version of Namespaces_Eventhubs_AuthorizationRule_Spec_Properties. Use v1beta20211101.Namespaces_Eventhubs_AuthorizationRule_Spec_Properties instead
type Namespaces_Eventhubs_AuthorizationRule_Spec_PropertiesARM struct {
	Rights []Namespaces_Eventhubs_AuthorizationRule_Spec_Properties_Rights `json:"rights,omitempty"`
}<|MERGE_RESOLUTION|>--- conflicted
+++ resolved
@@ -6,18 +6,10 @@
 import "github.com/Azure/azure-service-operator/v2/pkg/genruntime"
 
 // Deprecated version of Namespaces_Eventhubs_AuthorizationRule_Spec. Use v1beta20211101.Namespaces_Eventhubs_AuthorizationRule_Spec instead
-<<<<<<< HEAD
-type Namespaces_Eventhubs_AuthorizationRule_SpecARM struct {
-	AzureName  string                                                     `json:"azureName,omitempty"`
-	Name       string                                                     `json:"name,omitempty"`
-	Properties *Namespaces_Eventhubs_AuthorizationRule_Spec_PropertiesARM `json:"properties,omitempty"`
-=======
 type Namespaces_Eventhubs_AuthorizationRule_Spec_ARM struct {
-	Location   *string                          `json:"location,omitempty"`
-	Name       string                           `json:"name,omitempty"`
-	Properties *AuthorizationRuleProperties_ARM `json:"properties,omitempty"`
-	Tags       map[string]string                `json:"tags,omitempty"`
->>>>>>> e4f4b6d9
+	AzureName  string                                                      `json:"azureName,omitempty"`
+	Name       string                                                      `json:"name,omitempty"`
+	Properties *Namespaces_Eventhubs_AuthorizationRule_Properties_Spec_ARM `json:"properties,omitempty"`
 }
 
 var _ genruntime.ARMResourceSpec = &Namespaces_Eventhubs_AuthorizationRule_Spec_ARM{}
@@ -37,7 +29,7 @@
 	return "Microsoft.EventHub/namespaces/eventhubs/authorizationRules"
 }
 
-// Deprecated version of Namespaces_Eventhubs_AuthorizationRule_Spec_Properties. Use v1beta20211101.Namespaces_Eventhubs_AuthorizationRule_Spec_Properties instead
-type Namespaces_Eventhubs_AuthorizationRule_Spec_PropertiesARM struct {
-	Rights []Namespaces_Eventhubs_AuthorizationRule_Spec_Properties_Rights `json:"rights,omitempty"`
+// Deprecated version of Namespaces_Eventhubs_AuthorizationRule_Properties_Spec. Use v1beta20211101.Namespaces_Eventhubs_AuthorizationRule_Properties_Spec instead
+type Namespaces_Eventhubs_AuthorizationRule_Properties_Spec_ARM struct {
+	Rights []Namespaces_Eventhubs_AuthorizationRule_Properties_Rights_Spec `json:"rights,omitempty"`
 }