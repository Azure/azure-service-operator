--- conflicted
+++ resolved
@@ -1,194 +1,6 @@
 github.com/Azure/azure-service-operator/v2/api/eventhub/v1alpha1api20211101
 ├── APIVersion: Enum (1 value)
 │   └── "2021-11-01"
-<<<<<<< HEAD
-=======
-├── AuthorizationRule_STATUS_ARM: Object (6 properties)
-│   ├── Id: *string
-│   ├── Location: *string
-│   ├── Name: *string
-│   ├── Properties: *Object (1 property)
-│   │   └── Rights: Enum (3 values)[]
-│   │       ├── "Listen"
-│   │       ├── "Manage"
-│   │       └── "Send"
-│   ├── SystemData: *Object (6 properties)
-│   │   ├── CreatedAt: *string
-│   │   ├── CreatedBy: *string
-│   │   ├── CreatedByType: *Enum (4 values)
-│   │   │   ├── "Application"
-│   │   │   ├── "Key"
-│   │   │   ├── "ManagedIdentity"
-│   │   │   └── "User"
-│   │   ├── LastModifiedAt: *string
-│   │   ├── LastModifiedBy: *string
-│   │   └── LastModifiedByType: *Enum (4 values)
-│   │       ├── "Application"
-│   │       ├── "Key"
-│   │       ├── "ManagedIdentity"
-│   │       └── "User"
-│   └── Type: *string
-├── ConsumerGroup_STATUS_ARM: Object (6 properties)
-│   ├── Id: *string
-│   ├── Location: *string
-│   ├── Name: *string
-│   ├── Properties: *Object (3 properties)
-│   │   ├── CreatedAt: *string
-│   │   ├── UpdatedAt: *string
-│   │   └── UserMetadata: *string
-│   ├── SystemData: *Object (6 properties)
-│   │   ├── CreatedAt: *string
-│   │   ├── CreatedBy: *string
-│   │   ├── CreatedByType: *Enum (4 values)
-│   │   │   ├── "Application"
-│   │   │   ├── "Key"
-│   │   │   ├── "ManagedIdentity"
-│   │   │   └── "User"
-│   │   ├── LastModifiedAt: *string
-│   │   ├── LastModifiedBy: *string
-│   │   └── LastModifiedByType: *Enum (4 values)
-│   │       ├── "Application"
-│   │       ├── "Key"
-│   │       ├── "ManagedIdentity"
-│   │       └── "User"
-│   └── Type: *string
-├── EHNamespace_STATUS_ARM: Object (9 properties)
-│   ├── Id: *string
-│   ├── Identity: *Object (4 properties)
-│   │   ├── PrincipalId: *string
-│   │   ├── TenantId: *string
-│   │   ├── Type: *Enum (4 values)
-│   │   │   ├── "None"
-│   │   │   ├── "SystemAssigned"
-│   │   │   ├── "SystemAssigned, UserAssigned"
-│   │   │   └── "UserAssigned"
-│   │   └── UserAssignedIdentities: map[string]Object (2 properties)
-│   │       ├── ClientId: *string
-│   │       └── PrincipalId: *string
-│   ├── Location: *string
-│   ├── Name: *string
-│   ├── Properties: *Object (15 properties)
-│   │   ├── AlternateName: *string
-│   │   ├── ClusterArmId: *string
-│   │   ├── CreatedAt: *string
-│   │   ├── DisableLocalAuth: *bool
-│   │   ├── Encryption: *Object (3 properties)
-│   │   │   ├── KeySource: *Enum (1 value)
-│   │   │   │   └── "Microsoft.KeyVault"
-│   │   │   ├── KeyVaultProperties: Object (4 properties)[]
-│   │   │   │   ├── Identity: *Object (1 property)
-│   │   │   │   │   └── UserAssignedIdentity: *string
-│   │   │   │   ├── KeyName: *string
-│   │   │   │   ├── KeyVaultUri: *string
-│   │   │   │   └── KeyVersion: *string
-│   │   │   └── RequireInfrastructureEncryption: *bool
-│   │   ├── IsAutoInflateEnabled: *bool
-│   │   ├── KafkaEnabled: *bool
-│   │   ├── MaximumThroughputUnits: *int
-│   │   ├── MetricId: *string
-│   │   ├── PrivateEndpointConnections: Object (2 properties)[]
-│   │   │   ├── Id: *string
-│   │   │   └── SystemData: *Object (6 properties)
-│   │   │       ├── CreatedAt: *string
-│   │   │       ├── CreatedBy: *string
-│   │   │       ├── CreatedByType: *Enum (4 values)
-│   │   │       │   ├── "Application"
-│   │   │       │   ├── "Key"
-│   │   │       │   ├── "ManagedIdentity"
-│   │   │       │   └── "User"
-│   │   │       ├── LastModifiedAt: *string
-│   │   │       ├── LastModifiedBy: *string
-│   │   │       └── LastModifiedByType: *Enum (4 values)
-│   │   │           ├── "Application"
-│   │   │           ├── "Key"
-│   │   │           ├── "ManagedIdentity"
-│   │   │           └── "User"
-│   │   ├── ProvisioningState: *string
-│   │   ├── ServiceBusEndpoint: *string
-│   │   ├── Status: *string
-│   │   ├── UpdatedAt: *string
-│   │   └── ZoneRedundant: *bool
-│   ├── Sku: *Object (3 properties)
-│   │   ├── Capacity: *int
-│   │   ├── Name: *Enum (3 values)
-│   │   │   ├── "Basic"
-│   │   │   ├── "Premium"
-│   │   │   └── "Standard"
-│   │   └── Tier: *Enum (3 values)
-│   │       ├── "Basic"
-│   │       ├── "Premium"
-│   │       └── "Standard"
-│   ├── SystemData: *Object (6 properties)
-│   │   ├── CreatedAt: *string
-│   │   ├── CreatedBy: *string
-│   │   ├── CreatedByType: *Enum (4 values)
-│   │   │   ├── "Application"
-│   │   │   ├── "Key"
-│   │   │   ├── "ManagedIdentity"
-│   │   │   └── "User"
-│   │   ├── LastModifiedAt: *string
-│   │   ├── LastModifiedBy: *string
-│   │   └── LastModifiedByType: *Enum (4 values)
-│   │       ├── "Application"
-│   │       ├── "Key"
-│   │       ├── "ManagedIdentity"
-│   │       └── "User"
-│   ├── Tags: map[string]string
-│   └── Type: *string
-├── Eventhub_STATUS_ARM: Object (6 properties)
-│   ├── Id: *string
-│   ├── Location: *string
-│   ├── Name: *string
-│   ├── Properties: *Object (7 properties)
-│   │   ├── CaptureDescription: *Object (6 properties)
-│   │   │   ├── Destination: *Object (2 properties)
-│   │   │   │   ├── Name: *string
-│   │   │   │   └── Properties: *Object (6 properties)
-│   │   │   │       ├── ArchiveNameFormat: *string
-│   │   │   │       ├── BlobContainer: *string
-│   │   │   │       ├── DataLakeAccountName: *string
-│   │   │   │       ├── DataLakeFolderPath: *string
-│   │   │   │       ├── DataLakeSubscriptionId: *string
-│   │   │   │       └── StorageAccountResourceId: *string
-│   │   │   ├── Enabled: *bool
-│   │   │   ├── Encoding: *Enum (2 values)
-│   │   │   │   ├── "Avro"
-│   │   │   │   └── "AvroDeflate"
-│   │   │   ├── IntervalInSeconds: *int
-│   │   │   ├── SizeLimitInBytes: *int
-│   │   │   └── SkipEmptyArchives: *bool
-│   │   ├── CreatedAt: *string
-│   │   ├── MessageRetentionInDays: *int
-│   │   ├── PartitionCount: *int
-│   │   ├── PartitionIds: string[]
-│   │   ├── Status: *Enum (9 values)
-│   │   │   ├── "Active"
-│   │   │   ├── "Creating"
-│   │   │   ├── "Deleting"
-│   │   │   ├── "Disabled"
-│   │   │   ├── "ReceiveDisabled"
-│   │   │   ├── "Renaming"
-│   │   │   ├── "Restoring"
-│   │   │   ├── "SendDisabled"
-│   │   │   └── "Unknown"
-│   │   └── UpdatedAt: *string
-│   ├── SystemData: *Object (6 properties)
-│   │   ├── CreatedAt: *string
-│   │   ├── CreatedBy: *string
-│   │   ├── CreatedByType: *Enum (4 values)
-│   │   │   ├── "Application"
-│   │   │   ├── "Key"
-│   │   │   ├── "ManagedIdentity"
-│   │   │   └── "User"
-│   │   ├── LastModifiedAt: *string
-│   │   ├── LastModifiedBy: *string
-│   │   └── LastModifiedByType: *Enum (4 values)
-│   │       ├── "Application"
-│   │       ├── "Key"
-│   │       ├── "ManagedIdentity"
-│   │       └── "User"
-│   └── Type: *string
->>>>>>> 36107e02
 ├── Namespace: Resource
 │   ├── Spec: Object (14 properties)
 │   │   ├── AlternateName: *string
@@ -216,14 +28,7 @@
 │   │   ├── Location: *string
 │   │   ├── MaximumThroughputUnits: *int
 │   │   ├── Owner: *genruntime.KnownResourceReference
-<<<<<<< HEAD
-│   │   ├── Sku: Object (3 properties)
-=======
-│   │   ├── PrivateEndpointConnections: Object (1 property)[]
-│   │   │   └── PrivateEndpoint: *Object (1 property)
-│   │   │       └── Reference: *genruntime.ResourceReference
 │   │   ├── Sku: *Object (3 properties)
->>>>>>> 36107e02
 │   │   │   ├── Capacity: Validated<*int> (1 rule)
 │   │   │   │   └── Rule 0: {Minimum 0}
 │   │   │   ├── Name: *Enum (3 values)
@@ -270,28 +75,8 @@
 │       ├── MaximumThroughputUnits: *int
 │       ├── MetricId: *string
 │       ├── Name: *string
-<<<<<<< HEAD
-│       ├── PrivateEndpointConnections: Object (1 property)
+│       ├── PrivateEndpointConnections: Object (1 property)[]
 │       │   └── Id: *string
-=======
-│       ├── PrivateEndpointConnections: Object (2 properties)[]
-│       │   ├── Id: *string
-│       │   └── SystemData: *Object (6 properties)
-│       │       ├── CreatedAt: *string
-│       │       ├── CreatedBy: *string
-│       │       ├── CreatedByType: *Enum (4 values)
-│       │       │   ├── "Application"
-│       │       │   ├── "Key"
-│       │       │   ├── "ManagedIdentity"
-│       │       │   └── "User"
-│       │       ├── LastModifiedAt: *string
-│       │       ├── LastModifiedBy: *string
-│       │       └── LastModifiedByType: *Enum (4 values)
-│       │           ├── "Application"
-│       │           ├── "Key"
-│       │           ├── "ManagedIdentity"
-│       │           └── "User"
->>>>>>> 36107e02
 │       ├── ProvisioningState: *string
 │       ├── ServiceBusEndpoint: *string
 │       ├── Sku: *Object (3 properties)
@@ -326,29 +111,29 @@
 │       └── ZoneRedundant: *bool
 ├── Namespace_STATUS_ARM: Object (9 properties)
 │   ├── Id: *string
-│   ├── Identity: Object (4 properties)
+│   ├── Identity: *Object (4 properties)
 │   │   ├── PrincipalId: *string
 │   │   ├── TenantId: *string
-│   │   ├── Type: Enum (4 values)
+│   │   ├── Type: *Enum (4 values)
 │   │   │   ├── "None"
 │   │   │   ├── "SystemAssigned"
 │   │   │   ├── "SystemAssigned, UserAssigned"
 │   │   │   └── "UserAssigned"
-│   │   └── UserAssignedIdentities: Object (2 properties)
+│   │   └── UserAssignedIdentities: map[string]Object (2 properties)
 │   │       ├── ClientId: *string
 │   │       └── PrincipalId: *string
 │   ├── Location: *string
 │   ├── Name: *string
-│   ├── Properties: Object (15 properties)
+│   ├── Properties: *Object (15 properties)
 │   │   ├── AlternateName: *string
 │   │   ├── ClusterArmId: *string
 │   │   ├── CreatedAt: *string
 │   │   ├── DisableLocalAuth: *bool
-│   │   ├── Encryption: Object (3 properties)
-│   │   │   ├── KeySource: Enum (1 value)
+│   │   ├── Encryption: *Object (3 properties)
+│   │   │   ├── KeySource: *Enum (1 value)
 │   │   │   │   └── "Microsoft.KeyVault"
-│   │   │   ├── KeyVaultProperties: Object (4 properties)
-│   │   │   │   ├── Identity: Object (1 property)
+│   │   │   ├── KeyVaultProperties: Object (4 properties)[]
+│   │   │   │   ├── Identity: *Object (1 property)
 │   │   │   │   │   └── UserAssignedIdentity: *string
 │   │   │   │   ├── KeyName: *string
 │   │   │   │   ├── KeyVaultUri: *string
@@ -358,34 +143,34 @@
 │   │   ├── KafkaEnabled: *bool
 │   │   ├── MaximumThroughputUnits: *int
 │   │   ├── MetricId: *string
-│   │   ├── PrivateEndpointConnections: Object (1 property)
+│   │   ├── PrivateEndpointConnections: Object (1 property)[]
 │   │   │   └── Id: *string
 │   │   ├── ProvisioningState: *string
 │   │   ├── ServiceBusEndpoint: *string
 │   │   ├── Status: *string
 │   │   ├── UpdatedAt: *string
 │   │   └── ZoneRedundant: *bool
-│   ├── Sku: Object (3 properties)
+│   ├── Sku: *Object (3 properties)
 │   │   ├── Capacity: *int
-│   │   ├── Name: Enum (3 values)
+│   │   ├── Name: *Enum (3 values)
 │   │   │   ├── "Basic"
 │   │   │   ├── "Premium"
 │   │   │   └── "Standard"
-│   │   └── Tier: Enum (3 values)
+│   │   └── Tier: *Enum (3 values)
 │   │       ├── "Basic"
 │   │       ├── "Premium"
 │   │       └── "Standard"
-│   ├── SystemData: Object (6 properties)
+│   ├── SystemData: *Object (6 properties)
 │   │   ├── CreatedAt: *string
 │   │   ├── CreatedBy: *string
-│   │   ├── CreatedByType: Enum (4 values)
+│   │   ├── CreatedByType: *Enum (4 values)
 │   │   │   ├── "Application"
 │   │   │   ├── "Key"
 │   │   │   ├── "ManagedIdentity"
 │   │   │   └── "User"
 │   │   ├── LastModifiedAt: *string
 │   │   ├── LastModifiedBy: *string
-│   │   └── LastModifiedByType: Enum (4 values)
+│   │   └── LastModifiedByType: *Enum (4 values)
 │   │       ├── "Application"
 │   │       ├── "Key"
 │   │       ├── "ManagedIdentity"
@@ -401,11 +186,7 @@
 │   │       └── "UserAssigned"
 │   ├── Location: *string
 │   ├── Name: string
-<<<<<<< HEAD
-│   ├── Properties: Object (8 properties)
-=======
-│   ├── Properties: *Object (9 properties)
->>>>>>> 36107e02
+│   ├── Properties: *Object (8 properties)
 │   │   ├── AlternateName: *string
 │   │   ├── ClusterArmId: *string
 │   │   ├── DisableLocalAuth: *bool
@@ -422,13 +203,6 @@
 │   │   ├── IsAutoInflateEnabled: *bool
 │   │   ├── KafkaEnabled: *bool
 │   │   ├── MaximumThroughputUnits: *int
-<<<<<<< HEAD
-=======
-│   │   ├── PrivateEndpointConnections: Object (1 property)[]
-│   │   │   └── Properties: *Object (1 property)
-│   │   │       └── PrivateEndpoint: *Object (1 property)
-│   │   │           └── Id: *string
->>>>>>> 36107e02
 │   │   └── ZoneRedundant: *bool
 │   ├── Sku: *Object (3 properties)
 │   │   ├── Capacity: *int
@@ -445,18 +219,10 @@
 │   ├── Spec: Object (3 properties)
 │   │   ├── AzureName: string
 │   │   ├── Owner: *genruntime.KnownResourceReference
-<<<<<<< HEAD
-│   │   └── Rights: Enum (3 values)
+│   │   └── Rights: Enum (3 values)[]
 │   │       ├── "Listen"
 │   │       ├── "Manage"
 │   │       └── "Send"
-=======
-│   │   ├── Rights: Enum (3 values)[]
-│   │   │   ├── "Listen"
-│   │   │   ├── "Manage"
-│   │   │   └── "Send"
-│   │   └── Tags: map[string]string
->>>>>>> 36107e02
 │   └── Status: Object (7 properties)
 │       ├── Conditions: conditions.Condition[]
 │       ├── Id: *string
@@ -483,19 +249,10 @@
 │       │       └── "User"
 │       └── Type: *string
 ├── NamespacesEventhub: Resource
-<<<<<<< HEAD
 │   ├── Spec: Object (5 properties)
 │   │   ├── AzureName: string
-│   │   ├── CaptureDescription: Object (6 properties)
-│   │   │   ├── Destination: Object (7 properties)
-=======
-│   ├── Spec: Object (7 properties)
-│   │   ├── AzureName: Validated<string> (2 rules)
-│   │   │   ├── Rule 0: {MaxLength %!s(int64=256)}
-│   │   │   └── Rule 1: {MinLength %!s(int64=1)}
 │   │   ├── CaptureDescription: *Object (6 properties)
 │   │   │   ├── Destination: *Object (7 properties)
->>>>>>> 36107e02
 │   │   │   │   ├── ArchiveNameFormat: *string
 │   │   │   │   ├── BlobContainer: *string
 │   │   │   │   ├── DataLakeAccountName: *string
@@ -572,18 +329,10 @@
 │   ├── Spec: Object (3 properties)
 │   │   ├── AzureName: string
 │   │   ├── Owner: *genruntime.KnownResourceReference
-<<<<<<< HEAD
-│   │   └── Rights: Enum (3 values)
+│   │   └── Rights: Enum (3 values)[]
 │   │       ├── "Listen"
 │   │       ├── "Manage"
 │   │       └── "Send"
-=======
-│   │   ├── Rights: Enum (3 values)[]
-│   │   │   ├── "Listen"
-│   │   │   ├── "Manage"
-│   │   │   └── "Send"
-│   │   └── Tags: map[string]string
->>>>>>> 36107e02
 │   └── Status: Object (7 properties)
 │       ├── Conditions: conditions.Condition[]
 │       ├── Id: *string
@@ -641,29 +390,23 @@
 ├── Namespaces_AuthorizationRule_STATUS_ARM: Object (6 properties)
 │   ├── Id: *string
 │   ├── Location: *string
-<<<<<<< HEAD
 │   ├── Name: *string
-│   ├── Properties: Object (1 property)
-│   │   └── Rights: Enum (3 values)
-=======
-│   ├── Name: string
 │   ├── Properties: *Object (1 property)
 │   │   └── Rights: Enum (3 values)[]
->>>>>>> 36107e02
 │   │       ├── "Listen"
 │   │       ├── "Manage"
 │   │       └── "Send"
-│   ├── SystemData: Object (6 properties)
+│   ├── SystemData: *Object (6 properties)
 │   │   ├── CreatedAt: *string
 │   │   ├── CreatedBy: *string
-│   │   ├── CreatedByType: Enum (4 values)
+│   │   ├── CreatedByType: *Enum (4 values)
 │   │   │   ├── "Application"
 │   │   │   ├── "Key"
 │   │   │   ├── "ManagedIdentity"
 │   │   │   └── "User"
 │   │   ├── LastModifiedAt: *string
 │   │   ├── LastModifiedBy: *string
-│   │   └── LastModifiedByType: Enum (4 values)
+│   │   └── LastModifiedByType: *Enum (4 values)
 │   │       ├── "Application"
 │   │       ├── "Key"
 │   │       ├── "ManagedIdentity"
@@ -671,9 +414,8 @@
 │   └── Type: *string
 ├── Namespaces_AuthorizationRule_Spec_ARM: Object (2 properties)
 │   ├── Name: string
-<<<<<<< HEAD
-│   └── Properties: Object (1 property)
-│       └── Rights: Enum (3 values)
+│   └── Properties: *Object (1 property)
+│       └── Rights: Enum (3 values)[]
 │           ├── "Listen"
 │           ├── "Manage"
 │           └── "Send"
@@ -681,14 +423,9 @@
 │   ├── Id: *string
 │   ├── Location: *string
 │   ├── Name: *string
-│   ├── Properties: Object (7 properties)
-│   │   ├── CaptureDescription: Object (6 properties)
-│   │   │   ├── Destination: Object (2 properties)
-=======
-│   ├── Properties: *Object (3 properties)
+│   ├── Properties: *Object (7 properties)
 │   │   ├── CaptureDescription: *Object (6 properties)
 │   │   │   ├── Destination: *Object (2 properties)
->>>>>>> 36107e02
 │   │   │   │   ├── Name: *string
 │   │   │   │   └── Properties: *Object (6 properties)
 │   │   │   │       ├── ArchiveNameFormat: *string
@@ -708,7 +445,7 @@
 │   │   ├── MessageRetentionInDays: *int
 │   │   ├── PartitionCount: *int
 │   │   ├── PartitionIds: string[]
-│   │   ├── Status: Enum (9 values)
+│   │   ├── Status: *Enum (9 values)
 │   │   │   ├── "Active"
 │   │   │   ├── "Creating"
 │   │   │   ├── "Deleting"
@@ -719,17 +456,17 @@
 │   │   │   ├── "SendDisabled"
 │   │   │   └── "Unknown"
 │   │   └── UpdatedAt: *string
-│   ├── SystemData: Object (6 properties)
+│   ├── SystemData: *Object (6 properties)
 │   │   ├── CreatedAt: *string
 │   │   ├── CreatedBy: *string
-│   │   ├── CreatedByType: Enum (4 values)
+│   │   ├── CreatedByType: *Enum (4 values)
 │   │   │   ├── "Application"
 │   │   │   ├── "Key"
 │   │   │   ├── "ManagedIdentity"
 │   │   │   └── "User"
 │   │   ├── LastModifiedAt: *string
 │   │   ├── LastModifiedBy: *string
-│   │   └── LastModifiedByType: Enum (4 values)
+│   │   └── LastModifiedByType: *Enum (4 values)
 │   │       ├── "Application"
 │   │       ├── "Key"
 │   │       ├── "ManagedIdentity"
@@ -737,12 +474,11 @@
 │   └── Type: *string
 ├── Namespaces_Eventhub_Spec_ARM: Object (2 properties)
 │   ├── Name: string
-<<<<<<< HEAD
-│   └── Properties: Object (3 properties)
-│       ├── CaptureDescription: Object (6 properties)
-│       │   ├── Destination: Object (2 properties)
+│   └── Properties: *Object (3 properties)
+│       ├── CaptureDescription: *Object (6 properties)
+│       │   ├── Destination: *Object (2 properties)
 │       │   │   ├── Name: *string
-│       │   │   └── Properties: Object (6 properties)
+│       │   │   └── Properties: *Object (6 properties)
 │       │   │       ├── ArchiveNameFormat: *string
 │       │   │       ├── BlobContainer: *string
 │       │   │       ├── DataLakeAccountName: *string
@@ -750,7 +486,7 @@
 │       │   │       ├── DataLakeSubscriptionId: *string
 │       │   │       └── StorageAccountResourceId: *string
 │       │   ├── Enabled: *bool
-│       │   ├── Encoding: Enum (2 values)
+│       │   ├── Encoding: *Enum (2 values)
 │       │   │   ├── "Avro"
 │       │   │   └── "AvroDeflate"
 │       │   ├── IntervalInSeconds: *int
@@ -762,26 +498,22 @@
 │   ├── Id: *string
 │   ├── Location: *string
 │   ├── Name: *string
-│   ├── Properties: Object (1 property)
-│   │   └── Rights: Enum (3 values)
-=======
 │   ├── Properties: *Object (1 property)
 │   │   └── Rights: Enum (3 values)[]
->>>>>>> 36107e02
 │   │       ├── "Listen"
 │   │       ├── "Manage"
 │   │       └── "Send"
-│   ├── SystemData: Object (6 properties)
+│   ├── SystemData: *Object (6 properties)
 │   │   ├── CreatedAt: *string
 │   │   ├── CreatedBy: *string
-│   │   ├── CreatedByType: Enum (4 values)
+│   │   ├── CreatedByType: *Enum (4 values)
 │   │   │   ├── "Application"
 │   │   │   ├── "Key"
 │   │   │   ├── "ManagedIdentity"
 │   │   │   └── "User"
 │   │   ├── LastModifiedAt: *string
 │   │   ├── LastModifiedBy: *string
-│   │   └── LastModifiedByType: Enum (4 values)
+│   │   └── LastModifiedByType: *Enum (4 values)
 │   │       ├── "Application"
 │   │       ├── "Key"
 │   │       ├── "ManagedIdentity"
@@ -789,8 +521,8 @@
 │   └── Type: *string
 ├── Namespaces_Eventhubs_AuthorizationRule_Spec_ARM: Object (2 properties)
 │   ├── Name: string
-│   └── Properties: Object (1 property)
-│       └── Rights: Enum (3 values)
+│   └── Properties: *Object (1 property)
+│       └── Rights: Enum (3 values)[]
 │           ├── "Listen"
 │           ├── "Manage"
 │           └── "Send"
@@ -798,21 +530,21 @@
 │   ├── Id: *string
 │   ├── Location: *string
 │   ├── Name: *string
-│   ├── Properties: Object (3 properties)
+│   ├── Properties: *Object (3 properties)
 │   │   ├── CreatedAt: *string
 │   │   ├── UpdatedAt: *string
 │   │   └── UserMetadata: *string
-│   ├── SystemData: Object (6 properties)
+│   ├── SystemData: *Object (6 properties)
 │   │   ├── CreatedAt: *string
 │   │   ├── CreatedBy: *string
-│   │   ├── CreatedByType: Enum (4 values)
+│   │   ├── CreatedByType: *Enum (4 values)
 │   │   │   ├── "Application"
 │   │   │   ├── "Key"
 │   │   │   ├── "ManagedIdentity"
 │   │   │   └── "User"
 │   │   ├── LastModifiedAt: *string
 │   │   ├── LastModifiedBy: *string
-│   │   └── LastModifiedByType: Enum (4 values)
+│   │   └── LastModifiedByType: *Enum (4 values)
 │   │       ├── "Application"
 │   │       ├── "Key"
 │   │       ├── "ManagedIdentity"
@@ -820,11 +552,5 @@
 │   └── Type: *string
 └── Namespaces_Eventhubs_Consumergroup_Spec_ARM: Object (2 properties)
     ├── Name: string
-<<<<<<< HEAD
-    └── Properties: Object (1 property)
-        └── UserMetadata: *string
-=======
-    ├── Properties: *Object (1 property)
-    │   └── UserMetadata: *string
-    └── Tags: map[string]string
->>>>>>> 36107e02
+    └── Properties: *Object (1 property)
+        └── UserMetadata: *string