github.com/Azure/azure-service-operator/v2/api/eventhub/v1alpha1api20211101storage
├── APIVersion: Enum (1 value)
│   └── "2021-11-01"
├── Namespace: Resource
│   ├── Spec: Object (16 properties)
│   │   ├── AlternateName: *string
│   │   ├── AzureName: string
│   │   ├── ClusterArmReference: *genruntime.ResourceReference
│   │   ├── DisableLocalAuth: *bool
│   │   ├── Encryption: *Object (4 properties)
│   │   │   ├── KeySource: *string
│   │   │   ├── KeyVaultProperties: Object (5 properties)[]
│   │   │   │   ├── Identity: *Object (2 properties)
│   │   │   │   │   ├── PropertyBag: genruntime.PropertyBag
│   │   │   │   │   └── UserAssignedIdentityReference: *genruntime.ResourceReference
│   │   │   │   ├── KeyName: *string
│   │   │   │   ├── KeyVaultUri: *string
│   │   │   │   ├── KeyVersion: *string
│   │   │   │   └── PropertyBag: genruntime.PropertyBag
│   │   │   ├── PropertyBag: genruntime.PropertyBag
│   │   │   └── RequireInfrastructureEncryption: *bool
│   │   ├── Identity: *Object (2 properties)
│   │   │   ├── PropertyBag: genruntime.PropertyBag
│   │   │   └── Type: *string
│   │   ├── IsAutoInflateEnabled: *bool
│   │   ├── KafkaEnabled: *bool
│   │   ├── Location: *string
│   │   ├── MaximumThroughputUnits: *int
│   │   ├── OriginalVersion: string
│   │   ├── Owner: *genruntime.KnownResourceReference
<<<<<<< HEAD
=======
│   │   ├── PrivateEndpointConnections: Object (2 properties)[]
│   │   │   ├── PrivateEndpoint: *Object (2 properties)
│   │   │   │   ├── PropertyBag: genruntime.PropertyBag
│   │   │   │   └── Reference: *genruntime.ResourceReference
│   │   │   └── PropertyBag: genruntime.PropertyBag
>>>>>>> 36107e02
│   │   ├── PropertyBag: genruntime.PropertyBag
│   │   ├── Sku: *Object (4 properties)
│   │   │   ├── Capacity: *int
│   │   │   ├── Name: *string
│   │   │   ├── PropertyBag: genruntime.PropertyBag
│   │   │   └── Tier: *string
│   │   ├── Tags: map[string]string
│   │   └── ZoneRedundant: *bool
│   └── Status: Object (25 properties)
│       ├── AlternateName: *string
│       ├── ClusterArmId: *string
│       ├── Conditions: conditions.Condition[]
│       ├── CreatedAt: *string
│       ├── DisableLocalAuth: *bool
│       ├── Encryption: *Object (4 properties)
│       │   ├── KeySource: *string
│       │   ├── KeyVaultProperties: Object (5 properties)[]
│       │   │   ├── Identity: *Object (2 properties)
│       │   │   │   ├── PropertyBag: genruntime.PropertyBag
│       │   │   │   └── UserAssignedIdentity: *string
│       │   │   ├── KeyName: *string
│       │   │   ├── KeyVaultUri: *string
│       │   │   ├── KeyVersion: *string
│       │   │   └── PropertyBag: genruntime.PropertyBag
│       │   ├── PropertyBag: genruntime.PropertyBag
│       │   └── RequireInfrastructureEncryption: *bool
│       ├── Id: *string
│       ├── Identity: *Object (5 properties)
│       │   ├── PrincipalId: *string
│       │   ├── PropertyBag: genruntime.PropertyBag
│       │   ├── TenantId: *string
│       │   ├── Type: *string
│       │   └── UserAssignedIdentities: map[string]Object (3 properties)
│       │       ├── ClientId: *string
│       │       ├── PrincipalId: *string
│       │       └── PropertyBag: genruntime.PropertyBag
│       ├── IsAutoInflateEnabled: *bool
│       ├── KafkaEnabled: *bool
│       ├── Location: *string
│       ├── MaximumThroughputUnits: *int
│       ├── MetricId: *string
│       ├── Name: *string
<<<<<<< HEAD
│       ├── PrivateEndpointConnections: Object (2 properties)
│       │   ├── Id: *string
│       │   └── PropertyBag: genruntime.PropertyBag
=======
│       ├── PrivateEndpointConnections: Object (3 properties)[]
│       │   ├── Id: *string
│       │   ├── PropertyBag: genruntime.PropertyBag
│       │   └── SystemData: *Object (7 properties)
│       │       ├── CreatedAt: *string
│       │       ├── CreatedBy: *string
│       │       ├── CreatedByType: *string
│       │       ├── LastModifiedAt: *string
│       │       ├── LastModifiedBy: *string
│       │       ├── LastModifiedByType: *string
│       │       └── PropertyBag: genruntime.PropertyBag
>>>>>>> 36107e02
│       ├── PropertyBag: genruntime.PropertyBag
│       ├── ProvisioningState: *string
│       ├── ServiceBusEndpoint: *string
│       ├── Sku: *Object (4 properties)
│       │   ├── Capacity: *int
│       │   ├── Name: *string
│       │   ├── PropertyBag: genruntime.PropertyBag
│       │   └── Tier: *string
│       ├── Status: *string
│       ├── SystemData: *Object (7 properties)
│       │   ├── CreatedAt: *string
│       │   ├── CreatedBy: *string
│       │   ├── CreatedByType: *string
│       │   ├── LastModifiedAt: *string
│       │   ├── LastModifiedBy: *string
│       │   ├── LastModifiedByType: *string
│       │   └── PropertyBag: genruntime.PropertyBag
│       ├── Tags: map[string]string
│       ├── Type: *string
│       ├── UpdatedAt: *string
│       └── ZoneRedundant: *bool
├── NamespacesAuthorizationRule: Resource
│   ├── Spec: Object (5 properties)
│   │   ├── AzureName: string
│   │   ├── OriginalVersion: string
│   │   ├── Owner: *genruntime.KnownResourceReference
│   │   ├── PropertyBag: genruntime.PropertyBag
│   │   └── Rights: string[]
│   └── Status: Object (8 properties)
│       ├── Conditions: conditions.Condition[]
│       ├── Id: *string
│       ├── Location: *string
│       ├── Name: *string
│       ├── PropertyBag: genruntime.PropertyBag
│       ├── Rights: string[]
│       ├── SystemData: *Object (7 properties)
│       │   ├── CreatedAt: *string
│       │   ├── CreatedBy: *string
│       │   ├── CreatedByType: *string
│       │   ├── LastModifiedAt: *string
│       │   ├── LastModifiedBy: *string
│       │   ├── LastModifiedByType: *string
│       │   └── PropertyBag: genruntime.PropertyBag
│       └── Type: *string
├── NamespacesEventhub: Resource
<<<<<<< HEAD
│   ├── Spec: Object (7 properties)
│   │   ├── AzureName: string
│   │   ├── CaptureDescription: Object (7 properties)
│   │   │   ├── Destination: Object (8 properties)
=======
│   ├── Spec: Object (9 properties)
│   │   ├── AzureName: Validated<string> (2 rules)
│   │   │   ├── Rule 0: {MaxLength %!s(int64=256)}
│   │   │   └── Rule 1: {MinLength %!s(int64=1)}
│   │   ├── CaptureDescription: *Object (7 properties)
│   │   │   ├── Destination: *Object (8 properties)
>>>>>>> 36107e02
│   │   │   │   ├── ArchiveNameFormat: *string
│   │   │   │   ├── BlobContainer: *string
│   │   │   │   ├── DataLakeAccountName: *string
│   │   │   │   ├── DataLakeFolderPath: *string
│   │   │   │   ├── DataLakeSubscriptionId: *string
│   │   │   │   ├── Name: *string
│   │   │   │   ├── PropertyBag: genruntime.PropertyBag
│   │   │   │   └── StorageAccountResourceReference: *genruntime.ResourceReference
│   │   │   ├── Enabled: *bool
│   │   │   ├── Encoding: *string
│   │   │   ├── IntervalInSeconds: *int
│   │   │   ├── PropertyBag: genruntime.PropertyBag
│   │   │   ├── SizeLimitInBytes: *int
│   │   │   └── SkipEmptyArchives: *bool
│   │   ├── MessageRetentionInDays: *int
│   │   ├── OriginalVersion: string
│   │   ├── Owner: *genruntime.KnownResourceReference
│   │   ├── PartitionCount: *int
│   │   └── PropertyBag: genruntime.PropertyBag
│   └── Status: Object (14 properties)
│       ├── CaptureDescription: *Object (7 properties)
│       │   ├── Destination: *Object (8 properties)
│       │   │   ├── ArchiveNameFormat: *string
│       │   │   ├── BlobContainer: *string
│       │   │   ├── DataLakeAccountName: *string
│       │   │   ├── DataLakeFolderPath: *string
│       │   │   ├── DataLakeSubscriptionId: *string
│       │   │   ├── Name: *string
│       │   │   ├── PropertyBag: genruntime.PropertyBag
│       │   │   └── StorageAccountResourceId: *string
│       │   ├── Enabled: *bool
│       │   ├── Encoding: *string
│       │   ├── IntervalInSeconds: *int
│       │   ├── PropertyBag: genruntime.PropertyBag
│       │   ├── SizeLimitInBytes: *int
│       │   └── SkipEmptyArchives: *bool
│       ├── Conditions: conditions.Condition[]
│       ├── CreatedAt: *string
│       ├── Id: *string
│       ├── Location: *string
│       ├── MessageRetentionInDays: *int
│       ├── Name: *string
│       ├── PartitionCount: *int
│       ├── PartitionIds: string[]
│       ├── PropertyBag: genruntime.PropertyBag
│       ├── Status: *string
│       ├── SystemData: *Object (7 properties)
│       │   ├── CreatedAt: *string
│       │   ├── CreatedBy: *string
│       │   ├── CreatedByType: *string
│       │   ├── LastModifiedAt: *string
│       │   ├── LastModifiedBy: *string
│       │   ├── LastModifiedByType: *string
│       │   └── PropertyBag: genruntime.PropertyBag
│       ├── Type: *string
│       └── UpdatedAt: *string
├── NamespacesEventhubsAuthorizationRule: Resource
│   ├── Spec: Object (5 properties)
│   │   ├── AzureName: string
│   │   ├── OriginalVersion: string
│   │   ├── Owner: *genruntime.KnownResourceReference
│   │   ├── PropertyBag: genruntime.PropertyBag
│   │   └── Rights: string[]
│   └── Status: Object (8 properties)
│       ├── Conditions: conditions.Condition[]
│       ├── Id: *string
│       ├── Location: *string
│       ├── Name: *string
│       ├── PropertyBag: genruntime.PropertyBag
│       ├── Rights: string[]
│       ├── SystemData: *Object (7 properties)
│       │   ├── CreatedAt: *string
│       │   ├── CreatedBy: *string
│       │   ├── CreatedByType: *string
│       │   ├── LastModifiedAt: *string
│       │   ├── LastModifiedBy: *string
│       │   ├── LastModifiedByType: *string
│       │   └── PropertyBag: genruntime.PropertyBag
│       └── Type: *string
└── NamespacesEventhubsConsumerGroup: Resource
    ├── Spec: Object (5 properties)
    │   ├── AzureName: string
    │   ├── OriginalVersion: string
    │   ├── Owner: *genruntime.KnownResourceReference
    │   ├── PropertyBag: genruntime.PropertyBag
    │   └── UserMetadata: *string
    └── Status: Object (10 properties)
        ├── Conditions: conditions.Condition[]
        ├── CreatedAt: *string
        ├── Id: *string
        ├── Location: *string
        ├── Name: *string
        ├── PropertyBag: genruntime.PropertyBag
        ├── SystemData: *Object (7 properties)
        │   ├── CreatedAt: *string
        │   ├── CreatedBy: *string
        │   ├── CreatedByType: *string
        │   ├── LastModifiedAt: *string
        │   ├── LastModifiedBy: *string
        │   ├── LastModifiedByType: *string
        │   └── PropertyBag: genruntime.PropertyBag
        ├── Type: *string
        ├── UpdatedAt: *string
        └── UserMetadata: *string<|MERGE_RESOLUTION|>--- conflicted
+++ resolved
@@ -28,14 +28,6 @@
 │   │   ├── MaximumThroughputUnits: *int
 │   │   ├── OriginalVersion: string
 │   │   ├── Owner: *genruntime.KnownResourceReference
-<<<<<<< HEAD
-=======
-│   │   ├── PrivateEndpointConnections: Object (2 properties)[]
-│   │   │   ├── PrivateEndpoint: *Object (2 properties)
-│   │   │   │   ├── PropertyBag: genruntime.PropertyBag
-│   │   │   │   └── Reference: *genruntime.ResourceReference
-│   │   │   └── PropertyBag: genruntime.PropertyBag
->>>>>>> 36107e02
 │   │   ├── PropertyBag: genruntime.PropertyBag
 │   │   ├── Sku: *Object (4 properties)
 │   │   │   ├── Capacity: *int
@@ -78,23 +70,9 @@
 │       ├── MaximumThroughputUnits: *int
 │       ├── MetricId: *string
 │       ├── Name: *string
-<<<<<<< HEAD
-│       ├── PrivateEndpointConnections: Object (2 properties)
+│       ├── PrivateEndpointConnections: Object (2 properties)[]
 │       │   ├── Id: *string
 │       │   └── PropertyBag: genruntime.PropertyBag
-=======
-│       ├── PrivateEndpointConnections: Object (3 properties)[]
-│       │   ├── Id: *string
-│       │   ├── PropertyBag: genruntime.PropertyBag
-│       │   └── SystemData: *Object (7 properties)
-│       │       ├── CreatedAt: *string
-│       │       ├── CreatedBy: *string
-│       │       ├── CreatedByType: *string
-│       │       ├── LastModifiedAt: *string
-│       │       ├── LastModifiedBy: *string
-│       │       ├── LastModifiedByType: *string
-│       │       └── PropertyBag: genruntime.PropertyBag
->>>>>>> 36107e02
 │       ├── PropertyBag: genruntime.PropertyBag
 │       ├── ProvisioningState: *string
 │       ├── ServiceBusEndpoint: *string
@@ -140,19 +118,10 @@
 │       │   └── PropertyBag: genruntime.PropertyBag
 │       └── Type: *string
 ├── NamespacesEventhub: Resource
-<<<<<<< HEAD
 │   ├── Spec: Object (7 properties)
 │   │   ├── AzureName: string
-│   │   ├── CaptureDescription: Object (7 properties)
-│   │   │   ├── Destination: Object (8 properties)
-=======
-│   ├── Spec: Object (9 properties)
-│   │   ├── AzureName: Validated<string> (2 rules)
-│   │   │   ├── Rule 0: {MaxLength %!s(int64=256)}
-│   │   │   └── Rule 1: {MinLength %!s(int64=1)}
 │   │   ├── CaptureDescription: *Object (7 properties)
 │   │   │   ├── Destination: *Object (8 properties)
->>>>>>> 36107e02
 │   │   │   │   ├── ArchiveNameFormat: *string
 │   │   │   │   ├── BlobContainer: *string
 │   │   │   │   ├── DataLakeAccountName: *string
