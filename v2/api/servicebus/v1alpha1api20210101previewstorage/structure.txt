--- conflicted
+++ resolved
@@ -63,23 +63,9 @@
 │       ├── Location: *string
 │       ├── MetricId: *string
 │       ├── Name: *string
-<<<<<<< HEAD
-│       ├── PrivateEndpointConnections: Object (2 properties)
+│       ├── PrivateEndpointConnections: Object (2 properties)[]
 │       │   ├── Id: *string
 │       │   └── PropertyBag: genruntime.PropertyBag
-=======
-│       ├── PrivateEndpointConnections: Object (3 properties)[]
-│       │   ├── Id: *string
-│       │   ├── PropertyBag: genruntime.PropertyBag
-│       │   └── SystemData: *Object (7 properties)
-│       │       ├── CreatedAt: *string
-│       │       ├── CreatedBy: *string
-│       │       ├── CreatedByType: *string
-│       │       ├── LastModifiedAt: *string
-│       │       ├── LastModifiedBy: *string
-│       │       ├── LastModifiedByType: *string
-│       │       └── PropertyBag: genruntime.PropertyBag
->>>>>>> 36107e02
 │       ├── PropertyBag: genruntime.PropertyBag
 │       ├── ProvisioningState: *string
 │       ├── ServiceBusEndpoint: *string
