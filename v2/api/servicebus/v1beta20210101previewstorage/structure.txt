--- conflicted
+++ resolved
@@ -89,12 +89,8 @@
 │       ├── UpdatedAt: *string
 │       └── ZoneRedundant: *bool
 ├── NamespacesQueue: Resource
-<<<<<<< HEAD
+│   ├── Owner: github.com/Azure/azure-service-operator/v2/api/servicebus/v1beta20210101preview.Namespace
 │   ├── Spec: Object (18 properties)
-=======
-│   ├── Owner: github.com/Azure/azure-service-operator/v2/api/servicebus/v1beta20210101preview.Namespace
-│   ├── Spec: Object (20 properties)
->>>>>>> e979cd95
 │   │   ├── AutoDeleteOnIdle: *string
 │   │   ├── AzureName: Validated<string> (1 rule)
 │   │   │   └── Rule 0: MinLength: 1
@@ -156,12 +152,8 @@
 │       ├── Type: *string
 │       └── UpdatedAt: *string
 ├── NamespacesTopic: Resource
-<<<<<<< HEAD
+│   ├── Owner: github.com/Azure/azure-service-operator/v2/api/servicebus/v1beta20210101preview.Namespace
 │   ├── Spec: Object (13 properties)
-=======
-│   ├── Owner: github.com/Azure/azure-service-operator/v2/api/servicebus/v1beta20210101preview.Namespace
-│   ├── Spec: Object (15 properties)
->>>>>>> e979cd95
 │   │   ├── AutoDeleteOnIdle: *string
 │   │   ├── AzureName: Validated<string> (1 rule)
 │   │   │   └── Rule 0: MinLength: 1
@@ -213,12 +205,8 @@
 │       ├── Type: *string
 │       └── UpdatedAt: *string
 ├── NamespacesTopicsSubscription: Resource
-<<<<<<< HEAD
+│   ├── Owner: github.com/Azure/azure-service-operator/v2/api/servicebus/v1beta20210101preview.NamespacesTopic
 │   ├── Spec: Object (15 properties)
-=======
-│   ├── Owner: github.com/Azure/azure-service-operator/v2/api/servicebus/v1beta20210101preview.NamespacesTopic
-│   ├── Spec: Object (17 properties)
->>>>>>> e979cd95
 │   │   ├── AutoDeleteOnIdle: *string
 │   │   ├── AzureName: Validated<string> (2 rules)
 │   │   │   ├── Rule 0: MaxLength: 50
@@ -274,12 +262,8 @@
 │       ├── Type: *string
 │       └── UpdatedAt: *string
 └── NamespacesTopicsSubscriptionsRule: Resource
-<<<<<<< HEAD
+    ├── Owner: github.com/Azure/azure-service-operator/v2/api/servicebus/v1beta20210101preview.NamespacesTopicsSubscription
     ├── Spec: Object (8 properties)
-=======
-    ├── Owner: github.com/Azure/azure-service-operator/v2/api/servicebus/v1beta20210101preview.NamespacesTopicsSubscription
-    ├── Spec: Object (10 properties)
->>>>>>> e979cd95
     │   ├── Action: *Object (4 properties)
     │   │   ├── CompatibilityLevel: *int
     │   │   ├── PropertyBag: genruntime.PropertyBag
