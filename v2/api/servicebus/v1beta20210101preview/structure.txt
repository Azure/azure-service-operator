github.com/Azure/azure-service-operator/v2/api/servicebus/v1beta20210101preview
├── APIVersion: Enum (1 value)
│   └── "2021-01-01-preview"
├── Namespace: Resource
│   ├── Spec: Object (9 properties)
│   │   ├── AzureName: string
│   │   ├── Encryption: *Object (3 properties)
│   │   │   ├── KeySource: *Enum (1 value)
│   │   │   │   └── "Microsoft.KeyVault"
│   │   │   ├── KeyVaultProperties: Object (4 properties)[]
│   │   │   │   ├── Identity: *Object (1 property)
│   │   │   │   │   └── UserAssignedIdentityReference: *genruntime.ResourceReference
│   │   │   │   ├── KeyName: *string
│   │   │   │   ├── KeyVaultUri: *string
│   │   │   │   └── KeyVersion: *string
│   │   │   └── RequireInfrastructureEncryption: *bool
│   │   ├── Identity: *Object (1 property)
│   │   │   └── Type: *Enum (4 values)
│   │   │       ├── "None"
│   │   │       ├── "SystemAssigned"
│   │   │       ├── "SystemAssigned, UserAssigned"
│   │   │       └── "UserAssigned"
│   │   ├── Location: *string
│   │   ├── OperatorSpec: *Object (1 property)
│   │   │   └── Secrets: *Object (1 property)
│   │   │       └── Endpoint: *genruntime.SecretDestination
│   │   ├── Owner: *genruntime.KnownResourceReference
│   │   ├── Sku: *Object (3 properties)
│   │   │   ├── Capacity: *int
│   │   │   ├── Name: *Enum (3 values)
│   │   │   │   ├── "Basic"
│   │   │   │   ├── "Premium"
│   │   │   │   └── "Standard"
│   │   │   └── Tier: *Enum (3 values)
│   │   │       ├── "Basic"
│   │   │       ├── "Premium"
│   │   │       └── "Standard"
│   │   ├── Tags: map[string]string
│   │   └── ZoneRedundant: *bool
│   └── Status: Object (18 properties)
│       ├── Conditions: conditions.Condition[]
│       ├── CreatedAt: *string
│       ├── Encryption: *Object (3 properties)
│       │   ├── KeySource: *Enum (1 value)
│       │   │   └── "Microsoft.KeyVault"
│       │   ├── KeyVaultProperties: Object (4 properties)[]
│       │   │   ├── Identity: *Object (1 property)
│       │   │   │   └── UserAssignedIdentity: *string
│       │   │   ├── KeyName: *string
│       │   │   ├── KeyVaultUri: *string
│       │   │   └── KeyVersion: *string
│       │   └── RequireInfrastructureEncryption: *bool
│       ├── Id: *string
│       ├── Identity: *Object (4 properties)
│       │   ├── PrincipalId: *string
│       │   ├── TenantId: *string
│       │   ├── Type: *Enum (4 values)
│       │   │   ├── "None"
│       │   │   ├── "SystemAssigned"
│       │   │   ├── "SystemAssigned, UserAssigned"
│       │   │   └── "UserAssigned"
│       │   └── UserAssignedIdentities: map[string]Object (2 properties)
│       │       ├── ClientId: *string
│       │       └── PrincipalId: *string
│       ├── Location: *string
│       ├── MetricId: *string
│       ├── Name: *string
<<<<<<< HEAD
│       ├── PrivateEndpointConnections: Object (1 property)
│       │   └── Id: *string
=======
│       ├── PrivateEndpointConnections: Object (2 properties)[]
│       │   ├── Id: *string
│       │   └── SystemData: *Object (6 properties)
│       │       ├── CreatedAt: *string
│       │       ├── CreatedBy: *string
│       │       ├── CreatedByType: *Enum (4 values)
│       │       │   ├── "Application"
│       │       │   ├── "Key"
│       │       │   ├── "ManagedIdentity"
│       │       │   └── "User"
│       │       ├── LastModifiedAt: *string
│       │       ├── LastModifiedBy: *string
│       │       └── LastModifiedByType: *Enum (4 values)
│       │           ├── "Application"
│       │           ├── "Key"
│       │           ├── "ManagedIdentity"
│       │           └── "User"
>>>>>>> 36107e02
│       ├── ProvisioningState: *string
│       ├── ServiceBusEndpoint: *string
│       ├── Sku: *Object (3 properties)
│       │   ├── Capacity: *int
│       │   ├── Name: *Enum (3 values)
│       │   │   ├── "Basic"
│       │   │   ├── "Premium"
│       │   │   └── "Standard"
│       │   └── Tier: *Enum (3 values)
│       │       ├── "Basic"
│       │       ├── "Premium"
│       │       └── "Standard"
│       ├── Status: *string
│       ├── SystemData: *Object (6 properties)
│       │   ├── CreatedAt: *string
│       │   ├── CreatedBy: *string
│       │   ├── CreatedByType: *Enum (4 values)
│       │   │   ├── "Application"
│       │   │   ├── "Key"
│       │   │   ├── "ManagedIdentity"
│       │   │   └── "User"
│       │   ├── LastModifiedAt: *string
│       │   ├── LastModifiedBy: *string
│       │   └── LastModifiedByType: *Enum (4 values)
│       │       ├── "Application"
│       │       ├── "Key"
│       │       ├── "ManagedIdentity"
│       │       └── "User"
│       ├── Tags: map[string]string
│       ├── Type: *string
│       ├── UpdatedAt: *string
│       └── ZoneRedundant: *bool
├── Namespace_STATUS_ARM: Object (9 properties)
│   ├── Id: *string
│   ├── Identity: Object (4 properties)
│   │   ├── PrincipalId: *string
│   │   ├── TenantId: *string
│   │   ├── Type: Enum (4 values)
│   │   │   ├── "None"
│   │   │   ├── "SystemAssigned"
│   │   │   ├── "SystemAssigned, UserAssigned"
│   │   │   └── "UserAssigned"
│   │   └── UserAssignedIdentities: Object (2 properties)
│   │       ├── ClientId: *string
│   │       └── PrincipalId: *string
│   ├── Location: *string
│   ├── Name: *string
│   ├── Properties: Object (9 properties)
│   │   ├── CreatedAt: *string
│   │   ├── Encryption: Object (3 properties)
│   │   │   ├── KeySource: Enum (1 value)
│   │   │   │   └── "Microsoft.KeyVault"
│   │   │   ├── KeyVaultProperties: Object (4 properties)
│   │   │   │   ├── Identity: Object (1 property)
│   │   │   │   │   └── UserAssignedIdentity: *string
│   │   │   │   ├── KeyName: *string
│   │   │   │   ├── KeyVaultUri: *string
│   │   │   │   └── KeyVersion: *string
│   │   │   └── RequireInfrastructureEncryption: *bool
│   │   ├── MetricId: *string
│   │   ├── PrivateEndpointConnections: Object (1 property)
│   │   │   └── Id: *string
│   │   ├── ProvisioningState: *string
│   │   ├── ServiceBusEndpoint: *string
│   │   ├── Status: *string
│   │   ├── UpdatedAt: *string
│   │   └── ZoneRedundant: *bool
│   ├── Sku: Object (3 properties)
│   │   ├── Capacity: *int
│   │   ├── Name: Enum (3 values)
│   │   │   ├── "Basic"
│   │   │   ├── "Premium"
│   │   │   └── "Standard"
│   │   └── Tier: Enum (3 values)
│   │       ├── "Basic"
│   │       ├── "Premium"
│   │       └── "Standard"
│   ├── SystemData: Object (6 properties)
│   │   ├── CreatedAt: *string
│   │   ├── CreatedBy: *string
│   │   ├── CreatedByType: Enum (4 values)
│   │   │   ├── "Application"
│   │   │   ├── "Key"
│   │   │   ├── "ManagedIdentity"
│   │   │   └── "User"
│   │   ├── LastModifiedAt: *string
│   │   ├── LastModifiedBy: *string
│   │   └── LastModifiedByType: Enum (4 values)
│   │       ├── "Application"
│   │       ├── "Key"
│   │       ├── "ManagedIdentity"
│   │       └── "User"
│   ├── Tags: map[string]string
│   └── Type: *string
├── Namespace_Spec_ARM: Object (6 properties)
│   ├── Identity: *Object (1 property)
│   │   └── Type: *Enum (4 values)
│   │       ├── "None"
│   │       ├── "SystemAssigned"
│   │       ├── "SystemAssigned, UserAssigned"
│   │       └── "UserAssigned"
│   ├── Location: *string
│   ├── Name: string
│   ├── Properties: *Object (2 properties)
│   │   ├── Encryption: *Object (3 properties)
│   │   │   ├── KeySource: *Enum (1 value)
│   │   │   │   └── "Microsoft.KeyVault"
│   │   │   ├── KeyVaultProperties: Object (4 properties)[]
│   │   │   │   ├── Identity: *Object (1 property)
│   │   │   │   │   └── UserAssignedIdentity: *string
│   │   │   │   ├── KeyName: *string
│   │   │   │   ├── KeyVaultUri: *string
│   │   │   │   └── KeyVersion: *string
│   │   │   └── RequireInfrastructureEncryption: *bool
│   │   └── ZoneRedundant: *bool
│   ├── Sku: *Object (3 properties)
│   │   ├── Capacity: *int
│   │   ├── Name: *Enum (3 values)
│   │   │   ├── "Basic"
│   │   │   ├── "Premium"
│   │   │   └── "Standard"
│   │   └── Tier: *Enum (3 values)
│   │       ├── "Basic"
│   │       ├── "Premium"
│   │       └── "Standard"
│   └── Tags: map[string]string
├── NamespacesQueue: Resource
│   ├── Spec: Object (16 properties)
│   │   ├── AutoDeleteOnIdle: Validated<*string> (0 rules)
│   │   ├── AzureName: string
│   │   ├── DeadLetteringOnMessageExpiration: *bool
│   │   ├── DefaultMessageTimeToLive: Validated<*string> (0 rules)
│   │   ├── DuplicateDetectionHistoryTimeWindow: Validated<*string> (0 rules)
│   │   ├── EnableBatchedOperations: *bool
│   │   ├── EnableExpress: *bool
│   │   ├── EnablePartitioning: *bool
│   │   ├── ForwardDeadLetteredMessagesTo: *string
│   │   ├── ForwardTo: *string
│   │   ├── LockDuration: Validated<*string> (0 rules)
│   │   ├── MaxDeliveryCount: *int
│   │   ├── MaxSizeInMegabytes: *int
│   │   ├── Owner: *genruntime.KnownResourceReference
│   │   ├── RequiresDuplicateDetection: *bool
│   │   └── RequiresSession: *bool
│   └── Status: Object (26 properties)
│       ├── AccessedAt: *string
│       ├── AutoDeleteOnIdle: *string
│       ├── Conditions: conditions.Condition[]
│       ├── CountDetails: *Object (5 properties)
│       │   ├── ActiveMessageCount: *int
│       │   ├── DeadLetterMessageCount: *int
│       │   ├── ScheduledMessageCount: *int
│       │   ├── TransferDeadLetterMessageCount: *int
│       │   └── TransferMessageCount: *int
│       ├── CreatedAt: *string
│       ├── DeadLetteringOnMessageExpiration: *bool
│       ├── DefaultMessageTimeToLive: *string
│       ├── DuplicateDetectionHistoryTimeWindow: *string
│       ├── EnableBatchedOperations: *bool
│       ├── EnableExpress: *bool
│       ├── EnablePartitioning: *bool
│       ├── ForwardDeadLetteredMessagesTo: *string
│       ├── ForwardTo: *string
│       ├── Id: *string
│       ├── LockDuration: *string
│       ├── MaxDeliveryCount: *int
│       ├── MaxSizeInMegabytes: *int
│       ├── MessageCount: *int
│       ├── Name: *string
│       ├── RequiresDuplicateDetection: *bool
│       ├── RequiresSession: *bool
│       ├── SizeInBytes: *int
│       ├── Status: *Enum (9 values)
│       │   ├── "Active"
│       │   ├── "Creating"
│       │   ├── "Deleting"
│       │   ├── "Disabled"
│       │   ├── "ReceiveDisabled"
│       │   ├── "Renaming"
│       │   ├── "Restoring"
│       │   ├── "SendDisabled"
│       │   └── "Unknown"
│       ├── SystemData: *Object (6 properties)
│       │   ├── CreatedAt: *string
│       │   ├── CreatedBy: *string
│       │   ├── CreatedByType: *Enum (4 values)
│       │   │   ├── "Application"
│       │   │   ├── "Key"
│       │   │   ├── "ManagedIdentity"
│       │   │   └── "User"
│       │   ├── LastModifiedAt: *string
│       │   ├── LastModifiedBy: *string
│       │   └── LastModifiedByType: *Enum (4 values)
│       │       ├── "Application"
│       │       ├── "Key"
│       │       ├── "ManagedIdentity"
│       │       └── "User"
│       ├── Type: *string
│       └── UpdatedAt: *string
├── NamespacesTopic: Resource
│   ├── Spec: Object (11 properties)
│   │   ├── AutoDeleteOnIdle: Validated<*string> (0 rules)
│   │   ├── AzureName: string
│   │   ├── DefaultMessageTimeToLive: Validated<*string> (0 rules)
│   │   ├── DuplicateDetectionHistoryTimeWindow: Validated<*string> (0 rules)
│   │   ├── EnableBatchedOperations: *bool
│   │   ├── EnableExpress: *bool
│   │   ├── EnablePartitioning: *bool
│   │   ├── MaxSizeInMegabytes: *int
│   │   ├── Owner: *genruntime.KnownResourceReference
│   │   ├── RequiresDuplicateDetection: *bool
│   │   └── SupportOrdering: *bool
│   └── Status: Object (21 properties)
│       ├── AccessedAt: *string
│       ├── AutoDeleteOnIdle: *string
│       ├── Conditions: conditions.Condition[]
│       ├── CountDetails: *Object (5 properties)
│       │   ├── ActiveMessageCount: *int
│       │   ├── DeadLetterMessageCount: *int
│       │   ├── ScheduledMessageCount: *int
│       │   ├── TransferDeadLetterMessageCount: *int
│       │   └── TransferMessageCount: *int
│       ├── CreatedAt: *string
│       ├── DefaultMessageTimeToLive: *string
│       ├── DuplicateDetectionHistoryTimeWindow: *string
│       ├── EnableBatchedOperations: *bool
│       ├── EnableExpress: *bool
│       ├── EnablePartitioning: *bool
│       ├── Id: *string
│       ├── MaxSizeInMegabytes: *int
│       ├── Name: *string
│       ├── RequiresDuplicateDetection: *bool
│       ├── SizeInBytes: *int
│       ├── Status: *Enum (9 values)
│       │   ├── "Active"
│       │   ├── "Creating"
│       │   ├── "Deleting"
│       │   ├── "Disabled"
│       │   ├── "ReceiveDisabled"
│       │   ├── "Renaming"
│       │   ├── "Restoring"
│       │   ├── "SendDisabled"
│       │   └── "Unknown"
│       ├── SubscriptionCount: *int
│       ├── SupportOrdering: *bool
│       ├── SystemData: *Object (6 properties)
│       │   ├── CreatedAt: *string
│       │   ├── CreatedBy: *string
│       │   ├── CreatedByType: *Enum (4 values)
│       │   │   ├── "Application"
│       │   │   ├── "Key"
│       │   │   ├── "ManagedIdentity"
│       │   │   └── "User"
│       │   ├── LastModifiedAt: *string
│       │   ├── LastModifiedBy: *string
│       │   └── LastModifiedByType: *Enum (4 values)
│       │       ├── "Application"
│       │       ├── "Key"
│       │       ├── "ManagedIdentity"
│       │       └── "User"
│       ├── Type: *string
│       └── UpdatedAt: *string
├── NamespacesTopicsSubscription: Resource
│   ├── Spec: Object (13 properties)
│   │   ├── AutoDeleteOnIdle: Validated<*string> (0 rules)
│   │   ├── AzureName: string
│   │   ├── DeadLetteringOnFilterEvaluationExceptions: *bool
│   │   ├── DeadLetteringOnMessageExpiration: *bool
│   │   ├── DefaultMessageTimeToLive: Validated<*string> (0 rules)
│   │   ├── DuplicateDetectionHistoryTimeWindow: Validated<*string> (0 rules)
│   │   ├── EnableBatchedOperations: *bool
│   │   ├── ForwardDeadLetteredMessagesTo: *string
│   │   ├── ForwardTo: *string
│   │   ├── LockDuration: Validated<*string> (0 rules)
│   │   ├── MaxDeliveryCount: *int
│   │   ├── Owner: *genruntime.KnownResourceReference
│   │   └── RequiresSession: *bool
│   └── Status: Object (22 properties)
│       ├── AccessedAt: *string
│       ├── AutoDeleteOnIdle: *string
│       ├── Conditions: conditions.Condition[]
│       ├── CountDetails: *Object (5 properties)
│       │   ├── ActiveMessageCount: *int
│       │   ├── DeadLetterMessageCount: *int
│       │   ├── ScheduledMessageCount: *int
│       │   ├── TransferDeadLetterMessageCount: *int
│       │   └── TransferMessageCount: *int
│       ├── CreatedAt: *string
│       ├── DeadLetteringOnFilterEvaluationExceptions: *bool
│       ├── DeadLetteringOnMessageExpiration: *bool
│       ├── DefaultMessageTimeToLive: *string
│       ├── DuplicateDetectionHistoryTimeWindow: *string
│       ├── EnableBatchedOperations: *bool
│       ├── ForwardDeadLetteredMessagesTo: *string
│       ├── ForwardTo: *string
│       ├── Id: *string
│       ├── LockDuration: *string
│       ├── MaxDeliveryCount: *int
│       ├── MessageCount: *int
│       ├── Name: *string
│       ├── RequiresSession: *bool
│       ├── Status: *Enum (9 values)
│       │   ├── "Active"
│       │   ├── "Creating"
│       │   ├── "Deleting"
│       │   ├── "Disabled"
│       │   ├── "ReceiveDisabled"
│       │   ├── "Renaming"
│       │   ├── "Restoring"
│       │   ├── "SendDisabled"
│       │   └── "Unknown"
│       ├── SystemData: *Object (6 properties)
│       │   ├── CreatedAt: *string
│       │   ├── CreatedBy: *string
│       │   ├── CreatedByType: *Enum (4 values)
│       │   │   ├── "Application"
│       │   │   ├── "Key"
│       │   │   ├── "ManagedIdentity"
│       │   │   └── "User"
│       │   ├── LastModifiedAt: *string
│       │   ├── LastModifiedBy: *string
│       │   └── LastModifiedByType: *Enum (4 values)
│       │       ├── "Application"
│       │       ├── "Key"
│       │       ├── "ManagedIdentity"
│       │       └── "User"
│       ├── Type: *string
│       └── UpdatedAt: *string
├── NamespacesTopicsSubscriptionsRule: Resource
<<<<<<< HEAD
│   ├── Spec: Object (6 properties)
│   │   ├── Action: Object (3 properties)
│   │   │   ├── CompatibilityLevel: *int
│   │   │   ├── RequiresPreprocessing: *bool
│   │   │   └── SqlExpression: *string
│   │   ├── AzureName: string
│   │   ├── CorrelationFilter: Object (10 properties)
=======
│   ├── Spec: Object (8 properties)
│   │   ├── Action: *Object (3 properties)
│   │   │   ├── CompatibilityLevel: *int
│   │   │   ├── RequiresPreprocessing: *bool
│   │   │   └── SqlExpression: *string
│   │   ├── AzureName: Validated<string> (2 rules)
│   │   │   ├── Rule 0: {MaxLength %!s(int64=50)}
│   │   │   └── Rule 1: {MinLength %!s(int64=1)}
│   │   ├── CorrelationFilter: *Object (10 properties)
>>>>>>> 36107e02
│   │   │   ├── ContentType: *string
│   │   │   ├── CorrelationId: *string
│   │   │   ├── Label: *string
│   │   │   ├── MessageId: *string
│   │   │   ├── Properties: map[string]string
│   │   │   ├── ReplyTo: *string
│   │   │   ├── ReplyToSessionId: *string
│   │   │   ├── RequiresPreprocessing: *bool
│   │   │   ├── SessionId: *string
│   │   │   └── To: *string
│   │   ├── FilterType: *Enum (2 values)
│   │   │   ├── "CorrelationFilter"
│   │   │   └── "SqlFilter"
│   │   ├── Owner: *genruntime.KnownResourceReference
<<<<<<< HEAD
│   │   └── SqlFilter: Object (3 properties)
│   │       ├── CompatibilityLevel: Validated<*int> (2 rules)
│   │       │   ├── Rule 0: {Maximum 20}
│   │       │   └── Rule 1: {Minimum 20}
│   │       ├── RequiresPreprocessing: *bool
│   │       └── SqlExpression: *string
=======
│   │   ├── SqlFilter: *Object (3 properties)
│   │   │   ├── CompatibilityLevel: Validated<*int> (2 rules)
│   │   │   │   ├── Rule 0: {Maximum 20}
│   │   │   │   └── Rule 1: {Minimum 20}
│   │   │   ├── RequiresPreprocessing: *bool
│   │   │   └── SqlExpression: *string
│   │   └── Tags: map[string]string
>>>>>>> 36107e02
│   └── Status: Object (9 properties)
│       ├── Action: *Object (3 properties)
│       │   ├── CompatibilityLevel: *int
│       │   ├── RequiresPreprocessing: *bool
│       │   └── SqlExpression: *string
│       ├── Conditions: conditions.Condition[]
│       ├── CorrelationFilter: *Object (10 properties)
│       │   ├── ContentType: *string
│       │   ├── CorrelationId: *string
│       │   ├── Label: *string
│       │   ├── MessageId: *string
│       │   ├── Properties: map[string]string
│       │   ├── ReplyTo: *string
│       │   ├── ReplyToSessionId: *string
│       │   ├── RequiresPreprocessing: *bool
│       │   ├── SessionId: *string
│       │   └── To: *string
│       ├── FilterType: *Enum (2 values)
│       │   ├── "CorrelationFilter"
│       │   └── "SqlFilter"
│       ├── Id: *string
│       ├── Name: *string
│       ├── SqlFilter: *Object (3 properties)
│       │   ├── CompatibilityLevel: *int
│       │   ├── RequiresPreprocessing: *bool
│       │   └── SqlExpression: *string
│       ├── SystemData: *Object (6 properties)
│       │   ├── CreatedAt: *string
│       │   ├── CreatedBy: *string
│       │   ├── CreatedByType: *Enum (4 values)
│       │   │   ├── "Application"
│       │   │   ├── "Key"
│       │   │   ├── "ManagedIdentity"
│       │   │   └── "User"
│       │   ├── LastModifiedAt: *string
│       │   ├── LastModifiedBy: *string
│       │   └── LastModifiedByType: *Enum (4 values)
│       │       ├── "Application"
│       │       ├── "Key"
│       │       ├── "ManagedIdentity"
│       │       └── "User"
│       └── Type: *string
<<<<<<< HEAD
├── Namespaces_Queue_STATUS_ARM: Object (5 properties)
│   ├── Id: *string
│   ├── Name: *string
│   ├── Properties: Object (21 properties)
│   │   ├── AccessedAt: *string
=======
├── Namespaces_Queue_Spec_ARM: Object (4 properties)
│   ├── Location: *string
│   ├── Name: string
│   ├── Properties: *Object (14 properties)
>>>>>>> 36107e02
│   │   ├── AutoDeleteOnIdle: *string
│   │   ├── CountDetails: Object (5 properties)
│   │   │   ├── ActiveMessageCount: *int
│   │   │   ├── DeadLetterMessageCount: *int
│   │   │   ├── ScheduledMessageCount: *int
│   │   │   ├── TransferDeadLetterMessageCount: *int
│   │   │   └── TransferMessageCount: *int
│   │   ├── CreatedAt: *string
│   │   ├── DeadLetteringOnMessageExpiration: *bool
│   │   ├── DefaultMessageTimeToLive: *string
│   │   ├── DuplicateDetectionHistoryTimeWindow: *string
│   │   ├── EnableBatchedOperations: *bool
│   │   ├── EnableExpress: *bool
│   │   ├── EnablePartitioning: *bool
│   │   ├── ForwardDeadLetteredMessagesTo: *string
│   │   ├── ForwardTo: *string
│   │   ├── LockDuration: *string
│   │   ├── MaxDeliveryCount: *int
│   │   ├── MaxSizeInMegabytes: *int
│   │   ├── MessageCount: *int
│   │   ├── RequiresDuplicateDetection: *bool
<<<<<<< HEAD
│   │   ├── RequiresSession: *bool
│   │   ├── SizeInBytes: *int
│   │   ├── Status: Enum (9 values)
│   │   │   ├── "Active"
│   │   │   ├── "Creating"
│   │   │   ├── "Deleting"
│   │   │   ├── "Disabled"
│   │   │   ├── "ReceiveDisabled"
│   │   │   ├── "Renaming"
│   │   │   ├── "Restoring"
│   │   │   ├── "SendDisabled"
│   │   │   └── "Unknown"
│   │   └── UpdatedAt: *string
│   ├── SystemData: Object (6 properties)
=======
│   │   └── RequiresSession: *bool
│   └── Tags: map[string]string
├── Namespaces_Topic_Spec_ARM: Object (4 properties)
│   ├── Location: *string
│   ├── Name: string
│   ├── Properties: *Object (9 properties)
│   │   ├── AutoDeleteOnIdle: *string
│   │   ├── DefaultMessageTimeToLive: *string
│   │   ├── DuplicateDetectionHistoryTimeWindow: *string
│   │   ├── EnableBatchedOperations: *bool
│   │   ├── EnableExpress: *bool
│   │   ├── EnablePartitioning: *bool
│   │   ├── MaxSizeInMegabytes: *int
│   │   ├── RequiresDuplicateDetection: *bool
│   │   └── SupportOrdering: *bool
│   └── Tags: map[string]string
├── Namespaces_Topics_Subscription_Spec_ARM: Object (4 properties)
│   ├── Location: *string
│   ├── Name: string
│   ├── Properties: *Object (11 properties)
│   │   ├── AutoDeleteOnIdle: *string
│   │   ├── DeadLetteringOnFilterEvaluationExceptions: *bool
│   │   ├── DeadLetteringOnMessageExpiration: *bool
│   │   ├── DefaultMessageTimeToLive: *string
│   │   ├── DuplicateDetectionHistoryTimeWindow: *string
│   │   ├── EnableBatchedOperations: *bool
│   │   ├── ForwardDeadLetteredMessagesTo: *string
│   │   ├── ForwardTo: *string
│   │   ├── LockDuration: *string
│   │   ├── MaxDeliveryCount: *int
│   │   └── RequiresSession: *bool
│   └── Tags: map[string]string
├── Namespaces_Topics_Subscriptions_Rule_Spec_ARM: Object (4 properties)
│   ├── Location: *string
│   ├── Name: string
│   ├── Properties: *Object (4 properties)
│   │   ├── Action: *Object (3 properties)
│   │   │   ├── CompatibilityLevel: *int
│   │   │   ├── RequiresPreprocessing: *bool
│   │   │   └── SqlExpression: *string
│   │   ├── CorrelationFilter: *Object (10 properties)
│   │   │   ├── ContentType: *string
│   │   │   ├── CorrelationId: *string
│   │   │   ├── Label: *string
│   │   │   ├── MessageId: *string
│   │   │   ├── Properties: map[string]string
│   │   │   ├── ReplyTo: *string
│   │   │   ├── ReplyToSessionId: *string
│   │   │   ├── RequiresPreprocessing: *bool
│   │   │   ├── SessionId: *string
│   │   │   └── To: *string
│   │   ├── FilterType: *Enum (2 values)
│   │   │   ├── "CorrelationFilter"
│   │   │   └── "SqlFilter"
│   │   └── SqlFilter: *Object (3 properties)
│   │       ├── CompatibilityLevel: *int
│   │       ├── RequiresPreprocessing: *bool
│   │       └── SqlExpression: *string
│   └── Tags: map[string]string
├── Rule_STATUS_ARM: Object (5 properties)
│   ├── Id: *string
│   ├── Name: *string
│   ├── Properties: *Object (4 properties)
│   │   ├── Action: *Object (3 properties)
│   │   │   ├── CompatibilityLevel: *int
│   │   │   ├── RequiresPreprocessing: *bool
│   │   │   └── SqlExpression: *string
│   │   ├── CorrelationFilter: *Object (10 properties)
│   │   │   ├── ContentType: *string
│   │   │   ├── CorrelationId: *string
│   │   │   ├── Label: *string
│   │   │   ├── MessageId: *string
│   │   │   ├── Properties: map[string]string
│   │   │   ├── ReplyTo: *string
│   │   │   ├── ReplyToSessionId: *string
│   │   │   ├── RequiresPreprocessing: *bool
│   │   │   ├── SessionId: *string
│   │   │   └── To: *string
│   │   ├── FilterType: *Enum (2 values)
│   │   │   ├── "CorrelationFilter"
│   │   │   └── "SqlFilter"
│   │   └── SqlFilter: *Object (3 properties)
│   │       ├── CompatibilityLevel: *int
│   │       ├── RequiresPreprocessing: *bool
│   │       └── SqlExpression: *string
│   ├── SystemData: *Object (6 properties)
│   │   ├── CreatedAt: *string
│   │   ├── CreatedBy: *string
│   │   ├── CreatedByType: *Enum (4 values)
│   │   │   ├── "Application"
│   │   │   ├── "Key"
│   │   │   ├── "ManagedIdentity"
│   │   │   └── "User"
│   │   ├── LastModifiedAt: *string
│   │   ├── LastModifiedBy: *string
│   │   └── LastModifiedByType: *Enum (4 values)
│   │       ├── "Application"
│   │       ├── "Key"
│   │       ├── "ManagedIdentity"
│   │       └── "User"
│   └── Type: *string
├── SBNamespace_STATUS_ARM: Object (9 properties)
│   ├── Id: *string
│   ├── Identity: *Object (4 properties)
│   │   ├── PrincipalId: *string
│   │   ├── TenantId: *string
│   │   ├── Type: *Enum (4 values)
│   │   │   ├── "None"
│   │   │   ├── "SystemAssigned"
│   │   │   ├── "SystemAssigned, UserAssigned"
│   │   │   └── "UserAssigned"
│   │   └── UserAssignedIdentities: map[string]Object (2 properties)
│   │       ├── ClientId: *string
│   │       └── PrincipalId: *string
│   ├── Location: *string
│   ├── Name: *string
│   ├── Properties: *Object (9 properties)
│   │   ├── CreatedAt: *string
│   │   ├── Encryption: *Object (3 properties)
│   │   │   ├── KeySource: *Enum (1 value)
│   │   │   │   └── "Microsoft.KeyVault"
│   │   │   ├── KeyVaultProperties: Object (4 properties)[]
│   │   │   │   ├── Identity: *Object (1 property)
│   │   │   │   │   └── UserAssignedIdentity: *string
│   │   │   │   ├── KeyName: *string
│   │   │   │   ├── KeyVaultUri: *string
│   │   │   │   └── KeyVersion: *string
│   │   │   └── RequireInfrastructureEncryption: *bool
│   │   ├── MetricId: *string
│   │   ├── PrivateEndpointConnections: Object (2 properties)[]
│   │   │   ├── Id: *string
│   │   │   └── SystemData: *Object (6 properties)
│   │   │       ├── CreatedAt: *string
│   │   │       ├── CreatedBy: *string
│   │   │       ├── CreatedByType: *Enum (4 values)
│   │   │       │   ├── "Application"
│   │   │       │   ├── "Key"
│   │   │       │   ├── "ManagedIdentity"
│   │   │       │   └── "User"
│   │   │       ├── LastModifiedAt: *string
│   │   │       ├── LastModifiedBy: *string
│   │   │       └── LastModifiedByType: *Enum (4 values)
│   │   │           ├── "Application"
│   │   │           ├── "Key"
│   │   │           ├── "ManagedIdentity"
│   │   │           └── "User"
│   │   ├── ProvisioningState: *string
│   │   ├── ServiceBusEndpoint: *string
│   │   ├── Status: *string
│   │   ├── UpdatedAt: *string
│   │   └── ZoneRedundant: *bool
│   ├── Sku: *Object (3 properties)
│   │   ├── Capacity: *int
│   │   ├── Name: *Enum (3 values)
│   │   │   ├── "Basic"
│   │   │   ├── "Premium"
│   │   │   └── "Standard"
│   │   └── Tier: *Enum (3 values)
│   │       ├── "Basic"
│   │       ├── "Premium"
│   │       └── "Standard"
│   ├── SystemData: *Object (6 properties)
>>>>>>> 36107e02
│   │   ├── CreatedAt: *string
│   │   ├── CreatedBy: *string
│   │   ├── CreatedByType: *Enum (4 values)
│   │   │   ├── "Application"
│   │   │   ├── "Key"
│   │   │   ├── "ManagedIdentity"
│   │   │   └── "User"
│   │   ├── LastModifiedAt: *string
│   │   ├── LastModifiedBy: *string
│   │   └── LastModifiedByType: *Enum (4 values)
│   │       ├── "Application"
│   │       ├── "Key"
│   │       ├── "ManagedIdentity"
│   │       └── "User"
│   └── Type: *string
├── Namespaces_Queue_Spec_ARM: Object (2 properties)
│   ├── Name: string
│   └── Properties: Object (14 properties)
│       ├── AutoDeleteOnIdle: *string
│       ├── DeadLetteringOnMessageExpiration: *bool
│       ├── DefaultMessageTimeToLive: *string
│       ├── DuplicateDetectionHistoryTimeWindow: *string
│       ├── EnableBatchedOperations: *bool
│       ├── EnableExpress: *bool
│       ├── EnablePartitioning: *bool
│       ├── ForwardDeadLetteredMessagesTo: *string
│       ├── ForwardTo: *string
│       ├── LockDuration: *string
│       ├── MaxDeliveryCount: *int
│       ├── MaxSizeInMegabytes: *int
│       ├── RequiresDuplicateDetection: *bool
│       └── RequiresSession: *bool
├── Namespaces_Topic_STATUS_ARM: Object (5 properties)
│   ├── Id: *string
│   ├── Name: *string
<<<<<<< HEAD
│   ├── Properties: Object (16 properties)
=======
│   ├── Properties: *Object (21 properties)
>>>>>>> 36107e02
│   │   ├── AccessedAt: *string
│   │   ├── AutoDeleteOnIdle: *string
│   │   ├── CountDetails: *Object (5 properties)
│   │   │   ├── ActiveMessageCount: *int
│   │   │   ├── DeadLetterMessageCount: *int
│   │   │   ├── ScheduledMessageCount: *int
│   │   │   ├── TransferDeadLetterMessageCount: *int
│   │   │   └── TransferMessageCount: *int
│   │   ├── CreatedAt: *string
│   │   ├── DefaultMessageTimeToLive: *string
│   │   ├── DuplicateDetectionHistoryTimeWindow: *string
│   │   ├── EnableBatchedOperations: *bool
│   │   ├── EnableExpress: *bool
│   │   ├── EnablePartitioning: *bool
│   │   ├── MaxSizeInMegabytes: *int
│   │   ├── RequiresDuplicateDetection: *bool
│   │   ├── SizeInBytes: *int
│   │   ├── Status: *Enum (9 values)
│   │   │   ├── "Active"
│   │   │   ├── "Creating"
│   │   │   ├── "Deleting"
│   │   │   ├── "Disabled"
│   │   │   ├── "ReceiveDisabled"
│   │   │   ├── "Renaming"
│   │   │   ├── "Restoring"
│   │   │   ├── "SendDisabled"
│   │   │   └── "Unknown"
│   │   ├── SubscriptionCount: *int
│   │   ├── SupportOrdering: *bool
│   │   └── UpdatedAt: *string
│   ├── SystemData: *Object (6 properties)
│   │   ├── CreatedAt: *string
│   │   ├── CreatedBy: *string
│   │   ├── CreatedByType: *Enum (4 values)
│   │   │   ├── "Application"
│   │   │   ├── "Key"
│   │   │   ├── "ManagedIdentity"
│   │   │   └── "User"
│   │   ├── LastModifiedAt: *string
│   │   ├── LastModifiedBy: *string
│   │   └── LastModifiedByType: *Enum (4 values)
│   │       ├── "Application"
│   │       ├── "Key"
│   │       ├── "ManagedIdentity"
│   │       └── "User"
│   └── Type: *string
├── Namespaces_Topic_Spec_ARM: Object (2 properties)
│   ├── Name: string
│   └── Properties: Object (9 properties)
│       ├── AutoDeleteOnIdle: *string
│       ├── DefaultMessageTimeToLive: *string
│       ├── DuplicateDetectionHistoryTimeWindow: *string
│       ├── EnableBatchedOperations: *bool
│       ├── EnableExpress: *bool
│       ├── EnablePartitioning: *bool
│       ├── MaxSizeInMegabytes: *int
│       ├── RequiresDuplicateDetection: *bool
│       └── SupportOrdering: *bool
├── Namespaces_Topics_Subscription_STATUS_ARM: Object (5 properties)
│   ├── Id: *string
│   ├── Name: *string
│   ├── Properties: *Object (17 properties)
│   │   ├── AccessedAt: *string
│   │   ├── AutoDeleteOnIdle: *string
│   │   ├── CountDetails: *Object (5 properties)
│   │   │   ├── ActiveMessageCount: *int
│   │   │   ├── DeadLetterMessageCount: *int
│   │   │   ├── ScheduledMessageCount: *int
│   │   │   ├── TransferDeadLetterMessageCount: *int
│   │   │   └── TransferMessageCount: *int
│   │   ├── CreatedAt: *string
│   │   ├── DeadLetteringOnFilterEvaluationExceptions: *bool
│   │   ├── DeadLetteringOnMessageExpiration: *bool
│   │   ├── DefaultMessageTimeToLive: *string
│   │   ├── DuplicateDetectionHistoryTimeWindow: *string
│   │   ├── EnableBatchedOperations: *bool
│   │   ├── ForwardDeadLetteredMessagesTo: *string
│   │   ├── ForwardTo: *string
│   │   ├── LockDuration: *string
│   │   ├── MaxDeliveryCount: *int
│   │   ├── MessageCount: *int
│   │   ├── RequiresSession: *bool
│   │   ├── Status: *Enum (9 values)
│   │   │   ├── "Active"
│   │   │   ├── "Creating"
│   │   │   ├── "Deleting"
│   │   │   ├── "Disabled"
│   │   │   ├── "ReceiveDisabled"
│   │   │   ├── "Renaming"
│   │   │   ├── "Restoring"
│   │   │   ├── "SendDisabled"
│   │   │   └── "Unknown"
│   │   └── UpdatedAt: *string
│   ├── SystemData: *Object (6 properties)
│   │   ├── CreatedAt: *string
│   │   ├── CreatedBy: *string
│   │   ├── CreatedByType: *Enum (4 values)
│   │   │   ├── "Application"
│   │   │   ├── "Key"
│   │   │   ├── "ManagedIdentity"
│   │   │   └── "User"
│   │   ├── LastModifiedAt: *string
│   │   ├── LastModifiedBy: *string
│   │   └── LastModifiedByType: *Enum (4 values)
│   │       ├── "Application"
│   │       ├── "Key"
│   │       ├── "ManagedIdentity"
│   │       └── "User"
│   └── Type: *string
<<<<<<< HEAD
├── Namespaces_Topics_Subscription_Spec_ARM: Object (2 properties)
│   ├── Name: string
│   └── Properties: Object (11 properties)
│       ├── AutoDeleteOnIdle: *string
│       ├── DeadLetteringOnFilterEvaluationExceptions: *bool
│       ├── DeadLetteringOnMessageExpiration: *bool
│       ├── DefaultMessageTimeToLive: *string
│       ├── DuplicateDetectionHistoryTimeWindow: *string
│       ├── EnableBatchedOperations: *bool
│       ├── ForwardDeadLetteredMessagesTo: *string
│       ├── ForwardTo: *string
│       ├── LockDuration: *string
│       ├── MaxDeliveryCount: *int
│       └── RequiresSession: *bool
├── Namespaces_Topics_Subscriptions_Rule_STATUS_ARM: Object (5 properties)
│   ├── Id: *string
│   ├── Name: *string
│   ├── Properties: Object (4 properties)
│   │   ├── Action: Object (3 properties)
│   │   │   ├── CompatibilityLevel: *int
│   │   │   ├── RequiresPreprocessing: *bool
│   │   │   └── SqlExpression: *string
│   │   ├── CorrelationFilter: Object (10 properties)
│   │   │   ├── ContentType: *string
│   │   │   ├── CorrelationId: *string
│   │   │   ├── Label: *string
│   │   │   ├── MessageId: *string
│   │   │   ├── Properties: map[string]string
│   │   │   ├── ReplyTo: *string
│   │   │   ├── ReplyToSessionId: *string
│   │   │   ├── RequiresPreprocessing: *bool
│   │   │   ├── SessionId: *string
│   │   │   └── To: *string
│   │   ├── FilterType: Enum (2 values)
│   │   │   ├── "CorrelationFilter"
│   │   │   └── "SqlFilter"
│   │   └── SqlFilter: Object (3 properties)
│   │       ├── CompatibilityLevel: *int
│   │       ├── RequiresPreprocessing: *bool
│   │       └── SqlExpression: *string
│   ├── SystemData: Object (6 properties)
│   │   ├── CreatedAt: *string
│   │   ├── CreatedBy: *string
│   │   ├── CreatedByType: Enum (4 values)
│   │   │   ├── "Application"
│   │   │   ├── "Key"
│   │   │   ├── "ManagedIdentity"
│   │   │   └── "User"
│   │   ├── LastModifiedAt: *string
│   │   ├── LastModifiedBy: *string
│   │   └── LastModifiedByType: Enum (4 values)
│   │       ├── "Application"
│   │       ├── "Key"
│   │       ├── "ManagedIdentity"
│   │       └── "User"
│   └── Type: *string
└── Namespaces_Topics_Subscriptions_Rule_Spec_ARM: Object (2 properties)
    ├── Name: string
    └── Properties: Object (4 properties)
        ├── Action: Object (3 properties)
        │   ├── CompatibilityLevel: *int
        │   ├── RequiresPreprocessing: *bool
        │   └── SqlExpression: *string
        ├── CorrelationFilter: Object (10 properties)
        │   ├── ContentType: *string
        │   ├── CorrelationId: *string
        │   ├── Label: *string
        │   ├── MessageId: *string
        │   ├── Properties: map[string]string
        │   ├── ReplyTo: *string
        │   ├── ReplyToSessionId: *string
        │   ├── RequiresPreprocessing: *bool
        │   ├── SessionId: *string
        │   └── To: *string
        ├── FilterType: Enum (2 values)
        │   ├── "CorrelationFilter"
        │   └── "SqlFilter"
        └── SqlFilter: Object (3 properties)
            ├── CompatibilityLevel: *int
            ├── RequiresPreprocessing: *bool
            └── SqlExpression: *string
=======
└── SBTopic_STATUS_ARM: Object (5 properties)
    ├── Id: *string
    ├── Name: *string
    ├── Properties: *Object (16 properties)
    │   ├── AccessedAt: *string
    │   ├── AutoDeleteOnIdle: *string
    │   ├── CountDetails: *Object (5 properties)
    │   │   ├── ActiveMessageCount: *int
    │   │   ├── DeadLetterMessageCount: *int
    │   │   ├── ScheduledMessageCount: *int
    │   │   ├── TransferDeadLetterMessageCount: *int
    │   │   └── TransferMessageCount: *int
    │   ├── CreatedAt: *string
    │   ├── DefaultMessageTimeToLive: *string
    │   ├── DuplicateDetectionHistoryTimeWindow: *string
    │   ├── EnableBatchedOperations: *bool
    │   ├── EnableExpress: *bool
    │   ├── EnablePartitioning: *bool
    │   ├── MaxSizeInMegabytes: *int
    │   ├── RequiresDuplicateDetection: *bool
    │   ├── SizeInBytes: *int
    │   ├── Status: *Enum (9 values)
    │   │   ├── "Active"
    │   │   ├── "Creating"
    │   │   ├── "Deleting"
    │   │   ├── "Disabled"
    │   │   ├── "ReceiveDisabled"
    │   │   ├── "Renaming"
    │   │   ├── "Restoring"
    │   │   ├── "SendDisabled"
    │   │   └── "Unknown"
    │   ├── SubscriptionCount: *int
    │   ├── SupportOrdering: *bool
    │   └── UpdatedAt: *string
    ├── SystemData: *Object (6 properties)
    │   ├── CreatedAt: *string
    │   ├── CreatedBy: *string
    │   ├── CreatedByType: *Enum (4 values)
    │   │   ├── "Application"
    │   │   ├── "Key"
    │   │   ├── "ManagedIdentity"
    │   │   └── "User"
    │   ├── LastModifiedAt: *string
    │   ├── LastModifiedBy: *string
    │   └── LastModifiedByType: *Enum (4 values)
    │       ├── "Application"
    │       ├── "Key"
    │       ├── "ManagedIdentity"
    │       └── "User"
    └── Type: *string
>>>>>>> 36107e02
<|MERGE_RESOLUTION|>--- conflicted
+++ resolved
@@ -65,28 +65,8 @@
 │       ├── Location: *string
 │       ├── MetricId: *string
 │       ├── Name: *string
-<<<<<<< HEAD
-│       ├── PrivateEndpointConnections: Object (1 property)
+│       ├── PrivateEndpointConnections: Object (1 property)[]
 │       │   └── Id: *string
-=======
-│       ├── PrivateEndpointConnections: Object (2 properties)[]
-│       │   ├── Id: *string
-│       │   └── SystemData: *Object (6 properties)
-│       │       ├── CreatedAt: *string
-│       │       ├── CreatedBy: *string
-│       │       ├── CreatedByType: *Enum (4 values)
-│       │       │   ├── "Application"
-│       │       │   ├── "Key"
-│       │       │   ├── "ManagedIdentity"
-│       │       │   └── "User"
-│       │       ├── LastModifiedAt: *string
-│       │       ├── LastModifiedBy: *string
-│       │       └── LastModifiedByType: *Enum (4 values)
-│       │           ├── "Application"
-│       │           ├── "Key"
-│       │           ├── "ManagedIdentity"
-│       │           └── "User"
->>>>>>> 36107e02
 │       ├── ProvisioningState: *string
 │       ├── ServiceBusEndpoint: *string
 │       ├── Sku: *Object (3 properties)
@@ -121,60 +101,60 @@
 │       └── ZoneRedundant: *bool
 ├── Namespace_STATUS_ARM: Object (9 properties)
 │   ├── Id: *string
-│   ├── Identity: Object (4 properties)
+│   ├── Identity: *Object (4 properties)
 │   │   ├── PrincipalId: *string
 │   │   ├── TenantId: *string
-│   │   ├── Type: Enum (4 values)
+│   │   ├── Type: *Enum (4 values)
 │   │   │   ├── "None"
 │   │   │   ├── "SystemAssigned"
 │   │   │   ├── "SystemAssigned, UserAssigned"
 │   │   │   └── "UserAssigned"
-│   │   └── UserAssignedIdentities: Object (2 properties)
+│   │   └── UserAssignedIdentities: map[string]Object (2 properties)
 │   │       ├── ClientId: *string
 │   │       └── PrincipalId: *string
 │   ├── Location: *string
 │   ├── Name: *string
-│   ├── Properties: Object (9 properties)
-│   │   ├── CreatedAt: *string
-│   │   ├── Encryption: Object (3 properties)
-│   │   │   ├── KeySource: Enum (1 value)
+│   ├── Properties: *Object (9 properties)
+│   │   ├── CreatedAt: *string
+│   │   ├── Encryption: *Object (3 properties)
+│   │   │   ├── KeySource: *Enum (1 value)
 │   │   │   │   └── "Microsoft.KeyVault"
-│   │   │   ├── KeyVaultProperties: Object (4 properties)
-│   │   │   │   ├── Identity: Object (1 property)
+│   │   │   ├── KeyVaultProperties: Object (4 properties)[]
+│   │   │   │   ├── Identity: *Object (1 property)
 │   │   │   │   │   └── UserAssignedIdentity: *string
 │   │   │   │   ├── KeyName: *string
 │   │   │   │   ├── KeyVaultUri: *string
 │   │   │   │   └── KeyVersion: *string
 │   │   │   └── RequireInfrastructureEncryption: *bool
 │   │   ├── MetricId: *string
-│   │   ├── PrivateEndpointConnections: Object (1 property)
+│   │   ├── PrivateEndpointConnections: Object (1 property)[]
 │   │   │   └── Id: *string
 │   │   ├── ProvisioningState: *string
 │   │   ├── ServiceBusEndpoint: *string
 │   │   ├── Status: *string
 │   │   ├── UpdatedAt: *string
 │   │   └── ZoneRedundant: *bool
-│   ├── Sku: Object (3 properties)
+│   ├── Sku: *Object (3 properties)
 │   │   ├── Capacity: *int
-│   │   ├── Name: Enum (3 values)
+│   │   ├── Name: *Enum (3 values)
 │   │   │   ├── "Basic"
 │   │   │   ├── "Premium"
 │   │   │   └── "Standard"
-│   │   └── Tier: Enum (3 values)
+│   │   └── Tier: *Enum (3 values)
 │   │       ├── "Basic"
 │   │       ├── "Premium"
 │   │       └── "Standard"
-│   ├── SystemData: Object (6 properties)
+│   ├── SystemData: *Object (6 properties)
 │   │   ├── CreatedAt: *string
 │   │   ├── CreatedBy: *string
-│   │   ├── CreatedByType: Enum (4 values)
+│   │   ├── CreatedByType: *Enum (4 values)
 │   │   │   ├── "Application"
 │   │   │   ├── "Key"
 │   │   │   ├── "ManagedIdentity"
 │   │   │   └── "User"
 │   │   ├── LastModifiedAt: *string
 │   │   ├── LastModifiedBy: *string
-│   │   └── LastModifiedByType: Enum (4 values)
+│   │   └── LastModifiedByType: *Enum (4 values)
 │   │       ├── "Application"
 │   │       ├── "Key"
 │   │       ├── "ManagedIdentity"
@@ -416,25 +396,13 @@
 │       ├── Type: *string
 │       └── UpdatedAt: *string
 ├── NamespacesTopicsSubscriptionsRule: Resource
-<<<<<<< HEAD
 │   ├── Spec: Object (6 properties)
-│   │   ├── Action: Object (3 properties)
+│   │   ├── Action: *Object (3 properties)
 │   │   │   ├── CompatibilityLevel: *int
 │   │   │   ├── RequiresPreprocessing: *bool
 │   │   │   └── SqlExpression: *string
 │   │   ├── AzureName: string
-│   │   ├── CorrelationFilter: Object (10 properties)
-=======
-│   ├── Spec: Object (8 properties)
-│   │   ├── Action: *Object (3 properties)
-│   │   │   ├── CompatibilityLevel: *int
-│   │   │   ├── RequiresPreprocessing: *bool
-│   │   │   └── SqlExpression: *string
-│   │   ├── AzureName: Validated<string> (2 rules)
-│   │   │   ├── Rule 0: {MaxLength %!s(int64=50)}
-│   │   │   └── Rule 1: {MinLength %!s(int64=1)}
 │   │   ├── CorrelationFilter: *Object (10 properties)
->>>>>>> 36107e02
 │   │   │   ├── ContentType: *string
 │   │   │   ├── CorrelationId: *string
 │   │   │   ├── Label: *string
@@ -449,22 +417,12 @@
 │   │   │   ├── "CorrelationFilter"
 │   │   │   └── "SqlFilter"
 │   │   ├── Owner: *genruntime.KnownResourceReference
-<<<<<<< HEAD
-│   │   └── SqlFilter: Object (3 properties)
+│   │   └── SqlFilter: *Object (3 properties)
 │   │       ├── CompatibilityLevel: Validated<*int> (2 rules)
 │   │       │   ├── Rule 0: {Maximum 20}
 │   │       │   └── Rule 1: {Minimum 20}
 │   │       ├── RequiresPreprocessing: *bool
 │   │       └── SqlExpression: *string
-=======
-│   │   ├── SqlFilter: *Object (3 properties)
-│   │   │   ├── CompatibilityLevel: Validated<*int> (2 rules)
-│   │   │   │   ├── Rule 0: {Maximum 20}
-│   │   │   │   └── Rule 1: {Minimum 20}
-│   │   │   ├── RequiresPreprocessing: *bool
-│   │   │   └── SqlExpression: *string
-│   │   └── Tags: map[string]string
->>>>>>> 36107e02
 │   └── Status: Object (9 properties)
 │       ├── Action: *Object (3 properties)
 │       │   ├── CompatibilityLevel: *int
@@ -507,20 +465,13 @@
 │       │       ├── "ManagedIdentity"
 │       │       └── "User"
 │       └── Type: *string
-<<<<<<< HEAD
 ├── Namespaces_Queue_STATUS_ARM: Object (5 properties)
 │   ├── Id: *string
 │   ├── Name: *string
-│   ├── Properties: Object (21 properties)
+│   ├── Properties: *Object (21 properties)
 │   │   ├── AccessedAt: *string
-=======
-├── Namespaces_Queue_Spec_ARM: Object (4 properties)
-│   ├── Location: *string
-│   ├── Name: string
-│   ├── Properties: *Object (14 properties)
->>>>>>> 36107e02
 │   │   ├── AutoDeleteOnIdle: *string
-│   │   ├── CountDetails: Object (5 properties)
+│   │   ├── CountDetails: *Object (5 properties)
 │   │   │   ├── ActiveMessageCount: *int
 │   │   │   ├── DeadLetterMessageCount: *int
 │   │   │   ├── ScheduledMessageCount: *int
@@ -540,10 +491,9 @@
 │   │   ├── MaxSizeInMegabytes: *int
 │   │   ├── MessageCount: *int
 │   │   ├── RequiresDuplicateDetection: *bool
-<<<<<<< HEAD
 │   │   ├── RequiresSession: *bool
 │   │   ├── SizeInBytes: *int
-│   │   ├── Status: Enum (9 values)
+│   │   ├── Status: *Enum (9 values)
 │   │   │   ├── "Active"
 │   │   │   ├── "Creating"
 │   │   │   ├── "Deleting"
@@ -554,15 +504,52 @@
 │   │   │   ├── "SendDisabled"
 │   │   │   └── "Unknown"
 │   │   └── UpdatedAt: *string
-│   ├── SystemData: Object (6 properties)
-=======
-│   │   └── RequiresSession: *bool
-│   └── Tags: map[string]string
-├── Namespaces_Topic_Spec_ARM: Object (4 properties)
-│   ├── Location: *string
+│   ├── SystemData: *Object (6 properties)
+│   │   ├── CreatedAt: *string
+│   │   ├── CreatedBy: *string
+│   │   ├── CreatedByType: *Enum (4 values)
+│   │   │   ├── "Application"
+│   │   │   ├── "Key"
+│   │   │   ├── "ManagedIdentity"
+│   │   │   └── "User"
+│   │   ├── LastModifiedAt: *string
+│   │   ├── LastModifiedBy: *string
+│   │   └── LastModifiedByType: *Enum (4 values)
+│   │       ├── "Application"
+│   │       ├── "Key"
+│   │       ├── "ManagedIdentity"
+│   │       └── "User"
+│   └── Type: *string
+├── Namespaces_Queue_Spec_ARM: Object (2 properties)
 │   ├── Name: string
-│   ├── Properties: *Object (9 properties)
+│   └── Properties: *Object (14 properties)
+│       ├── AutoDeleteOnIdle: *string
+│       ├── DeadLetteringOnMessageExpiration: *bool
+│       ├── DefaultMessageTimeToLive: *string
+│       ├── DuplicateDetectionHistoryTimeWindow: *string
+│       ├── EnableBatchedOperations: *bool
+│       ├── EnableExpress: *bool
+│       ├── EnablePartitioning: *bool
+│       ├── ForwardDeadLetteredMessagesTo: *string
+│       ├── ForwardTo: *string
+│       ├── LockDuration: *string
+│       ├── MaxDeliveryCount: *int
+│       ├── MaxSizeInMegabytes: *int
+│       ├── RequiresDuplicateDetection: *bool
+│       └── RequiresSession: *bool
+├── Namespaces_Topic_STATUS_ARM: Object (5 properties)
+│   ├── Id: *string
+│   ├── Name: *string
+│   ├── Properties: *Object (16 properties)
+│   │   ├── AccessedAt: *string
 │   │   ├── AutoDeleteOnIdle: *string
+│   │   ├── CountDetails: *Object (5 properties)
+│   │   │   ├── ActiveMessageCount: *int
+│   │   │   ├── DeadLetterMessageCount: *int
+│   │   │   ├── ScheduledMessageCount: *int
+│   │   │   ├── TransferDeadLetterMessageCount: *int
+│   │   │   └── TransferMessageCount: *int
+│   │   ├── CreatedAt: *string
 │   │   ├── DefaultMessageTimeToLive: *string
 │   │   ├── DuplicateDetectionHistoryTimeWindow: *string
 │   │   ├── EnableBatchedOperations: *bool
@@ -570,13 +557,61 @@
 │   │   ├── EnablePartitioning: *bool
 │   │   ├── MaxSizeInMegabytes: *int
 │   │   ├── RequiresDuplicateDetection: *bool
-│   │   └── SupportOrdering: *bool
-│   └── Tags: map[string]string
-├── Namespaces_Topics_Subscription_Spec_ARM: Object (4 properties)
-│   ├── Location: *string
+│   │   ├── SizeInBytes: *int
+│   │   ├── Status: *Enum (9 values)
+│   │   │   ├── "Active"
+│   │   │   ├── "Creating"
+│   │   │   ├── "Deleting"
+│   │   │   ├── "Disabled"
+│   │   │   ├── "ReceiveDisabled"
+│   │   │   ├── "Renaming"
+│   │   │   ├── "Restoring"
+│   │   │   ├── "SendDisabled"
+│   │   │   └── "Unknown"
+│   │   ├── SubscriptionCount: *int
+│   │   ├── SupportOrdering: *bool
+│   │   └── UpdatedAt: *string
+│   ├── SystemData: *Object (6 properties)
+│   │   ├── CreatedAt: *string
+│   │   ├── CreatedBy: *string
+│   │   ├── CreatedByType: *Enum (4 values)
+│   │   │   ├── "Application"
+│   │   │   ├── "Key"
+│   │   │   ├── "ManagedIdentity"
+│   │   │   └── "User"
+│   │   ├── LastModifiedAt: *string
+│   │   ├── LastModifiedBy: *string
+│   │   └── LastModifiedByType: *Enum (4 values)
+│   │       ├── "Application"
+│   │       ├── "Key"
+│   │       ├── "ManagedIdentity"
+│   │       └── "User"
+│   └── Type: *string
+├── Namespaces_Topic_Spec_ARM: Object (2 properties)
 │   ├── Name: string
-│   ├── Properties: *Object (11 properties)
+│   └── Properties: *Object (9 properties)
+│       ├── AutoDeleteOnIdle: *string
+│       ├── DefaultMessageTimeToLive: *string
+│       ├── DuplicateDetectionHistoryTimeWindow: *string
+│       ├── EnableBatchedOperations: *bool
+│       ├── EnableExpress: *bool
+│       ├── EnablePartitioning: *bool
+│       ├── MaxSizeInMegabytes: *int
+│       ├── RequiresDuplicateDetection: *bool
+│       └── SupportOrdering: *bool
+├── Namespaces_Topics_Subscription_STATUS_ARM: Object (5 properties)
+│   ├── Id: *string
+│   ├── Name: *string
+│   ├── Properties: *Object (17 properties)
+│   │   ├── AccessedAt: *string
 │   │   ├── AutoDeleteOnIdle: *string
+│   │   ├── CountDetails: *Object (5 properties)
+│   │   │   ├── ActiveMessageCount: *int
+│   │   │   ├── DeadLetterMessageCount: *int
+│   │   │   ├── ScheduledMessageCount: *int
+│   │   │   ├── TransferDeadLetterMessageCount: *int
+│   │   │   └── TransferMessageCount: *int
+│   │   ├── CreatedAt: *string
 │   │   ├── DeadLetteringOnFilterEvaluationExceptions: *bool
 │   │   ├── DeadLetteringOnMessageExpiration: *bool
 │   │   ├── DefaultMessageTimeToLive: *string
@@ -586,36 +621,50 @@
 │   │   ├── ForwardTo: *string
 │   │   ├── LockDuration: *string
 │   │   ├── MaxDeliveryCount: *int
-│   │   └── RequiresSession: *bool
-│   └── Tags: map[string]string
-├── Namespaces_Topics_Subscriptions_Rule_Spec_ARM: Object (4 properties)
-│   ├── Location: *string
+│   │   ├── MessageCount: *int
+│   │   ├── RequiresSession: *bool
+│   │   ├── Status: *Enum (9 values)
+│   │   │   ├── "Active"
+│   │   │   ├── "Creating"
+│   │   │   ├── "Deleting"
+│   │   │   ├── "Disabled"
+│   │   │   ├── "ReceiveDisabled"
+│   │   │   ├── "Renaming"
+│   │   │   ├── "Restoring"
+│   │   │   ├── "SendDisabled"
+│   │   │   └── "Unknown"
+│   │   └── UpdatedAt: *string
+│   ├── SystemData: *Object (6 properties)
+│   │   ├── CreatedAt: *string
+│   │   ├── CreatedBy: *string
+│   │   ├── CreatedByType: *Enum (4 values)
+│   │   │   ├── "Application"
+│   │   │   ├── "Key"
+│   │   │   ├── "ManagedIdentity"
+│   │   │   └── "User"
+│   │   ├── LastModifiedAt: *string
+│   │   ├── LastModifiedBy: *string
+│   │   └── LastModifiedByType: *Enum (4 values)
+│   │       ├── "Application"
+│   │       ├── "Key"
+│   │       ├── "ManagedIdentity"
+│   │       └── "User"
+│   └── Type: *string
+├── Namespaces_Topics_Subscription_Spec_ARM: Object (2 properties)
 │   ├── Name: string
-│   ├── Properties: *Object (4 properties)
-│   │   ├── Action: *Object (3 properties)
-│   │   │   ├── CompatibilityLevel: *int
-│   │   │   ├── RequiresPreprocessing: *bool
-│   │   │   └── SqlExpression: *string
-│   │   ├── CorrelationFilter: *Object (10 properties)
-│   │   │   ├── ContentType: *string
-│   │   │   ├── CorrelationId: *string
-│   │   │   ├── Label: *string
-│   │   │   ├── MessageId: *string
-│   │   │   ├── Properties: map[string]string
-│   │   │   ├── ReplyTo: *string
-│   │   │   ├── ReplyToSessionId: *string
-│   │   │   ├── RequiresPreprocessing: *bool
-│   │   │   ├── SessionId: *string
-│   │   │   └── To: *string
-│   │   ├── FilterType: *Enum (2 values)
-│   │   │   ├── "CorrelationFilter"
-│   │   │   └── "SqlFilter"
-│   │   └── SqlFilter: *Object (3 properties)
-│   │       ├── CompatibilityLevel: *int
-│   │       ├── RequiresPreprocessing: *bool
-│   │       └── SqlExpression: *string
-│   └── Tags: map[string]string
-├── Rule_STATUS_ARM: Object (5 properties)
+│   └── Properties: *Object (11 properties)
+│       ├── AutoDeleteOnIdle: *string
+│       ├── DeadLetteringOnFilterEvaluationExceptions: *bool
+│       ├── DeadLetteringOnMessageExpiration: *bool
+│       ├── DefaultMessageTimeToLive: *string
+│       ├── DuplicateDetectionHistoryTimeWindow: *string
+│       ├── EnableBatchedOperations: *bool
+│       ├── ForwardDeadLetteredMessagesTo: *string
+│       ├── ForwardTo: *string
+│       ├── LockDuration: *string
+│       ├── MaxDeliveryCount: *int
+│       └── RequiresSession: *bool
+├── Namespaces_Topics_Subscriptions_Rule_STATUS_ARM: Object (5 properties)
 │   ├── Id: *string
 │   ├── Name: *string
 │   ├── Properties: *Object (4 properties)
@@ -657,282 +706,14 @@
 │   │       ├── "ManagedIdentity"
 │   │       └── "User"
 │   └── Type: *string
-├── SBNamespace_STATUS_ARM: Object (9 properties)
-│   ├── Id: *string
-│   ├── Identity: *Object (4 properties)
-│   │   ├── PrincipalId: *string
-│   │   ├── TenantId: *string
-│   │   ├── Type: *Enum (4 values)
-│   │   │   ├── "None"
-│   │   │   ├── "SystemAssigned"
-│   │   │   ├── "SystemAssigned, UserAssigned"
-│   │   │   └── "UserAssigned"
-│   │   └── UserAssignedIdentities: map[string]Object (2 properties)
-│   │       ├── ClientId: *string
-│   │       └── PrincipalId: *string
-│   ├── Location: *string
-│   ├── Name: *string
-│   ├── Properties: *Object (9 properties)
-│   │   ├── CreatedAt: *string
-│   │   ├── Encryption: *Object (3 properties)
-│   │   │   ├── KeySource: *Enum (1 value)
-│   │   │   │   └── "Microsoft.KeyVault"
-│   │   │   ├── KeyVaultProperties: Object (4 properties)[]
-│   │   │   │   ├── Identity: *Object (1 property)
-│   │   │   │   │   └── UserAssignedIdentity: *string
-│   │   │   │   ├── KeyName: *string
-│   │   │   │   ├── KeyVaultUri: *string
-│   │   │   │   └── KeyVersion: *string
-│   │   │   └── RequireInfrastructureEncryption: *bool
-│   │   ├── MetricId: *string
-│   │   ├── PrivateEndpointConnections: Object (2 properties)[]
-│   │   │   ├── Id: *string
-│   │   │   └── SystemData: *Object (6 properties)
-│   │   │       ├── CreatedAt: *string
-│   │   │       ├── CreatedBy: *string
-│   │   │       ├── CreatedByType: *Enum (4 values)
-│   │   │       │   ├── "Application"
-│   │   │       │   ├── "Key"
-│   │   │       │   ├── "ManagedIdentity"
-│   │   │       │   └── "User"
-│   │   │       ├── LastModifiedAt: *string
-│   │   │       ├── LastModifiedBy: *string
-│   │   │       └── LastModifiedByType: *Enum (4 values)
-│   │   │           ├── "Application"
-│   │   │           ├── "Key"
-│   │   │           ├── "ManagedIdentity"
-│   │   │           └── "User"
-│   │   ├── ProvisioningState: *string
-│   │   ├── ServiceBusEndpoint: *string
-│   │   ├── Status: *string
-│   │   ├── UpdatedAt: *string
-│   │   └── ZoneRedundant: *bool
-│   ├── Sku: *Object (3 properties)
-│   │   ├── Capacity: *int
-│   │   ├── Name: *Enum (3 values)
-│   │   │   ├── "Basic"
-│   │   │   ├── "Premium"
-│   │   │   └── "Standard"
-│   │   └── Tier: *Enum (3 values)
-│   │       ├── "Basic"
-│   │       ├── "Premium"
-│   │       └── "Standard"
-│   ├── SystemData: *Object (6 properties)
->>>>>>> 36107e02
-│   │   ├── CreatedAt: *string
-│   │   ├── CreatedBy: *string
-│   │   ├── CreatedByType: *Enum (4 values)
-│   │   │   ├── "Application"
-│   │   │   ├── "Key"
-│   │   │   ├── "ManagedIdentity"
-│   │   │   └── "User"
-│   │   ├── LastModifiedAt: *string
-│   │   ├── LastModifiedBy: *string
-│   │   └── LastModifiedByType: *Enum (4 values)
-│   │       ├── "Application"
-│   │       ├── "Key"
-│   │       ├── "ManagedIdentity"
-│   │       └── "User"
-│   └── Type: *string
-├── Namespaces_Queue_Spec_ARM: Object (2 properties)
-│   ├── Name: string
-│   └── Properties: Object (14 properties)
-│       ├── AutoDeleteOnIdle: *string
-│       ├── DeadLetteringOnMessageExpiration: *bool
-│       ├── DefaultMessageTimeToLive: *string
-│       ├── DuplicateDetectionHistoryTimeWindow: *string
-│       ├── EnableBatchedOperations: *bool
-│       ├── EnableExpress: *bool
-│       ├── EnablePartitioning: *bool
-│       ├── ForwardDeadLetteredMessagesTo: *string
-│       ├── ForwardTo: *string
-│       ├── LockDuration: *string
-│       ├── MaxDeliveryCount: *int
-│       ├── MaxSizeInMegabytes: *int
-│       ├── RequiresDuplicateDetection: *bool
-│       └── RequiresSession: *bool
-├── Namespaces_Topic_STATUS_ARM: Object (5 properties)
-│   ├── Id: *string
-│   ├── Name: *string
-<<<<<<< HEAD
-│   ├── Properties: Object (16 properties)
-=======
-│   ├── Properties: *Object (21 properties)
->>>>>>> 36107e02
-│   │   ├── AccessedAt: *string
-│   │   ├── AutoDeleteOnIdle: *string
-│   │   ├── CountDetails: *Object (5 properties)
-│   │   │   ├── ActiveMessageCount: *int
-│   │   │   ├── DeadLetterMessageCount: *int
-│   │   │   ├── ScheduledMessageCount: *int
-│   │   │   ├── TransferDeadLetterMessageCount: *int
-│   │   │   └── TransferMessageCount: *int
-│   │   ├── CreatedAt: *string
-│   │   ├── DefaultMessageTimeToLive: *string
-│   │   ├── DuplicateDetectionHistoryTimeWindow: *string
-│   │   ├── EnableBatchedOperations: *bool
-│   │   ├── EnableExpress: *bool
-│   │   ├── EnablePartitioning: *bool
-│   │   ├── MaxSizeInMegabytes: *int
-│   │   ├── RequiresDuplicateDetection: *bool
-│   │   ├── SizeInBytes: *int
-│   │   ├── Status: *Enum (9 values)
-│   │   │   ├── "Active"
-│   │   │   ├── "Creating"
-│   │   │   ├── "Deleting"
-│   │   │   ├── "Disabled"
-│   │   │   ├── "ReceiveDisabled"
-│   │   │   ├── "Renaming"
-│   │   │   ├── "Restoring"
-│   │   │   ├── "SendDisabled"
-│   │   │   └── "Unknown"
-│   │   ├── SubscriptionCount: *int
-│   │   ├── SupportOrdering: *bool
-│   │   └── UpdatedAt: *string
-│   ├── SystemData: *Object (6 properties)
-│   │   ├── CreatedAt: *string
-│   │   ├── CreatedBy: *string
-│   │   ├── CreatedByType: *Enum (4 values)
-│   │   │   ├── "Application"
-│   │   │   ├── "Key"
-│   │   │   ├── "ManagedIdentity"
-│   │   │   └── "User"
-│   │   ├── LastModifiedAt: *string
-│   │   ├── LastModifiedBy: *string
-│   │   └── LastModifiedByType: *Enum (4 values)
-│   │       ├── "Application"
-│   │       ├── "Key"
-│   │       ├── "ManagedIdentity"
-│   │       └── "User"
-│   └── Type: *string
-├── Namespaces_Topic_Spec_ARM: Object (2 properties)
-│   ├── Name: string
-│   └── Properties: Object (9 properties)
-│       ├── AutoDeleteOnIdle: *string
-│       ├── DefaultMessageTimeToLive: *string
-│       ├── DuplicateDetectionHistoryTimeWindow: *string
-│       ├── EnableBatchedOperations: *bool
-│       ├── EnableExpress: *bool
-│       ├── EnablePartitioning: *bool
-│       ├── MaxSizeInMegabytes: *int
-│       ├── RequiresDuplicateDetection: *bool
-│       └── SupportOrdering: *bool
-├── Namespaces_Topics_Subscription_STATUS_ARM: Object (5 properties)
-│   ├── Id: *string
-│   ├── Name: *string
-│   ├── Properties: *Object (17 properties)
-│   │   ├── AccessedAt: *string
-│   │   ├── AutoDeleteOnIdle: *string
-│   │   ├── CountDetails: *Object (5 properties)
-│   │   │   ├── ActiveMessageCount: *int
-│   │   │   ├── DeadLetterMessageCount: *int
-│   │   │   ├── ScheduledMessageCount: *int
-│   │   │   ├── TransferDeadLetterMessageCount: *int
-│   │   │   └── TransferMessageCount: *int
-│   │   ├── CreatedAt: *string
-│   │   ├── DeadLetteringOnFilterEvaluationExceptions: *bool
-│   │   ├── DeadLetteringOnMessageExpiration: *bool
-│   │   ├── DefaultMessageTimeToLive: *string
-│   │   ├── DuplicateDetectionHistoryTimeWindow: *string
-│   │   ├── EnableBatchedOperations: *bool
-│   │   ├── ForwardDeadLetteredMessagesTo: *string
-│   │   ├── ForwardTo: *string
-│   │   ├── LockDuration: *string
-│   │   ├── MaxDeliveryCount: *int
-│   │   ├── MessageCount: *int
-│   │   ├── RequiresSession: *bool
-│   │   ├── Status: *Enum (9 values)
-│   │   │   ├── "Active"
-│   │   │   ├── "Creating"
-│   │   │   ├── "Deleting"
-│   │   │   ├── "Disabled"
-│   │   │   ├── "ReceiveDisabled"
-│   │   │   ├── "Renaming"
-│   │   │   ├── "Restoring"
-│   │   │   ├── "SendDisabled"
-│   │   │   └── "Unknown"
-│   │   └── UpdatedAt: *string
-│   ├── SystemData: *Object (6 properties)
-│   │   ├── CreatedAt: *string
-│   │   ├── CreatedBy: *string
-│   │   ├── CreatedByType: *Enum (4 values)
-│   │   │   ├── "Application"
-│   │   │   ├── "Key"
-│   │   │   ├── "ManagedIdentity"
-│   │   │   └── "User"
-│   │   ├── LastModifiedAt: *string
-│   │   ├── LastModifiedBy: *string
-│   │   └── LastModifiedByType: *Enum (4 values)
-│   │       ├── "Application"
-│   │       ├── "Key"
-│   │       ├── "ManagedIdentity"
-│   │       └── "User"
-│   └── Type: *string
-<<<<<<< HEAD
-├── Namespaces_Topics_Subscription_Spec_ARM: Object (2 properties)
-│   ├── Name: string
-│   └── Properties: Object (11 properties)
-│       ├── AutoDeleteOnIdle: *string
-│       ├── DeadLetteringOnFilterEvaluationExceptions: *bool
-│       ├── DeadLetteringOnMessageExpiration: *bool
-│       ├── DefaultMessageTimeToLive: *string
-│       ├── DuplicateDetectionHistoryTimeWindow: *string
-│       ├── EnableBatchedOperations: *bool
-│       ├── ForwardDeadLetteredMessagesTo: *string
-│       ├── ForwardTo: *string
-│       ├── LockDuration: *string
-│       ├── MaxDeliveryCount: *int
-│       └── RequiresSession: *bool
-├── Namespaces_Topics_Subscriptions_Rule_STATUS_ARM: Object (5 properties)
-│   ├── Id: *string
-│   ├── Name: *string
-│   ├── Properties: Object (4 properties)
-│   │   ├── Action: Object (3 properties)
-│   │   │   ├── CompatibilityLevel: *int
-│   │   │   ├── RequiresPreprocessing: *bool
-│   │   │   └── SqlExpression: *string
-│   │   ├── CorrelationFilter: Object (10 properties)
-│   │   │   ├── ContentType: *string
-│   │   │   ├── CorrelationId: *string
-│   │   │   ├── Label: *string
-│   │   │   ├── MessageId: *string
-│   │   │   ├── Properties: map[string]string
-│   │   │   ├── ReplyTo: *string
-│   │   │   ├── ReplyToSessionId: *string
-│   │   │   ├── RequiresPreprocessing: *bool
-│   │   │   ├── SessionId: *string
-│   │   │   └── To: *string
-│   │   ├── FilterType: Enum (2 values)
-│   │   │   ├── "CorrelationFilter"
-│   │   │   └── "SqlFilter"
-│   │   └── SqlFilter: Object (3 properties)
-│   │       ├── CompatibilityLevel: *int
-│   │       ├── RequiresPreprocessing: *bool
-│   │       └── SqlExpression: *string
-│   ├── SystemData: Object (6 properties)
-│   │   ├── CreatedAt: *string
-│   │   ├── CreatedBy: *string
-│   │   ├── CreatedByType: Enum (4 values)
-│   │   │   ├── "Application"
-│   │   │   ├── "Key"
-│   │   │   ├── "ManagedIdentity"
-│   │   │   └── "User"
-│   │   ├── LastModifiedAt: *string
-│   │   ├── LastModifiedBy: *string
-│   │   └── LastModifiedByType: Enum (4 values)
-│   │       ├── "Application"
-│   │       ├── "Key"
-│   │       ├── "ManagedIdentity"
-│   │       └── "User"
-│   └── Type: *string
 └── Namespaces_Topics_Subscriptions_Rule_Spec_ARM: Object (2 properties)
     ├── Name: string
-    └── Properties: Object (4 properties)
-        ├── Action: Object (3 properties)
+    └── Properties: *Object (4 properties)
+        ├── Action: *Object (3 properties)
         │   ├── CompatibilityLevel: *int
         │   ├── RequiresPreprocessing: *bool
         │   └── SqlExpression: *string
-        ├── CorrelationFilter: Object (10 properties)
+        ├── CorrelationFilter: *Object (10 properties)
         │   ├── ContentType: *string
         │   ├── CorrelationId: *string
         │   ├── Label: *string
@@ -943,62 +724,10 @@
         │   ├── RequiresPreprocessing: *bool
         │   ├── SessionId: *string
         │   └── To: *string
-        ├── FilterType: Enum (2 values)
+        ├── FilterType: *Enum (2 values)
         │   ├── "CorrelationFilter"
         │   └── "SqlFilter"
-        └── SqlFilter: Object (3 properties)
+        └── SqlFilter: *Object (3 properties)
             ├── CompatibilityLevel: *int
             ├── RequiresPreprocessing: *bool
-            └── SqlExpression: *string
-=======
-└── SBTopic_STATUS_ARM: Object (5 properties)
-    ├── Id: *string
-    ├── Name: *string
-    ├── Properties: *Object (16 properties)
-    │   ├── AccessedAt: *string
-    │   ├── AutoDeleteOnIdle: *string
-    │   ├── CountDetails: *Object (5 properties)
-    │   │   ├── ActiveMessageCount: *int
-    │   │   ├── DeadLetterMessageCount: *int
-    │   │   ├── ScheduledMessageCount: *int
-    │   │   ├── TransferDeadLetterMessageCount: *int
-    │   │   └── TransferMessageCount: *int
-    │   ├── CreatedAt: *string
-    │   ├── DefaultMessageTimeToLive: *string
-    │   ├── DuplicateDetectionHistoryTimeWindow: *string
-    │   ├── EnableBatchedOperations: *bool
-    │   ├── EnableExpress: *bool
-    │   ├── EnablePartitioning: *bool
-    │   ├── MaxSizeInMegabytes: *int
-    │   ├── RequiresDuplicateDetection: *bool
-    │   ├── SizeInBytes: *int
-    │   ├── Status: *Enum (9 values)
-    │   │   ├── "Active"
-    │   │   ├── "Creating"
-    │   │   ├── "Deleting"
-    │   │   ├── "Disabled"
-    │   │   ├── "ReceiveDisabled"
-    │   │   ├── "Renaming"
-    │   │   ├── "Restoring"
-    │   │   ├── "SendDisabled"
-    │   │   └── "Unknown"
-    │   ├── SubscriptionCount: *int
-    │   ├── SupportOrdering: *bool
-    │   └── UpdatedAt: *string
-    ├── SystemData: *Object (6 properties)
-    │   ├── CreatedAt: *string
-    │   ├── CreatedBy: *string
-    │   ├── CreatedByType: *Enum (4 values)
-    │   │   ├── "Application"
-    │   │   ├── "Key"
-    │   │   ├── "ManagedIdentity"
-    │   │   └── "User"
-    │   ├── LastModifiedAt: *string
-    │   ├── LastModifiedBy: *string
-    │   └── LastModifiedByType: *Enum (4 values)
-    │       ├── "Application"
-    │       ├── "Key"
-    │       ├── "ManagedIdentity"
-    │       └── "User"
-    └── Type: *string
->>>>>>> 36107e02
+            └── SqlExpression: *string