--- conflicted
+++ resolved
@@ -195,12 +195,8 @@
 │   │       └── "Standard"
 │   └── Tags: map[string]string
 ├── NamespacesQueue: Resource
-<<<<<<< HEAD
+│   ├── Owner: Namespace
 │   ├── Spec: Object (16 properties)
-=======
-│   ├── Owner: Namespace
-│   ├── Spec: Object (18 properties)
->>>>>>> e979cd95
 │   │   ├── AutoDeleteOnIdle: Validated<*string> (0 rules)
 │   │   ├── AzureName: Validated<string> (1 rule)
 │   │   │   └── Rule 0: MinLength: 1
@@ -274,12 +270,8 @@
 │       ├── Type: *string
 │       └── UpdatedAt: *string
 ├── NamespacesTopic: Resource
-<<<<<<< HEAD
+│   ├── Owner: Namespace
 │   ├── Spec: Object (11 properties)
-=======
-│   ├── Owner: Namespace
-│   ├── Spec: Object (13 properties)
->>>>>>> e979cd95
 │   │   ├── AutoDeleteOnIdle: Validated<*string> (0 rules)
 │   │   ├── AzureName: Validated<string> (1 rule)
 │   │   │   └── Rule 0: MinLength: 1
@@ -343,12 +335,8 @@
 │       ├── Type: *string
 │       └── UpdatedAt: *string
 ├── NamespacesTopicsSubscription: Resource
-<<<<<<< HEAD
+│   ├── Owner: NamespacesTopic
 │   ├── Spec: Object (13 properties)
-=======
-│   ├── Owner: NamespacesTopic
-│   ├── Spec: Object (15 properties)
->>>>>>> e979cd95
 │   │   ├── AutoDeleteOnIdle: Validated<*string> (0 rules)
 │   │   ├── AzureName: Validated<string> (2 rules)
 │   │   │   ├── Rule 0: MaxLength: 50
@@ -416,12 +404,8 @@
 │       ├── Type: *string
 │       └── UpdatedAt: *string
 ├── NamespacesTopicsSubscriptionsRule: Resource
-<<<<<<< HEAD
+│   ├── Owner: NamespacesTopicsSubscription
 │   ├── Spec: Object (6 properties)
-=======
-│   ├── Owner: NamespacesTopicsSubscription
-│   ├── Spec: Object (8 properties)
->>>>>>> e979cd95
 │   │   ├── Action: *Object (3 properties)
 │   │   │   ├── CompatibilityLevel: *int
 │   │   │   ├── RequiresPreprocessing: *bool
@@ -444,22 +428,12 @@
 │   │   │   ├── "CorrelationFilter"
 │   │   │   └── "SqlFilter"
 │   │   ├── Owner: *genruntime.KnownResourceReference
-<<<<<<< HEAD
 │   │   └── SqlFilter: *Object (3 properties)
 │   │       ├── CompatibilityLevel: Validated<*int> (2 rules)
-│   │       │   ├── Rule 0: {Maximum 20}
-│   │       │   └── Rule 1: {Minimum 20}
+│   │       │   ├── Rule 0: Maximum: 20
+│   │       │   └── Rule 1: Minimum: 20
 │   │       ├── RequiresPreprocessing: *bool
 │   │       └── SqlExpression: *string
-=======
-│   │   ├── SqlFilter: *Object (3 properties)
-│   │   │   ├── CompatibilityLevel: Validated<*int> (2 rules)
-│   │   │   │   ├── Rule 0: Maximum: 20
-│   │   │   │   └── Rule 1: Minimum: 20
-│   │   │   ├── RequiresPreprocessing: *bool
-│   │   │   └── SqlExpression: *string
-│   │   └── Tags: map[string]string
->>>>>>> e979cd95
 │   └── Status: Object (9 properties)
 │       ├── Action: *Object (3 properties)
 │       │   ├── CompatibilityLevel: *int
