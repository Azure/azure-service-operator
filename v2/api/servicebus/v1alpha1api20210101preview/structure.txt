github.com/Azure/azure-service-operator/v2/api/servicebus/v1alpha1api20210101preview
├── APIVersion: Enum (1 value)
│   └── "2021-01-01-preview"
├── Namespace: Resource
│   ├── Spec: Object (9 properties)
│   │   ├── AzureName: string
│   │   ├── Encryption: *Object (3 properties)
│   │   │   ├── KeySource: *Enum (1 value)
│   │   │   │   └── "Microsoft.KeyVault"
│   │   │   ├── KeyVaultProperties: Object (4 properties)[]
│   │   │   │   ├── Identity: *Object (1 property)
│   │   │   │   │   └── UserAssignedIdentityReference: *genruntime.ResourceReference
│   │   │   │   ├── KeyName: *string
│   │   │   │   ├── KeyVaultUri: *string
│   │   │   │   └── KeyVersion: *string
│   │   │   └── RequireInfrastructureEncryption: *bool
│   │   ├── Identity: *Object (1 property)
│   │   │   └── Type: *Enum (4 values)
│   │   │       ├── "None"
│   │   │       ├── "SystemAssigned"
│   │   │       ├── "SystemAssigned, UserAssigned"
│   │   │       └── "UserAssigned"
│   │   ├── Location: *string
│   │   ├── OperatorSpec: *Object (1 property)
│   │   │   └── Secrets: *Object (1 property)
│   │   │       └── Endpoint: *genruntime.SecretDestination
│   │   ├── Owner: *genruntime.KnownResourceReference
│   │   ├── Sku: *Object (3 properties)
│   │   │   ├── Capacity: *int
│   │   │   ├── Name: *Enum (3 values)
│   │   │   │   ├── "Basic"
│   │   │   │   ├── "Premium"
│   │   │   │   └── "Standard"
│   │   │   └── Tier: *Enum (3 values)
│   │   │       ├── "Basic"
│   │   │       ├── "Premium"
│   │   │       └── "Standard"
│   │   ├── Tags: map[string]string
│   │   └── ZoneRedundant: *bool
│   └── Status: Object (18 properties)
│       ├── Conditions: conditions.Condition[]
│       ├── CreatedAt: *string
│       ├── Encryption: *Object (3 properties)
│       │   ├── KeySource: *Enum (1 value)
│       │   │   └── "Microsoft.KeyVault"
│       │   ├── KeyVaultProperties: Object (4 properties)[]
│       │   │   ├── Identity: *Object (1 property)
│       │   │   │   └── UserAssignedIdentity: *string
│       │   │   ├── KeyName: *string
│       │   │   ├── KeyVaultUri: *string
│       │   │   └── KeyVersion: *string
│       │   └── RequireInfrastructureEncryption: *bool
│       ├── Id: *string
│       ├── Identity: *Object (4 properties)
│       │   ├── PrincipalId: *string
│       │   ├── TenantId: *string
│       │   ├── Type: *Enum (4 values)
│       │   │   ├── "None"
│       │   │   ├── "SystemAssigned"
│       │   │   ├── "SystemAssigned, UserAssigned"
│       │   │   └── "UserAssigned"
│       │   └── UserAssignedIdentities: map[string]Object (2 properties)
│       │       ├── ClientId: *string
│       │       └── PrincipalId: *string
│       ├── Location: *string
│       ├── MetricId: *string
│       ├── Name: *string
<<<<<<< HEAD
│       ├── PrivateEndpointConnections: Object (1 property)
│       │   └── Id: *string
=======
│       ├── PrivateEndpointConnections: Object (2 properties)[]
│       │   ├── Id: *string
│       │   └── SystemData: *Object (6 properties)
│       │       ├── CreatedAt: *string
│       │       ├── CreatedBy: *string
│       │       ├── CreatedByType: *Enum (4 values)
│       │       │   ├── "Application"
│       │       │   ├── "Key"
│       │       │   ├── "ManagedIdentity"
│       │       │   └── "User"
│       │       ├── LastModifiedAt: *string
│       │       ├── LastModifiedBy: *string
│       │       └── LastModifiedByType: *Enum (4 values)
│       │           ├── "Application"
│       │           ├── "Key"
│       │           ├── "ManagedIdentity"
│       │           └── "User"
>>>>>>> 36107e02
│       ├── ProvisioningState: *string
│       ├── ServiceBusEndpoint: *string
│       ├── Sku: *Object (3 properties)
│       │   ├── Capacity: *int
│       │   ├── Name: *Enum (3 values)
│       │   │   ├── "Basic"
│       │   │   ├── "Premium"
│       │   │   └── "Standard"
│       │   └── Tier: *Enum (3 values)
│       │       ├── "Basic"
│       │       ├── "Premium"
│       │       └── "Standard"
│       ├── Status: *string
│       ├── SystemData: *Object (6 properties)
│       │   ├── CreatedAt: *string
│       │   ├── CreatedBy: *string
│       │   ├── CreatedByType: *Enum (4 values)
│       │   │   ├── "Application"
│       │   │   ├── "Key"
│       │   │   ├── "ManagedIdentity"
│       │   │   └── "User"
│       │   ├── LastModifiedAt: *string
│       │   ├── LastModifiedBy: *string
│       │   └── LastModifiedByType: *Enum (4 values)
│       │       ├── "Application"
│       │       ├── "Key"
│       │       ├── "ManagedIdentity"
│       │       └── "User"
│       ├── Tags: map[string]string
│       ├── Type: *string
│       ├── UpdatedAt: *string
│       └── ZoneRedundant: *bool
├── Namespace_STATUS_ARM: Object (9 properties)
│   ├── Id: *string
│   ├── Identity: Object (4 properties)
│   │   ├── PrincipalId: *string
│   │   ├── TenantId: *string
│   │   ├── Type: Enum (4 values)
│   │   │   ├── "None"
│   │   │   ├── "SystemAssigned"
│   │   │   ├── "SystemAssigned, UserAssigned"
│   │   │   └── "UserAssigned"
│   │   └── UserAssignedIdentities: Object (2 properties)
│   │       ├── ClientId: *string
│   │       └── PrincipalId: *string
│   ├── Location: *string
│   ├── Name: *string
│   ├── Properties: Object (9 properties)
│   │   ├── CreatedAt: *string
│   │   ├── Encryption: Object (3 properties)
│   │   │   ├── KeySource: Enum (1 value)
│   │   │   │   └── "Microsoft.KeyVault"
│   │   │   ├── KeyVaultProperties: Object (4 properties)
│   │   │   │   ├── Identity: Object (1 property)
│   │   │   │   │   └── UserAssignedIdentity: *string
│   │   │   │   ├── KeyName: *string
│   │   │   │   ├── KeyVaultUri: *string
│   │   │   │   └── KeyVersion: *string
│   │   │   └── RequireInfrastructureEncryption: *bool
│   │   ├── MetricId: *string
│   │   ├── PrivateEndpointConnections: Object (1 property)
│   │   │   └── Id: *string
│   │   ├── ProvisioningState: *string
│   │   ├── ServiceBusEndpoint: *string
│   │   ├── Status: *string
│   │   ├── UpdatedAt: *string
│   │   └── ZoneRedundant: *bool
│   ├── Sku: Object (3 properties)
│   │   ├── Capacity: *int
│   │   ├── Name: Enum (3 values)
│   │   │   ├── "Basic"
│   │   │   ├── "Premium"
│   │   │   └── "Standard"
│   │   └── Tier: Enum (3 values)
│   │       ├── "Basic"
│   │       ├── "Premium"
│   │       └── "Standard"
│   ├── SystemData: Object (6 properties)
│   │   ├── CreatedAt: *string
│   │   ├── CreatedBy: *string
│   │   ├── CreatedByType: Enum (4 values)
│   │   │   ├── "Application"
│   │   │   ├── "Key"
│   │   │   ├── "ManagedIdentity"
│   │   │   └── "User"
│   │   ├── LastModifiedAt: *string
│   │   ├── LastModifiedBy: *string
│   │   └── LastModifiedByType: Enum (4 values)
│   │       ├── "Application"
│   │       ├── "Key"
│   │       ├── "ManagedIdentity"
│   │       └── "User"
│   ├── Tags: map[string]string
│   └── Type: *string
├── Namespace_Spec_ARM: Object (6 properties)
│   ├── Identity: *Object (1 property)
│   │   └── Type: *Enum (4 values)
│   │       ├── "None"
│   │       ├── "SystemAssigned"
│   │       ├── "SystemAssigned, UserAssigned"
│   │       └── "UserAssigned"
│   ├── Location: *string
│   ├── Name: string
│   ├── Properties: *Object (2 properties)
│   │   ├── Encryption: *Object (3 properties)
│   │   │   ├── KeySource: *Enum (1 value)
│   │   │   │   └── "Microsoft.KeyVault"
│   │   │   ├── KeyVaultProperties: Object (4 properties)[]
│   │   │   │   ├── Identity: *Object (1 property)
│   │   │   │   │   └── UserAssignedIdentity: *string
│   │   │   │   ├── KeyName: *string
│   │   │   │   ├── KeyVaultUri: *string
│   │   │   │   └── KeyVersion: *string
│   │   │   └── RequireInfrastructureEncryption: *bool
│   │   └── ZoneRedundant: *bool
│   ├── Sku: *Object (3 properties)
│   │   ├── Capacity: *int
│   │   ├── Name: *Enum (3 values)
│   │   │   ├── "Basic"
│   │   │   ├── "Premium"
│   │   │   └── "Standard"
│   │   └── Tier: *Enum (3 values)
│   │       ├── "Basic"
│   │       ├── "Premium"
│   │       └── "Standard"
│   └── Tags: map[string]string
├── NamespacesQueue: Resource
│   ├── Spec: Object (16 properties)
│   │   ├── AutoDeleteOnIdle: Validated<*string> (0 rules)
│   │   ├── AzureName: string
│   │   ├── DeadLetteringOnMessageExpiration: *bool
│   │   ├── DefaultMessageTimeToLive: Validated<*string> (0 rules)
│   │   ├── DuplicateDetectionHistoryTimeWindow: Validated<*string> (0 rules)
│   │   ├── EnableBatchedOperations: *bool
│   │   ├── EnableExpress: *bool
│   │   ├── EnablePartitioning: *bool
│   │   ├── ForwardDeadLetteredMessagesTo: *string
│   │   ├── ForwardTo: *string
│   │   ├── LockDuration: Validated<*string> (0 rules)
│   │   ├── MaxDeliveryCount: *int
│   │   ├── MaxSizeInMegabytes: *int
│   │   ├── Owner: *genruntime.KnownResourceReference
│   │   ├── RequiresDuplicateDetection: *bool
│   │   └── RequiresSession: *bool
│   └── Status: Object (26 properties)
│       ├── AccessedAt: *string
│       ├── AutoDeleteOnIdle: *string
│       ├── Conditions: conditions.Condition[]
│       ├── CountDetails: *Object (5 properties)
│       │   ├── ActiveMessageCount: *int
│       │   ├── DeadLetterMessageCount: *int
│       │   ├── ScheduledMessageCount: *int
│       │   ├── TransferDeadLetterMessageCount: *int
│       │   └── TransferMessageCount: *int
│       ├── CreatedAt: *string
│       ├── DeadLetteringOnMessageExpiration: *bool
│       ├── DefaultMessageTimeToLive: *string
│       ├── DuplicateDetectionHistoryTimeWindow: *string
│       ├── EnableBatchedOperations: *bool
│       ├── EnableExpress: *bool
│       ├── EnablePartitioning: *bool
│       ├── ForwardDeadLetteredMessagesTo: *string
│       ├── ForwardTo: *string
│       ├── Id: *string
│       ├── LockDuration: *string
│       ├── MaxDeliveryCount: *int
│       ├── MaxSizeInMegabytes: *int
│       ├── MessageCount: *int
│       ├── Name: *string
│       ├── RequiresDuplicateDetection: *bool
│       ├── RequiresSession: *bool
│       ├── SizeInBytes: *int
│       ├── Status: *Enum (9 values)
│       │   ├── "Active"
│       │   ├── "Creating"
│       │   ├── "Deleting"
│       │   ├── "Disabled"
│       │   ├── "ReceiveDisabled"
│       │   ├── "Renaming"
│       │   ├── "Restoring"
│       │   ├── "SendDisabled"
│       │   └── "Unknown"
│       ├── SystemData: *Object (6 properties)
│       │   ├── CreatedAt: *string
│       │   ├── CreatedBy: *string
│       │   ├── CreatedByType: *Enum (4 values)
│       │   │   ├── "Application"
│       │   │   ├── "Key"
│       │   │   ├── "ManagedIdentity"
│       │   │   └── "User"
│       │   ├── LastModifiedAt: *string
│       │   ├── LastModifiedBy: *string
│       │   └── LastModifiedByType: *Enum (4 values)
│       │       ├── "Application"
│       │       ├── "Key"
│       │       ├── "ManagedIdentity"
│       │       └── "User"
│       ├── Type: *string
│       └── UpdatedAt: *string
├── NamespacesTopic: Resource
│   ├── Spec: Object (11 properties)
│   │   ├── AutoDeleteOnIdle: Validated<*string> (0 rules)
│   │   ├── AzureName: string
│   │   ├── DefaultMessageTimeToLive: Validated<*string> (0 rules)
│   │   ├── DuplicateDetectionHistoryTimeWindow: Validated<*string> (0 rules)
│   │   ├── EnableBatchedOperations: *bool
│   │   ├── EnableExpress: *bool
│   │   ├── EnablePartitioning: *bool
│   │   ├── MaxSizeInMegabytes: *int
│   │   ├── Owner: *genruntime.KnownResourceReference
│   │   ├── RequiresDuplicateDetection: *bool
│   │   └── SupportOrdering: *bool
│   └── Status: Object (21 properties)
│       ├── AccessedAt: *string
│       ├── AutoDeleteOnIdle: *string
│       ├── Conditions: conditions.Condition[]
│       ├── CountDetails: *Object (5 properties)
│       │   ├── ActiveMessageCount: *int
│       │   ├── DeadLetterMessageCount: *int
│       │   ├── ScheduledMessageCount: *int
│       │   ├── TransferDeadLetterMessageCount: *int
│       │   └── TransferMessageCount: *int
│       ├── CreatedAt: *string
│       ├── DefaultMessageTimeToLive: *string
│       ├── DuplicateDetectionHistoryTimeWindow: *string
│       ├── EnableBatchedOperations: *bool
│       ├── EnableExpress: *bool
│       ├── EnablePartitioning: *bool
│       ├── Id: *string
│       ├── MaxSizeInMegabytes: *int
│       ├── Name: *string
│       ├── RequiresDuplicateDetection: *bool
│       ├── SizeInBytes: *int
│       ├── Status: *Enum (9 values)
│       │   ├── "Active"
│       │   ├── "Creating"
│       │   ├── "Deleting"
│       │   ├── "Disabled"
│       │   ├── "ReceiveDisabled"
│       │   ├── "Renaming"
│       │   ├── "Restoring"
│       │   ├── "SendDisabled"
│       │   └── "Unknown"
│       ├── SubscriptionCount: *int
│       ├── SupportOrdering: *bool
│       ├── SystemData: *Object (6 properties)
│       │   ├── CreatedAt: *string
│       │   ├── CreatedBy: *string
│       │   ├── CreatedByType: *Enum (4 values)
│       │   │   ├── "Application"
│       │   │   ├── "Key"
│       │   │   ├── "ManagedIdentity"
│       │   │   └── "User"
│       │   ├── LastModifiedAt: *string
│       │   ├── LastModifiedBy: *string
│       │   └── LastModifiedByType: *Enum (4 values)
│       │       ├── "Application"
│       │       ├── "Key"
│       │       ├── "ManagedIdentity"
│       │       └── "User"
│       ├── Type: *string
│       └── UpdatedAt: *string
<<<<<<< HEAD
├── Namespaces_Queue_STATUS_ARM: Object (5 properties)
│   ├── Id: *string
│   ├── Name: *string
│   ├── Properties: Object (21 properties)
│   │   ├── AccessedAt: *string
=======
├── Namespaces_Queue_Spec_ARM: Object (4 properties)
│   ├── Location: *string
│   ├── Name: string
│   ├── Properties: *Object (14 properties)
>>>>>>> 36107e02
│   │   ├── AutoDeleteOnIdle: *string
│   │   ├── CountDetails: Object (5 properties)
│   │   │   ├── ActiveMessageCount: *int
│   │   │   ├── DeadLetterMessageCount: *int
│   │   │   ├── ScheduledMessageCount: *int
│   │   │   ├── TransferDeadLetterMessageCount: *int
│   │   │   └── TransferMessageCount: *int
│   │   ├── CreatedAt: *string
│   │   ├── DeadLetteringOnMessageExpiration: *bool
│   │   ├── DefaultMessageTimeToLive: *string
│   │   ├── DuplicateDetectionHistoryTimeWindow: *string
│   │   ├── EnableBatchedOperations: *bool
│   │   ├── EnableExpress: *bool
│   │   ├── EnablePartitioning: *bool
│   │   ├── ForwardDeadLetteredMessagesTo: *string
│   │   ├── ForwardTo: *string
│   │   ├── LockDuration: *string
│   │   ├── MaxDeliveryCount: *int
│   │   ├── MaxSizeInMegabytes: *int
│   │   ├── MessageCount: *int
│   │   ├── RequiresDuplicateDetection: *bool
<<<<<<< HEAD
│   │   ├── RequiresSession: *bool
│   │   ├── SizeInBytes: *int
│   │   ├── Status: Enum (9 values)
│   │   │   ├── "Active"
│   │   │   ├── "Creating"
│   │   │   ├── "Deleting"
│   │   │   ├── "Disabled"
│   │   │   ├── "ReceiveDisabled"
│   │   │   ├── "Renaming"
│   │   │   ├── "Restoring"
│   │   │   ├── "SendDisabled"
│   │   │   └── "Unknown"
│   │   └── UpdatedAt: *string
│   ├── SystemData: Object (6 properties)
=======
│   │   └── RequiresSession: *bool
│   └── Tags: map[string]string
├── Namespaces_Topic_Spec_ARM: Object (4 properties)
│   ├── Location: *string
│   ├── Name: string
│   ├── Properties: *Object (9 properties)
│   │   ├── AutoDeleteOnIdle: *string
│   │   ├── DefaultMessageTimeToLive: *string
│   │   ├── DuplicateDetectionHistoryTimeWindow: *string
│   │   ├── EnableBatchedOperations: *bool
│   │   ├── EnableExpress: *bool
│   │   ├── EnablePartitioning: *bool
│   │   ├── MaxSizeInMegabytes: *int
│   │   ├── RequiresDuplicateDetection: *bool
│   │   └── SupportOrdering: *bool
│   └── Tags: map[string]string
├── SBNamespace_STATUS_ARM: Object (9 properties)
│   ├── Id: *string
│   ├── Identity: *Object (4 properties)
│   │   ├── PrincipalId: *string
│   │   ├── TenantId: *string
│   │   ├── Type: *Enum (4 values)
│   │   │   ├── "None"
│   │   │   ├── "SystemAssigned"
│   │   │   ├── "SystemAssigned, UserAssigned"
│   │   │   └── "UserAssigned"
│   │   └── UserAssignedIdentities: map[string]Object (2 properties)
│   │       ├── ClientId: *string
│   │       └── PrincipalId: *string
│   ├── Location: *string
│   ├── Name: *string
│   ├── Properties: *Object (9 properties)
│   │   ├── CreatedAt: *string
│   │   ├── Encryption: *Object (3 properties)
│   │   │   ├── KeySource: *Enum (1 value)
│   │   │   │   └── "Microsoft.KeyVault"
│   │   │   ├── KeyVaultProperties: Object (4 properties)[]
│   │   │   │   ├── Identity: *Object (1 property)
│   │   │   │   │   └── UserAssignedIdentity: *string
│   │   │   │   ├── KeyName: *string
│   │   │   │   ├── KeyVaultUri: *string
│   │   │   │   └── KeyVersion: *string
│   │   │   └── RequireInfrastructureEncryption: *bool
│   │   ├── MetricId: *string
│   │   ├── PrivateEndpointConnections: Object (2 properties)[]
│   │   │   ├── Id: *string
│   │   │   └── SystemData: *Object (6 properties)
│   │   │       ├── CreatedAt: *string
│   │   │       ├── CreatedBy: *string
│   │   │       ├── CreatedByType: *Enum (4 values)
│   │   │       │   ├── "Application"
│   │   │       │   ├── "Key"
│   │   │       │   ├── "ManagedIdentity"
│   │   │       │   └── "User"
│   │   │       ├── LastModifiedAt: *string
│   │   │       ├── LastModifiedBy: *string
│   │   │       └── LastModifiedByType: *Enum (4 values)
│   │   │           ├── "Application"
│   │   │           ├── "Key"
│   │   │           ├── "ManagedIdentity"
│   │   │           └── "User"
│   │   ├── ProvisioningState: *string
│   │   ├── ServiceBusEndpoint: *string
│   │   ├── Status: *string
│   │   ├── UpdatedAt: *string
│   │   └── ZoneRedundant: *bool
│   ├── Sku: *Object (3 properties)
│   │   ├── Capacity: *int
│   │   ├── Name: *Enum (3 values)
│   │   │   ├── "Basic"
│   │   │   ├── "Premium"
│   │   │   └── "Standard"
│   │   └── Tier: *Enum (3 values)
│   │       ├── "Basic"
│   │       ├── "Premium"
│   │       └── "Standard"
│   ├── SystemData: *Object (6 properties)
>>>>>>> 36107e02
│   │   ├── CreatedAt: *string
│   │   ├── CreatedBy: *string
│   │   ├── CreatedByType: *Enum (4 values)
│   │   │   ├── "Application"
│   │   │   ├── "Key"
│   │   │   ├── "ManagedIdentity"
│   │   │   └── "User"
│   │   ├── LastModifiedAt: *string
│   │   ├── LastModifiedBy: *string
│   │   └── LastModifiedByType: *Enum (4 values)
│   │       ├── "Application"
│   │       ├── "Key"
│   │       ├── "ManagedIdentity"
│   │       └── "User"
│   └── Type: *string
├── Namespaces_Queue_Spec_ARM: Object (2 properties)
│   ├── Name: string
│   └── Properties: Object (14 properties)
│       ├── AutoDeleteOnIdle: *string
│       ├── DeadLetteringOnMessageExpiration: *bool
│       ├── DefaultMessageTimeToLive: *string
│       ├── DuplicateDetectionHistoryTimeWindow: *string
│       ├── EnableBatchedOperations: *bool
│       ├── EnableExpress: *bool
│       ├── EnablePartitioning: *bool
│       ├── ForwardDeadLetteredMessagesTo: *string
│       ├── ForwardTo: *string
│       ├── LockDuration: *string
│       ├── MaxDeliveryCount: *int
│       ├── MaxSizeInMegabytes: *int
│       ├── RequiresDuplicateDetection: *bool
│       └── RequiresSession: *bool
├── Namespaces_Topic_STATUS_ARM: Object (5 properties)
│   ├── Id: *string
│   ├── Name: *string
<<<<<<< HEAD
│   ├── Properties: Object (16 properties)
=======
│   ├── Properties: *Object (21 properties)
>>>>>>> 36107e02
│   │   ├── AccessedAt: *string
│   │   ├── AutoDeleteOnIdle: *string
│   │   ├── CountDetails: *Object (5 properties)
│   │   │   ├── ActiveMessageCount: *int
│   │   │   ├── DeadLetterMessageCount: *int
│   │   │   ├── ScheduledMessageCount: *int
│   │   │   ├── TransferDeadLetterMessageCount: *int
│   │   │   └── TransferMessageCount: *int
│   │   ├── CreatedAt: *string
│   │   ├── DefaultMessageTimeToLive: *string
│   │   ├── DuplicateDetectionHistoryTimeWindow: *string
│   │   ├── EnableBatchedOperations: *bool
│   │   ├── EnableExpress: *bool
│   │   ├── EnablePartitioning: *bool
│   │   ├── MaxSizeInMegabytes: *int
│   │   ├── RequiresDuplicateDetection: *bool
│   │   ├── SizeInBytes: *int
│   │   ├── Status: *Enum (9 values)
│   │   │   ├── "Active"
│   │   │   ├── "Creating"
│   │   │   ├── "Deleting"
│   │   │   ├── "Disabled"
│   │   │   ├── "ReceiveDisabled"
│   │   │   ├── "Renaming"
│   │   │   ├── "Restoring"
│   │   │   ├── "SendDisabled"
│   │   │   └── "Unknown"
│   │   ├── SubscriptionCount: *int
│   │   ├── SupportOrdering: *bool
│   │   └── UpdatedAt: *string
│   ├── SystemData: *Object (6 properties)
│   │   ├── CreatedAt: *string
│   │   ├── CreatedBy: *string
│   │   ├── CreatedByType: *Enum (4 values)
│   │   │   ├── "Application"
│   │   │   ├── "Key"
│   │   │   ├── "ManagedIdentity"
│   │   │   └── "User"
│   │   ├── LastModifiedAt: *string
│   │   ├── LastModifiedBy: *string
│   │   └── LastModifiedByType: *Enum (4 values)
│   │       ├── "Application"
│   │       ├── "Key"
│   │       ├── "ManagedIdentity"
│   │       └── "User"
│   └── Type: *string
<<<<<<< HEAD
└── Namespaces_Topic_Spec_ARM: Object (2 properties)
    ├── Name: string
    └── Properties: Object (9 properties)
        ├── AutoDeleteOnIdle: *string
        ├── DefaultMessageTimeToLive: *string
        ├── DuplicateDetectionHistoryTimeWindow: *string
        ├── EnableBatchedOperations: *bool
        ├── EnableExpress: *bool
        ├── EnablePartitioning: *bool
        ├── MaxSizeInMegabytes: *int
        ├── RequiresDuplicateDetection: *bool
        └── SupportOrdering: *bool
=======
└── SBTopic_STATUS_ARM: Object (5 properties)
    ├── Id: *string
    ├── Name: *string
    ├── Properties: *Object (16 properties)
    │   ├── AccessedAt: *string
    │   ├── AutoDeleteOnIdle: *string
    │   ├── CountDetails: *Object (5 properties)
    │   │   ├── ActiveMessageCount: *int
    │   │   ├── DeadLetterMessageCount: *int
    │   │   ├── ScheduledMessageCount: *int
    │   │   ├── TransferDeadLetterMessageCount: *int
    │   │   └── TransferMessageCount: *int
    │   ├── CreatedAt: *string
    │   ├── DefaultMessageTimeToLive: *string
    │   ├── DuplicateDetectionHistoryTimeWindow: *string
    │   ├── EnableBatchedOperations: *bool
    │   ├── EnableExpress: *bool
    │   ├── EnablePartitioning: *bool
    │   ├── MaxSizeInMegabytes: *int
    │   ├── RequiresDuplicateDetection: *bool
    │   ├── SizeInBytes: *int
    │   ├── Status: *Enum (9 values)
    │   │   ├── "Active"
    │   │   ├── "Creating"
    │   │   ├── "Deleting"
    │   │   ├── "Disabled"
    │   │   ├── "ReceiveDisabled"
    │   │   ├── "Renaming"
    │   │   ├── "Restoring"
    │   │   ├── "SendDisabled"
    │   │   └── "Unknown"
    │   ├── SubscriptionCount: *int
    │   ├── SupportOrdering: *bool
    │   └── UpdatedAt: *string
    ├── SystemData: *Object (6 properties)
    │   ├── CreatedAt: *string
    │   ├── CreatedBy: *string
    │   ├── CreatedByType: *Enum (4 values)
    │   │   ├── "Application"
    │   │   ├── "Key"
    │   │   ├── "ManagedIdentity"
    │   │   └── "User"
    │   ├── LastModifiedAt: *string
    │   ├── LastModifiedBy: *string
    │   └── LastModifiedByType: *Enum (4 values)
    │       ├── "Application"
    │       ├── "Key"
    │       ├── "ManagedIdentity"
    │       └── "User"
    └── Type: *string
>>>>>>> 36107e02
<|MERGE_RESOLUTION|>--- conflicted
+++ resolved
@@ -65,28 +65,8 @@
 │       ├── Location: *string
 │       ├── MetricId: *string
 │       ├── Name: *string
-<<<<<<< HEAD
-│       ├── PrivateEndpointConnections: Object (1 property)
+│       ├── PrivateEndpointConnections: Object (1 property)[]
 │       │   └── Id: *string
-=======
-│       ├── PrivateEndpointConnections: Object (2 properties)[]
-│       │   ├── Id: *string
-│       │   └── SystemData: *Object (6 properties)
-│       │       ├── CreatedAt: *string
-│       │       ├── CreatedBy: *string
-│       │       ├── CreatedByType: *Enum (4 values)
-│       │       │   ├── "Application"
-│       │       │   ├── "Key"
-│       │       │   ├── "ManagedIdentity"
-│       │       │   └── "User"
-│       │       ├── LastModifiedAt: *string
-│       │       ├── LastModifiedBy: *string
-│       │       └── LastModifiedByType: *Enum (4 values)
-│       │           ├── "Application"
-│       │           ├── "Key"
-│       │           ├── "ManagedIdentity"
-│       │           └── "User"
->>>>>>> 36107e02
 │       ├── ProvisioningState: *string
 │       ├── ServiceBusEndpoint: *string
 │       ├── Sku: *Object (3 properties)
@@ -121,60 +101,60 @@
 │       └── ZoneRedundant: *bool
 ├── Namespace_STATUS_ARM: Object (9 properties)
 │   ├── Id: *string
-│   ├── Identity: Object (4 properties)
+│   ├── Identity: *Object (4 properties)
 │   │   ├── PrincipalId: *string
 │   │   ├── TenantId: *string
-│   │   ├── Type: Enum (4 values)
+│   │   ├── Type: *Enum (4 values)
 │   │   │   ├── "None"
 │   │   │   ├── "SystemAssigned"
 │   │   │   ├── "SystemAssigned, UserAssigned"
 │   │   │   └── "UserAssigned"
-│   │   └── UserAssignedIdentities: Object (2 properties)
+│   │   └── UserAssignedIdentities: map[string]Object (2 properties)
 │   │       ├── ClientId: *string
 │   │       └── PrincipalId: *string
 │   ├── Location: *string
 │   ├── Name: *string
-│   ├── Properties: Object (9 properties)
-│   │   ├── CreatedAt: *string
-│   │   ├── Encryption: Object (3 properties)
-│   │   │   ├── KeySource: Enum (1 value)
+│   ├── Properties: *Object (9 properties)
+│   │   ├── CreatedAt: *string
+│   │   ├── Encryption: *Object (3 properties)
+│   │   │   ├── KeySource: *Enum (1 value)
 │   │   │   │   └── "Microsoft.KeyVault"
-│   │   │   ├── KeyVaultProperties: Object (4 properties)
-│   │   │   │   ├── Identity: Object (1 property)
+│   │   │   ├── KeyVaultProperties: Object (4 properties)[]
+│   │   │   │   ├── Identity: *Object (1 property)
 │   │   │   │   │   └── UserAssignedIdentity: *string
 │   │   │   │   ├── KeyName: *string
 │   │   │   │   ├── KeyVaultUri: *string
 │   │   │   │   └── KeyVersion: *string
 │   │   │   └── RequireInfrastructureEncryption: *bool
 │   │   ├── MetricId: *string
-│   │   ├── PrivateEndpointConnections: Object (1 property)
+│   │   ├── PrivateEndpointConnections: Object (1 property)[]
 │   │   │   └── Id: *string
 │   │   ├── ProvisioningState: *string
 │   │   ├── ServiceBusEndpoint: *string
 │   │   ├── Status: *string
 │   │   ├── UpdatedAt: *string
 │   │   └── ZoneRedundant: *bool
-│   ├── Sku: Object (3 properties)
+│   ├── Sku: *Object (3 properties)
 │   │   ├── Capacity: *int
-│   │   ├── Name: Enum (3 values)
+│   │   ├── Name: *Enum (3 values)
 │   │   │   ├── "Basic"
 │   │   │   ├── "Premium"
 │   │   │   └── "Standard"
-│   │   └── Tier: Enum (3 values)
+│   │   └── Tier: *Enum (3 values)
 │   │       ├── "Basic"
 │   │       ├── "Premium"
 │   │       └── "Standard"
-│   ├── SystemData: Object (6 properties)
+│   ├── SystemData: *Object (6 properties)
 │   │   ├── CreatedAt: *string
 │   │   ├── CreatedBy: *string
-│   │   ├── CreatedByType: Enum (4 values)
+│   │   ├── CreatedByType: *Enum (4 values)
 │   │   │   ├── "Application"
 │   │   │   ├── "Key"
 │   │   │   ├── "ManagedIdentity"
 │   │   │   └── "User"
 │   │   ├── LastModifiedAt: *string
 │   │   ├── LastModifiedBy: *string
-│   │   └── LastModifiedByType: Enum (4 values)
+│   │   └── LastModifiedByType: *Enum (4 values)
 │   │       ├── "Application"
 │   │       ├── "Key"
 │   │       ├── "ManagedIdentity"
@@ -349,20 +329,13 @@
 │       │       └── "User"
 │       ├── Type: *string
 │       └── UpdatedAt: *string
-<<<<<<< HEAD
 ├── Namespaces_Queue_STATUS_ARM: Object (5 properties)
 │   ├── Id: *string
 │   ├── Name: *string
-│   ├── Properties: Object (21 properties)
+│   ├── Properties: *Object (21 properties)
 │   │   ├── AccessedAt: *string
-=======
-├── Namespaces_Queue_Spec_ARM: Object (4 properties)
-│   ├── Location: *string
-│   ├── Name: string
-│   ├── Properties: *Object (14 properties)
->>>>>>> 36107e02
 │   │   ├── AutoDeleteOnIdle: *string
-│   │   ├── CountDetails: Object (5 properties)
+│   │   ├── CountDetails: *Object (5 properties)
 │   │   │   ├── ActiveMessageCount: *int
 │   │   │   ├── DeadLetterMessageCount: *int
 │   │   │   ├── ScheduledMessageCount: *int
@@ -382,10 +355,9 @@
 │   │   ├── MaxSizeInMegabytes: *int
 │   │   ├── MessageCount: *int
 │   │   ├── RequiresDuplicateDetection: *bool
-<<<<<<< HEAD
 │   │   ├── RequiresSession: *bool
 │   │   ├── SizeInBytes: *int
-│   │   ├── Status: Enum (9 values)
+│   │   ├── Status: *Enum (9 values)
 │   │   │   ├── "Active"
 │   │   │   ├── "Creating"
 │   │   │   ├── "Deleting"
@@ -396,86 +368,7 @@
 │   │   │   ├── "SendDisabled"
 │   │   │   └── "Unknown"
 │   │   └── UpdatedAt: *string
-│   ├── SystemData: Object (6 properties)
-=======
-│   │   └── RequiresSession: *bool
-│   └── Tags: map[string]string
-├── Namespaces_Topic_Spec_ARM: Object (4 properties)
-│   ├── Location: *string
-│   ├── Name: string
-│   ├── Properties: *Object (9 properties)
-│   │   ├── AutoDeleteOnIdle: *string
-│   │   ├── DefaultMessageTimeToLive: *string
-│   │   ├── DuplicateDetectionHistoryTimeWindow: *string
-│   │   ├── EnableBatchedOperations: *bool
-│   │   ├── EnableExpress: *bool
-│   │   ├── EnablePartitioning: *bool
-│   │   ├── MaxSizeInMegabytes: *int
-│   │   ├── RequiresDuplicateDetection: *bool
-│   │   └── SupportOrdering: *bool
-│   └── Tags: map[string]string
-├── SBNamespace_STATUS_ARM: Object (9 properties)
-│   ├── Id: *string
-│   ├── Identity: *Object (4 properties)
-│   │   ├── PrincipalId: *string
-│   │   ├── TenantId: *string
-│   │   ├── Type: *Enum (4 values)
-│   │   │   ├── "None"
-│   │   │   ├── "SystemAssigned"
-│   │   │   ├── "SystemAssigned, UserAssigned"
-│   │   │   └── "UserAssigned"
-│   │   └── UserAssignedIdentities: map[string]Object (2 properties)
-│   │       ├── ClientId: *string
-│   │       └── PrincipalId: *string
-│   ├── Location: *string
-│   ├── Name: *string
-│   ├── Properties: *Object (9 properties)
-│   │   ├── CreatedAt: *string
-│   │   ├── Encryption: *Object (3 properties)
-│   │   │   ├── KeySource: *Enum (1 value)
-│   │   │   │   └── "Microsoft.KeyVault"
-│   │   │   ├── KeyVaultProperties: Object (4 properties)[]
-│   │   │   │   ├── Identity: *Object (1 property)
-│   │   │   │   │   └── UserAssignedIdentity: *string
-│   │   │   │   ├── KeyName: *string
-│   │   │   │   ├── KeyVaultUri: *string
-│   │   │   │   └── KeyVersion: *string
-│   │   │   └── RequireInfrastructureEncryption: *bool
-│   │   ├── MetricId: *string
-│   │   ├── PrivateEndpointConnections: Object (2 properties)[]
-│   │   │   ├── Id: *string
-│   │   │   └── SystemData: *Object (6 properties)
-│   │   │       ├── CreatedAt: *string
-│   │   │       ├── CreatedBy: *string
-│   │   │       ├── CreatedByType: *Enum (4 values)
-│   │   │       │   ├── "Application"
-│   │   │       │   ├── "Key"
-│   │   │       │   ├── "ManagedIdentity"
-│   │   │       │   └── "User"
-│   │   │       ├── LastModifiedAt: *string
-│   │   │       ├── LastModifiedBy: *string
-│   │   │       └── LastModifiedByType: *Enum (4 values)
-│   │   │           ├── "Application"
-│   │   │           ├── "Key"
-│   │   │           ├── "ManagedIdentity"
-│   │   │           └── "User"
-│   │   ├── ProvisioningState: *string
-│   │   ├── ServiceBusEndpoint: *string
-│   │   ├── Status: *string
-│   │   ├── UpdatedAt: *string
-│   │   └── ZoneRedundant: *bool
-│   ├── Sku: *Object (3 properties)
-│   │   ├── Capacity: *int
-│   │   ├── Name: *Enum (3 values)
-│   │   │   ├── "Basic"
-│   │   │   ├── "Premium"
-│   │   │   └── "Standard"
-│   │   └── Tier: *Enum (3 values)
-│   │       ├── "Basic"
-│   │       ├── "Premium"
-│   │       └── "Standard"
 │   ├── SystemData: *Object (6 properties)
->>>>>>> 36107e02
 │   │   ├── CreatedAt: *string
 │   │   ├── CreatedBy: *string
 │   │   ├── CreatedByType: *Enum (4 values)
@@ -493,7 +386,7 @@
 │   └── Type: *string
 ├── Namespaces_Queue_Spec_ARM: Object (2 properties)
 │   ├── Name: string
-│   └── Properties: Object (14 properties)
+│   └── Properties: *Object (14 properties)
 │       ├── AutoDeleteOnIdle: *string
 │       ├── DeadLetteringOnMessageExpiration: *bool
 │       ├── DefaultMessageTimeToLive: *string
@@ -511,11 +404,7 @@
 ├── Namespaces_Topic_STATUS_ARM: Object (5 properties)
 │   ├── Id: *string
 │   ├── Name: *string
-<<<<<<< HEAD
-│   ├── Properties: Object (16 properties)
-=======
-│   ├── Properties: *Object (21 properties)
->>>>>>> 36107e02
+│   ├── Properties: *Object (16 properties)
 │   │   ├── AccessedAt: *string
 │   │   ├── AutoDeleteOnIdle: *string
 │   │   ├── CountDetails: *Object (5 properties)
@@ -562,10 +451,9 @@
 │   │       ├── "ManagedIdentity"
 │   │       └── "User"
 │   └── Type: *string
-<<<<<<< HEAD
 └── Namespaces_Topic_Spec_ARM: Object (2 properties)
     ├── Name: string
-    └── Properties: Object (9 properties)
+    └── Properties: *Object (9 properties)
         ├── AutoDeleteOnIdle: *string
         ├── DefaultMessageTimeToLive: *string
         ├── DuplicateDetectionHistoryTimeWindow: *string
@@ -574,56 +462,4 @@
         ├── EnablePartitioning: *bool
         ├── MaxSizeInMegabytes: *int
         ├── RequiresDuplicateDetection: *bool
-        └── SupportOrdering: *bool
-=======
-└── SBTopic_STATUS_ARM: Object (5 properties)
-    ├── Id: *string
-    ├── Name: *string
-    ├── Properties: *Object (16 properties)
-    │   ├── AccessedAt: *string
-    │   ├── AutoDeleteOnIdle: *string
-    │   ├── CountDetails: *Object (5 properties)
-    │   │   ├── ActiveMessageCount: *int
-    │   │   ├── DeadLetterMessageCount: *int
-    │   │   ├── ScheduledMessageCount: *int
-    │   │   ├── TransferDeadLetterMessageCount: *int
-    │   │   └── TransferMessageCount: *int
-    │   ├── CreatedAt: *string
-    │   ├── DefaultMessageTimeToLive: *string
-    │   ├── DuplicateDetectionHistoryTimeWindow: *string
-    │   ├── EnableBatchedOperations: *bool
-    │   ├── EnableExpress: *bool
-    │   ├── EnablePartitioning: *bool
-    │   ├── MaxSizeInMegabytes: *int
-    │   ├── RequiresDuplicateDetection: *bool
-    │   ├── SizeInBytes: *int
-    │   ├── Status: *Enum (9 values)
-    │   │   ├── "Active"
-    │   │   ├── "Creating"
-    │   │   ├── "Deleting"
-    │   │   ├── "Disabled"
-    │   │   ├── "ReceiveDisabled"
-    │   │   ├── "Renaming"
-    │   │   ├── "Restoring"
-    │   │   ├── "SendDisabled"
-    │   │   └── "Unknown"
-    │   ├── SubscriptionCount: *int
-    │   ├── SupportOrdering: *bool
-    │   └── UpdatedAt: *string
-    ├── SystemData: *Object (6 properties)
-    │   ├── CreatedAt: *string
-    │   ├── CreatedBy: *string
-    │   ├── CreatedByType: *Enum (4 values)
-    │   │   ├── "Application"
-    │   │   ├── "Key"
-    │   │   ├── "ManagedIdentity"
-    │   │   └── "User"
-    │   ├── LastModifiedAt: *string
-    │   ├── LastModifiedBy: *string
-    │   └── LastModifiedByType: *Enum (4 values)
-    │       ├── "Application"
-    │       ├── "Key"
-    │       ├── "ManagedIdentity"
-    │       └── "User"
-    └── Type: *string
->>>>>>> 36107e02
+        └── SupportOrdering: *bool