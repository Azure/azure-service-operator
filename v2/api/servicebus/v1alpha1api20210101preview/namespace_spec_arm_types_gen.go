--- conflicted
+++ resolved
@@ -6,24 +6,14 @@
 import "github.com/Azure/azure-service-operator/v2/pkg/genruntime"
 
 // Deprecated version of Namespace_Spec. Use v1beta20210101preview.Namespace_Spec instead
-<<<<<<< HEAD
-type Namespace_SpecARM struct {
-	AzureName  string                    `json:"azureName,omitempty"`
-	Identity   *IdentityARM              `json:"identity,omitempty"`
-	Location   *string                   `json:"location,omitempty"`
-	Name       string                    `json:"name,omitempty"`
-	Properties *SBNamespacePropertiesARM `json:"properties,omitempty"`
-	Sku        *SBSkuARM                 `json:"sku,omitempty"`
-	Tags       map[string]string         `json:"tags,omitempty"`
-=======
 type Namespace_Spec_ARM struct {
-	Identity   *Identity_ARM                  `json:"identity,omitempty"`
-	Location   *string                        `json:"location,omitempty"`
-	Name       string                         `json:"name,omitempty"`
-	Properties *Namespace_Properties_Spec_ARM `json:"properties,omitempty"`
-	Sku        *SBSku_ARM                     `json:"sku,omitempty"`
-	Tags       map[string]string              `json:"tags,omitempty"`
->>>>>>> e4f4b6d9
+	AzureName  string                     `json:"azureName,omitempty"`
+	Identity   *Identity_ARM              `json:"identity,omitempty"`
+	Location   *string                    `json:"location,omitempty"`
+	Name       string                     `json:"name,omitempty"`
+	Properties *SBNamespaceProperties_ARM `json:"properties,omitempty"`
+	Sku        *SBSku_ARM                 `json:"sku,omitempty"`
+	Tags       map[string]string          `json:"tags,omitempty"`
 }
 
 var _ genruntime.ARMResourceSpec = &Namespace_Spec_ARM{}
@@ -48,18 +38,11 @@
 	Type *Identity_Type `json:"type,omitempty"`
 }
 
-<<<<<<< HEAD
 // Deprecated version of SBNamespaceProperties. Use v1beta20210101preview.SBNamespaceProperties instead
-type SBNamespacePropertiesARM struct {
-	Encryption                 *EncryptionARM                 `json:"encryption,omitempty"`
-	PrivateEndpointConnections []PrivateEndpointConnectionARM `json:"privateEndpointConnections,omitempty"`
-	ZoneRedundant              *bool                          `json:"zoneRedundant,omitempty"`
-=======
-// Deprecated version of Namespace_Properties_Spec. Use v1beta20210101preview.Namespace_Properties_Spec instead
-type Namespace_Properties_Spec_ARM struct {
-	Encryption    *Encryption_ARM `json:"encryption,omitempty"`
-	ZoneRedundant *bool           `json:"zoneRedundant,omitempty"`
->>>>>>> e4f4b6d9
+type SBNamespaceProperties_ARM struct {
+	Encryption                 *Encryption_ARM                 `json:"encryption,omitempty"`
+	PrivateEndpointConnections []PrivateEndpointConnection_ARM `json:"privateEndpointConnections,omitempty"`
+	ZoneRedundant              *bool                           `json:"zoneRedundant,omitempty"`
 }
 
 // Deprecated version of SBSku. Use v1beta20210101preview.SBSku instead
@@ -88,8 +71,8 @@
 )
 
 // Deprecated version of PrivateEndpointConnection. Use v1beta20210101preview.PrivateEndpointConnection instead
-type PrivateEndpointConnectionARM struct {
-	Properties *PrivateEndpointConnectionPropertiesARM `json:"properties,omitempty"`
+type PrivateEndpointConnection_ARM struct {
+	Properties *PrivateEndpointConnectionProperties_ARM `json:"properties,omitempty"`
 }
 
 // Deprecated version of SBSku_Name. Use v1beta20210101preview.SBSku_Name instead
@@ -121,20 +104,20 @@
 }
 
 // Deprecated version of PrivateEndpointConnectionProperties. Use v1beta20210101preview.PrivateEndpointConnectionProperties instead
-type PrivateEndpointConnectionPropertiesARM struct {
-	PrivateEndpoint                   *PrivateEndpointARM                                    `json:"privateEndpoint,omitempty"`
-	PrivateLinkServiceConnectionState *ConnectionStateARM                                    `json:"privateLinkServiceConnectionState,omitempty"`
+type PrivateEndpointConnectionProperties_ARM struct {
+	PrivateEndpoint                   *PrivateEndpoint_ARM                                   `json:"privateEndpoint,omitempty"`
+	PrivateLinkServiceConnectionState *ConnectionState_ARM                                   `json:"privateLinkServiceConnectionState,omitempty"`
 	ProvisioningState                 *PrivateEndpointConnectionProperties_ProvisioningState `json:"provisioningState,omitempty"`
 }
 
 // Deprecated version of ConnectionState. Use v1beta20210101preview.ConnectionState instead
-type ConnectionStateARM struct {
+type ConnectionState_ARM struct {
 	Description *string                 `json:"description,omitempty"`
 	Status      *ConnectionState_Status `json:"status,omitempty"`
 }
 
 // Deprecated version of PrivateEndpoint. Use v1beta20210101preview.PrivateEndpoint instead
-type PrivateEndpointARM struct {
+type PrivateEndpoint_ARM struct {
 	Id *string `json:"id,omitempty"`
 }
 
