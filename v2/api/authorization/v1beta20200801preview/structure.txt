github.com/Azure/azure-service-operator/v2/api/authorization/v1beta20200801preview
├── APIVersion: Enum (1 value)
│   └── "2020-08-01-preview"
├── RoleAssignment: Resource
│   ├── Spec: Object (10 properties)
│   │   ├── AzureName: string
│   │   ├── Condition: *string
│   │   ├── ConditionVersion: *string
│   │   ├── DelegatedManagedIdentityResourceId: *string
│   │   ├── Description: *string
│   │   ├── Owner: *genruntime.ArbitraryOwnerReference
│   │   ├── PrincipalId: *string
│   │   ├── PrincipalIdFromConfig: *genruntime.ConfigMapReference
│   │   ├── PrincipalType: *Enum (4 values)
│   │   │   ├── "ForeignGroup"
│   │   │   ├── "Group"
│   │   │   ├── "ServicePrincipal"
│   │   │   └── "User"
│   │   └── RoleDefinitionReference: *genruntime.ResourceReference
│   └── Status: Object (16 properties)
│       ├── Condition: *string
│       ├── ConditionVersion: *string
│       ├── Conditions: conditions.Condition[]
│       ├── CreatedBy: *string
│       ├── CreatedOn: *string
│       ├── DelegatedManagedIdentityResourceId: *string
│       ├── Description: *string
│       ├── Id: *string
│       ├── Name: *string
│       ├── PrincipalId: *string
│       ├── PrincipalType: *Enum (4 values)
│       │   ├── "ForeignGroup"
│       │   ├── "Group"
│       │   ├── "ServicePrincipal"
│       │   └── "User"
│       ├── RoleDefinitionId: *string
│       ├── Scope: *string
│       ├── Type: *string
│       ├── UpdatedBy: *string
│       └── UpdatedOn: *string
├── RoleAssignment_STATUS_ARM: Object (4 properties)
│   ├── Id: *string
│   ├── Name: *string
│   ├── Properties: *Object (12 properties)
│   │   ├── Condition: *string
│   │   ├── ConditionVersion: *string
│   │   ├── CreatedBy: *string
│   │   ├── CreatedOn: *string
│   │   ├── DelegatedManagedIdentityResourceId: *string
│   │   ├── Description: *string
│   │   ├── PrincipalId: *string
│   │   ├── PrincipalType: *Enum (4 values)
│   │   │   ├── "ForeignGroup"
│   │   │   ├── "Group"
│   │   │   ├── "ServicePrincipal"
│   │   │   └── "User"
│   │   ├── RoleDefinitionId: *string
│   │   ├── Scope: *string
│   │   ├── UpdatedBy: *string
│   │   └── UpdatedOn: *string
│   └── Type: *string
└── RoleAssignment_Spec_ARM: Object (2 properties)
    ├── Name: string
<<<<<<< HEAD
    └── Properties: Object (7 properties)
        ├── Condition: *string
        ├── ConditionVersion: *string
        ├── DelegatedManagedIdentityResourceId: *string
        ├── Description: *string
        ├── PrincipalId: *string
        ├── PrincipalType: Enum (4 values)
        │   ├── "ForeignGroup"
        │   ├── "Group"
        │   ├── "ServicePrincipal"
        │   └── "User"
        └── RoleDefinitionId: *string
=======
    ├── Properties: *Object (7 properties)
    │   ├── Condition: *string
    │   ├── ConditionVersion: *string
    │   ├── DelegatedManagedIdentityResourceId: *string
    │   ├── Description: *string
    │   ├── PrincipalId: *string
    │   ├── PrincipalType: *Enum (4 values)
    │   │   ├── "ForeignGroup"
    │   │   ├── "Group"
    │   │   ├── "ServicePrincipal"
    │   │   └── "User"
    │   └── RoleDefinitionId: *string
    └── Tags: map[string]string
>>>>>>> 36107e02
<|MERGE_RESOLUTION|>--- conflicted
+++ resolved
@@ -61,31 +61,15 @@
 │   └── Type: *string
 └── RoleAssignment_Spec_ARM: Object (2 properties)
     ├── Name: string
-<<<<<<< HEAD
-    └── Properties: Object (7 properties)
+    └── Properties: *Object (7 properties)
         ├── Condition: *string
         ├── ConditionVersion: *string
         ├── DelegatedManagedIdentityResourceId: *string
         ├── Description: *string
         ├── PrincipalId: *string
-        ├── PrincipalType: Enum (4 values)
+        ├── PrincipalType: *Enum (4 values)
         │   ├── "ForeignGroup"
         │   ├── "Group"
         │   ├── "ServicePrincipal"
         │   └── "User"
-        └── RoleDefinitionId: *string
-=======
-    ├── Properties: *Object (7 properties)
-    │   ├── Condition: *string
-    │   ├── ConditionVersion: *string
-    │   ├── DelegatedManagedIdentityResourceId: *string
-    │   ├── Description: *string
-    │   ├── PrincipalId: *string
-    │   ├── PrincipalType: *Enum (4 values)
-    │   │   ├── "ForeignGroup"
-    │   │   ├── "Group"
-    │   │   ├── "ServicePrincipal"
-    │   │   └── "User"
-    │   └── RoleDefinitionId: *string
-    └── Tags: map[string]string
->>>>>>> 36107e02
+        └── RoleDefinitionId: *string