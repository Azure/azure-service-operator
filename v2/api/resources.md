--- conflicted
+++ resolved
@@ -77,15 +77,9 @@
 
 | Resource      | ARM Version | CRD Version    | Supported From | Sample                                                                                                                             |
 |---------------|-------------|----------------|----------------|------------------------------------------------------------------------------------------------------------------------------------|
-<<<<<<< HEAD
-| Configuration | 20180601    | v1beta20180601 | -              | [View](https://github.com/Azure/azure-service-operator/tree/main/v2/config/samples/dbformariadb/v1beta20180601_configuration.yaml) |
-| Database      | 20180601    | v1beta20180601 | -              | [View](https://github.com/Azure/azure-service-operator/tree/main/v2/config/samples/dbformariadb/v1beta20180601_database.yaml)      |
+| Configuration | 20180601    | v1beta20180601 | v2.0.0-beta.1  | [View](https://github.com/Azure/azure-service-operator/tree/main/v2/config/samples/dbformariadb/v1beta20180601_configuration.yaml) |
+| Database      | 20180601    | v1beta20180601 | v2.0.0-beta.1  | [View](https://github.com/Azure/azure-service-operator/tree/main/v2/config/samples/dbformariadb/v1beta20180601_database.yaml)      |
 | Server        | 20180601    | v1beta20180601 | v2.0.0-beta.1  | [View](https://github.com/Azure/azure-service-operator/tree/main/v2/config/samples/dbformariadb/v1beta20180601_server.yaml)        |
-=======
-| Configuration | 2018-06-01  | v1beta20180601 | v2.0.0-beta.1  | [View](https://github.com/Azure/azure-service-operator/tree/main/v2/config/samples/dbformariadb/v1beta20180601_configuration.yaml) |
-| Database      | 2018-06-01  | v1beta20180601 | v2.0.0-beta.1  | [View](https://github.com/Azure/azure-service-operator/tree/main/v2/config/samples/dbformariadb/v1beta20180601_database.yaml)      |
-| Server        | 2018-06-01  | v1beta20180601 | v2.0.0-beta.1  | [View](https://github.com/Azure/azure-service-operator/tree/main/v2/config/samples/dbformariadb/v1beta20180601_server.yaml)        |
->>>>>>> 9f16d976
 
 ## Dbformysql
 
@@ -177,9 +171,9 @@
 
 ## Keyvault
 
-| Resource | ARM Version        | CRD Version           | Supported From | Sample                                                                                                                        |
-|----------|--------------------|-----------------------|----------------|-------------------------------------------------------------------------------------------------------------------------------|
-| Vault    | 2021-04-01-preview | v1beta20210401preview | v2.0.0-beta.1  | [View](https://github.com/Azure/azure-service-operator/tree/main/v2/config/samples/keyvault/v1beta20210401preview_vault.yaml) |
+| Resource | ARM Version     | CRD Version           | Supported From | Sample                                                                                                                        |
+|----------|-----------------|-----------------------|----------------|-------------------------------------------------------------------------------------------------------------------------------|
+| Vault    | 20210401preview | v1beta20210401preview | v2.0.0-beta.1  | [View](https://github.com/Azure/azure-service-operator/tree/main/v2/config/samples/keyvault/v1beta20210401preview_vault.yaml) |
 
 ## Managedidentity
 
