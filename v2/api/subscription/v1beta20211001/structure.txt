github.com/Azure/azure-service-operator/v2/api/subscription/v1beta20211001
├── APIVersion: Enum (1 value)
│   └── "2021-10-01"
├── Alias: Resource
│   ├── Spec: Object (2 properties)
│   │   ├── AzureName: string
│   │   └── Properties: *Object (6 properties)
│   │       ├── AdditionalProperties: *Object (4 properties)
│   │       │   ├── ManagementGroupId: *string
│   │       │   ├── SubscriptionOwnerId: *string
│   │       │   ├── SubscriptionTenantId: *string
│   │       │   └── Tags: map[string]string
│   │       ├── BillingScope: *string
│   │       ├── DisplayName: *string
│   │       ├── ResellerId: *string
│   │       ├── SubscriptionId: *string
│   │       └── Workload: *Enum (2 values)
│   │           ├── "DevTest"
│   │           └── "Production"
│   └── Status: Object (6 properties)
│       ├── Conditions: conditions.Condition[]
│       ├── Id: *string
│       ├── Name: *string
│       ├── Properties: *Object (12 properties)
│       │   ├── AcceptOwnershipState: *Enum (3 values)
│       │   │   ├── "Completed"
│       │   │   ├── "Expired"
│       │   │   └── "Pending"
│       │   ├── AcceptOwnershipUrl: *string
│       │   ├── BillingScope: *string
│       │   ├── CreatedTime: *string
│       │   ├── DisplayName: *string
│       │   ├── ManagementGroupId: *string
│       │   ├── ProvisioningState: *Enum (3 values)
│       │   │   ├── "Accepted"
│       │   │   ├── "Failed"
│       │   │   └── "Succeeded"
│       │   ├── ResellerId: *string
│       │   ├── SubscriptionId: *string
│       │   ├── SubscriptionOwnerId: *string
│       │   ├── Tags: map[string]string
│       │   └── Workload: *Enum (2 values)
│       │       ├── "DevTest"
│       │       └── "Production"
│       ├── SystemData: *Object (6 properties)
│       │   ├── CreatedAt: *string
│       │   ├── CreatedBy: *string
│       │   ├── CreatedByType: *Enum (4 values)
│       │   │   ├── "Application"
│       │   │   ├── "Key"
│       │   │   ├── "ManagedIdentity"
│       │   │   └── "User"
│       │   ├── LastModifiedAt: *string
│       │   ├── LastModifiedBy: *string
│       │   └── LastModifiedByType: *Enum (4 values)
│       │       ├── "Application"
│       │       ├── "Key"
│       │       ├── "ManagedIdentity"
│       │       └── "User"
│       └── Type: *string
<<<<<<< HEAD
├── Alias_STATUS_ARM: Object (5 properties)
│   ├── Id: *string
│   ├── Name: *string
│   ├── Properties: Object (12 properties)
│   │   ├── AcceptOwnershipState: Enum (3 values)
│   │   │   ├── "Completed"
│   │   │   ├── "Expired"
│   │   │   └── "Pending"
│   │   ├── AcceptOwnershipUrl: *string
│   │   ├── BillingScope: *string
│   │   ├── CreatedTime: *string
│   │   ├── DisplayName: *string
│   │   ├── ManagementGroupId: *string
│   │   ├── ProvisioningState: Enum (3 values)
│   │   │   ├── "Accepted"
│   │   │   ├── "Failed"
│   │   │   └── "Succeeded"
│   │   ├── ResellerId: *string
│   │   ├── SubscriptionId: *string
│   │   ├── SubscriptionOwnerId: *string
│   │   ├── Tags: map[string]string
│   │   └── Workload: Enum (2 values)
│   │       ├── "DevTest"
│   │       └── "Production"
│   ├── SystemData: Object (6 properties)
│   │   ├── CreatedAt: *string
│   │   ├── CreatedBy: *string
│   │   ├── CreatedByType: Enum (4 values)
│   │   │   ├── "Application"
│   │   │   ├── "Key"
│   │   │   ├── "ManagedIdentity"
│   │   │   └── "User"
│   │   ├── LastModifiedAt: *string
│   │   ├── LastModifiedBy: *string
│   │   └── LastModifiedByType: Enum (4 values)
│   │       ├── "Application"
│   │       ├── "Key"
│   │       ├── "ManagedIdentity"
│   │       └── "User"
│   └── Type: *string
└── Alias_Spec_ARM: Object (2 properties)
    ├── Name: string
    └── Properties: Object (6 properties)
        ├── AdditionalProperties: Object (4 properties)
        │   ├── ManagementGroupId: *string
        │   ├── SubscriptionOwnerId: *string
        │   ├── SubscriptionTenantId: *string
        │   └── Tags: map[string]string
        ├── BillingScope: *string
        ├── DisplayName: *string
        ├── ResellerId: *string
        ├── SubscriptionId: *string
        └── Workload: Enum (2 values)
            ├── "DevTest"
            └── "Production"
=======
├── Alias_Spec_ARM: Object (2 properties)
│   ├── Name: string
│   └── Properties: *Object (6 properties)
│       ├── AdditionalProperties: *Object (4 properties)
│       │   ├── ManagementGroupId: *string
│       │   ├── SubscriptionOwnerId: *string
│       │   ├── SubscriptionTenantId: *string
│       │   └── Tags: map[string]string
│       ├── BillingScope: *string
│       ├── DisplayName: *string
│       ├── ResellerId: *string
│       ├── SubscriptionId: *string
│       └── Workload: *Enum (2 values)
│           ├── "DevTest"
│           └── "Production"
└── SubscriptionAliasResponse_STATUS_ARM: Object (5 properties)
    ├── Id: *string
    ├── Name: *string
    ├── Properties: *Object (12 properties)
    │   ├── AcceptOwnershipState: *Enum (3 values)
    │   │   ├── "Completed"
    │   │   ├── "Expired"
    │   │   └── "Pending"
    │   ├── AcceptOwnershipUrl: *string
    │   ├── BillingScope: *string
    │   ├── CreatedTime: *string
    │   ├── DisplayName: *string
    │   ├── ManagementGroupId: *string
    │   ├── ProvisioningState: *Enum (3 values)
    │   │   ├── "Accepted"
    │   │   ├── "Failed"
    │   │   └── "Succeeded"
    │   ├── ResellerId: *string
    │   ├── SubscriptionId: *string
    │   ├── SubscriptionOwnerId: *string
    │   ├── Tags: map[string]string
    │   └── Workload: *Enum (2 values)
    │       ├── "DevTest"
    │       └── "Production"
    ├── SystemData: *Object (6 properties)
    │   ├── CreatedAt: *string
    │   ├── CreatedBy: *string
    │   ├── CreatedByType: *Enum (4 values)
    │   │   ├── "Application"
    │   │   ├── "Key"
    │   │   ├── "ManagedIdentity"
    │   │   └── "User"
    │   ├── LastModifiedAt: *string
    │   ├── LastModifiedBy: *string
    │   └── LastModifiedByType: *Enum (4 values)
    │       ├── "Application"
    │       ├── "Key"
    │       ├── "ManagedIdentity"
    │       └── "User"
    └── Type: *string
>>>>>>> 36107e02
<|MERGE_RESOLUTION|>--- conflicted
+++ resolved
@@ -58,12 +58,11 @@
 │       │       ├── "ManagedIdentity"
 │       │       └── "User"
 │       └── Type: *string
-<<<<<<< HEAD
 ├── Alias_STATUS_ARM: Object (5 properties)
 │   ├── Id: *string
 │   ├── Name: *string
-│   ├── Properties: Object (12 properties)
-│   │   ├── AcceptOwnershipState: Enum (3 values)
+│   ├── Properties: *Object (12 properties)
+│   │   ├── AcceptOwnershipState: *Enum (3 values)
 │   │   │   ├── "Completed"
 │   │   │   ├── "Expired"
 │   │   │   └── "Pending"
@@ -72,7 +71,7 @@
 │   │   ├── CreatedTime: *string
 │   │   ├── DisplayName: *string
 │   │   ├── ManagementGroupId: *string
-│   │   ├── ProvisioningState: Enum (3 values)
+│   │   ├── ProvisioningState: *Enum (3 values)
 │   │   │   ├── "Accepted"
 │   │   │   ├── "Failed"
 │   │   │   └── "Succeeded"
@@ -80,20 +79,20 @@
 │   │   ├── SubscriptionId: *string
 │   │   ├── SubscriptionOwnerId: *string
 │   │   ├── Tags: map[string]string
-│   │   └── Workload: Enum (2 values)
+│   │   └── Workload: *Enum (2 values)
 │   │       ├── "DevTest"
 │   │       └── "Production"
-│   ├── SystemData: Object (6 properties)
+│   ├── SystemData: *Object (6 properties)
 │   │   ├── CreatedAt: *string
 │   │   ├── CreatedBy: *string
-│   │   ├── CreatedByType: Enum (4 values)
+│   │   ├── CreatedByType: *Enum (4 values)
 │   │   │   ├── "Application"
 │   │   │   ├── "Key"
 │   │   │   ├── "ManagedIdentity"
 │   │   │   └── "User"
 │   │   ├── LastModifiedAt: *string
 │   │   ├── LastModifiedBy: *string
-│   │   └── LastModifiedByType: Enum (4 values)
+│   │   └── LastModifiedByType: *Enum (4 values)
 │   │       ├── "Application"
 │   │       ├── "Key"
 │   │       ├── "ManagedIdentity"
@@ -101,8 +100,8 @@
 │   └── Type: *string
 └── Alias_Spec_ARM: Object (2 properties)
     ├── Name: string
-    └── Properties: Object (6 properties)
-        ├── AdditionalProperties: Object (4 properties)
+    └── Properties: *Object (6 properties)
+        ├── AdditionalProperties: *Object (4 properties)
         │   ├── ManagementGroupId: *string
         │   ├── SubscriptionOwnerId: *string
         │   ├── SubscriptionTenantId: *string
@@ -111,63 +110,6 @@
         ├── DisplayName: *string
         ├── ResellerId: *string
         ├── SubscriptionId: *string
-        └── Workload: Enum (2 values)
+        └── Workload: *Enum (2 values)
             ├── "DevTest"
-            └── "Production"
-=======
-├── Alias_Spec_ARM: Object (2 properties)
-│   ├── Name: string
-│   └── Properties: *Object (6 properties)
-│       ├── AdditionalProperties: *Object (4 properties)
-│       │   ├── ManagementGroupId: *string
-│       │   ├── SubscriptionOwnerId: *string
-│       │   ├── SubscriptionTenantId: *string
-│       │   └── Tags: map[string]string
-│       ├── BillingScope: *string
-│       ├── DisplayName: *string
-│       ├── ResellerId: *string
-│       ├── SubscriptionId: *string
-│       └── Workload: *Enum (2 values)
-│           ├── "DevTest"
-│           └── "Production"
-└── SubscriptionAliasResponse_STATUS_ARM: Object (5 properties)
-    ├── Id: *string
-    ├── Name: *string
-    ├── Properties: *Object (12 properties)
-    │   ├── AcceptOwnershipState: *Enum (3 values)
-    │   │   ├── "Completed"
-    │   │   ├── "Expired"
-    │   │   └── "Pending"
-    │   ├── AcceptOwnershipUrl: *string
-    │   ├── BillingScope: *string
-    │   ├── CreatedTime: *string
-    │   ├── DisplayName: *string
-    │   ├── ManagementGroupId: *string
-    │   ├── ProvisioningState: *Enum (3 values)
-    │   │   ├── "Accepted"
-    │   │   ├── "Failed"
-    │   │   └── "Succeeded"
-    │   ├── ResellerId: *string
-    │   ├── SubscriptionId: *string
-    │   ├── SubscriptionOwnerId: *string
-    │   ├── Tags: map[string]string
-    │   └── Workload: *Enum (2 values)
-    │       ├── "DevTest"
-    │       └── "Production"
-    ├── SystemData: *Object (6 properties)
-    │   ├── CreatedAt: *string
-    │   ├── CreatedBy: *string
-    │   ├── CreatedByType: *Enum (4 values)
-    │   │   ├── "Application"
-    │   │   ├── "Key"
-    │   │   ├── "ManagedIdentity"
-    │   │   └── "User"
-    │   ├── LastModifiedAt: *string
-    │   ├── LastModifiedBy: *string
-    │   └── LastModifiedByType: *Enum (4 values)
-    │       ├── "Application"
-    │       ├── "Key"
-    │       ├── "ManagedIdentity"
-    │       └── "User"
-    └── Type: *string
->>>>>>> 36107e02
+            └── "Production"