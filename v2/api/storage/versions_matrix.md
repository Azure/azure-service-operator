| Type Definitions in package "storage"                              | v1alpha1api20210401 | v1beta20210401 |
|--------------------------------------------------------------------|---------------------|----------------|
| APIVersion                                                         | v1alpha1api20210401 | v1beta20210401 |
| ActiveDirectoryProperties                                          | v1alpha1api20210401 | v1beta20210401 |
| ActiveDirectoryProperties_Status                                   | v1alpha1api20210401 | v1beta20210401 |
| AzureFilesIdentityBasedAuthentication                              | v1alpha1api20210401 | v1beta20210401 |
| AzureFilesIdentityBasedAuthenticationDefaultSharePermission        | v1alpha1api20210401 | v1beta20210401 |
| AzureFilesIdentityBasedAuthenticationDirectoryServiceOptions       | v1alpha1api20210401 | v1beta20210401 |
| AzureFilesIdentityBasedAuthenticationStatusDefaultSharePermission  | v1alpha1api20210401 | v1beta20210401 |
| AzureFilesIdentityBasedAuthenticationStatusDirectoryServiceOptions | v1alpha1api20210401 | v1beta20210401 |
| AzureFilesIdentityBasedAuthentication_Status                       | v1alpha1api20210401 | v1beta20210401 |
| BlobContainer_Status                                               | v1alpha1api20210401 | v1beta20210401 |
| BlobRestoreParameters_Status                                       | v1alpha1api20210401 | v1beta20210401 |
| BlobRestoreRange_Status                                            | v1alpha1api20210401 | v1beta20210401 |
| BlobRestoreStatusStatusStatus                                      | v1alpha1api20210401 | v1beta20210401 |
| BlobRestoreStatus_Status                                           | v1alpha1api20210401 | v1beta20210401 |
| BlobServicePropertiesProperties                                    | v1alpha1api20210401 | v1beta20210401 |
| BlobServiceProperties_Status                                       | v1alpha1api20210401 | v1beta20210401 |
| BlobServiceProperties_Status_Properties                            | v1alpha1api20210401 | v1beta20210401 |
| ChangeFeed                                                         | v1alpha1api20210401 | v1beta20210401 |
| ChangeFeed_Status                                                  | v1alpha1api20210401 | v1beta20210401 |
| ContainerProperties                                                | v1alpha1api20210401 | v1beta20210401 |
| ContainerPropertiesPublicAccess                                    | v1alpha1api20210401 | v1beta20210401 |
| ContainerPropertiesStatusLeaseDuration                             | v1alpha1api20210401 | v1beta20210401 |
| ContainerPropertiesStatusLeaseState                                | v1alpha1api20210401 | v1beta20210401 |
| ContainerPropertiesStatusLeaseStatus                               | v1alpha1api20210401 | v1beta20210401 |
| ContainerPropertiesStatusPublicAccess                              | v1alpha1api20210401 | v1beta20210401 |
| ContainerProperties_Status                                         | v1alpha1api20210401 | v1beta20210401 |
| CorsRule                                                           | v1alpha1api20210401 | v1beta20210401 |
| CorsRuleAllowedMethods                                             | v1alpha1api20210401 | v1beta20210401 |
| CorsRuleStatusAllowedMethods                                       | v1alpha1api20210401 | v1beta20210401 |
| CorsRule_Status                                                    | v1alpha1api20210401 | v1beta20210401 |
| CorsRules                                                          | v1alpha1api20210401 | v1beta20210401 |
| CorsRules_Status                                                   | v1alpha1api20210401 | v1beta20210401 |
| CustomDomain                                                       | v1alpha1api20210401 | v1beta20210401 |
| CustomDomain_Status                                                | v1alpha1api20210401 | v1beta20210401 |
| DateAfterCreation                                                  |                     | v1beta20210401 |
| DateAfterCreation_Status                                           |                     | v1beta20210401 |
| DateAfterModification                                              |                     | v1beta20210401 |
| DateAfterModification_Status                                       |                     | v1beta20210401 |
| DeleteRetentionPolicy                                              | v1alpha1api20210401 | v1beta20210401 |
| DeleteRetentionPolicy_Status                                       | v1alpha1api20210401 | v1beta20210401 |
| Encryption                                                         | v1alpha1api20210401 | v1beta20210401 |
| EncryptionIdentity                                                 | v1alpha1api20210401 | v1beta20210401 |
| EncryptionIdentity_Status                                          | v1alpha1api20210401 | v1beta20210401 |
| EncryptionKeySource                                                | v1alpha1api20210401 | v1beta20210401 |
| EncryptionService                                                  | v1alpha1api20210401 | v1beta20210401 |
| EncryptionServiceKeyType                                           | v1alpha1api20210401 | v1beta20210401 |
| EncryptionServiceStatusKeyType                                     | v1alpha1api20210401 | v1beta20210401 |
| EncryptionService_Status                                           | v1alpha1api20210401 | v1beta20210401 |
| EncryptionServices                                                 | v1alpha1api20210401 | v1beta20210401 |
| EncryptionServices_Status                                          | v1alpha1api20210401 | v1beta20210401 |
| EncryptionStatusKeySource                                          | v1alpha1api20210401 | v1beta20210401 |
| Encryption_Status                                                  | v1alpha1api20210401 | v1beta20210401 |
| Endpoints_Status                                                   | v1alpha1api20210401 | v1beta20210401 |
| ExtendedLocation                                                   | v1alpha1api20210401 | v1beta20210401 |
| ExtendedLocationType                                               | v1alpha1api20210401 | v1beta20210401 |
| ExtendedLocationType_Status                                        | v1alpha1api20210401 | v1beta20210401 |
| ExtendedLocation_Status                                            | v1alpha1api20210401 | v1beta20210401 |
| GeoReplicationStatsStatusStatus                                    | v1alpha1api20210401 | v1beta20210401 |
| GeoReplicationStats_Status                                         | v1alpha1api20210401 | v1beta20210401 |
| IPRule                                                             | v1alpha1api20210401 | v1beta20210401 |
| IPRuleAction                                                       | v1alpha1api20210401 | v1beta20210401 |
| IPRuleStatusAction                                                 | v1alpha1api20210401 | v1beta20210401 |
| IPRule_Status                                                      | v1alpha1api20210401 | v1beta20210401 |
| Identity                                                           | v1alpha1api20210401 | v1beta20210401 |
| IdentityStatusType                                                 | v1alpha1api20210401 | v1beta20210401 |
| IdentityType                                                       | v1alpha1api20210401 | v1beta20210401 |
| Identity_Status                                                    | v1alpha1api20210401 | v1beta20210401 |
| ImmutabilityPolicyProperties_Status                                | v1alpha1api20210401 | v1beta20210401 |
| ImmutabilityPolicyPropertyStatusState                              | v1alpha1api20210401 | v1beta20210401 |
| ImmutabilityPolicyProperty_Status                                  | v1alpha1api20210401 | v1beta20210401 |
| ImmutableStorageWithVersioning                                     | v1alpha1api20210401 | v1beta20210401 |
| ImmutableStorageWithVersioningStatusMigrationState                 | v1alpha1api20210401 | v1beta20210401 |
| ImmutableStorageWithVersioning_Status                              | v1alpha1api20210401 | v1beta20210401 |
| KeyCreationTime_Status                                             | v1alpha1api20210401 | v1beta20210401 |
| KeyPolicy                                                          | v1alpha1api20210401 | v1beta20210401 |
| KeyPolicy_Status                                                   | v1alpha1api20210401 | v1beta20210401 |
| KeyVaultProperties                                                 | v1alpha1api20210401 | v1beta20210401 |
| KeyVaultProperties_Status                                          | v1alpha1api20210401 | v1beta20210401 |
| LastAccessTimeTrackingPolicy                                       | v1alpha1api20210401 | v1beta20210401 |
| LastAccessTimeTrackingPolicyName                                   | v1alpha1api20210401 | v1beta20210401 |
| LastAccessTimeTrackingPolicyStatusName                             | v1alpha1api20210401 | v1beta20210401 |
| LastAccessTimeTrackingPolicy_Status                                | v1alpha1api20210401 | v1beta20210401 |
| LegalHoldProperties_Status                                         | v1alpha1api20210401 | v1beta20210401 |
| ManagementPolicyAction                                             |                     | v1beta20210401 |
| ManagementPolicyAction_Status                                      |                     | v1beta20210401 |
| ManagementPolicyBaseBlob                                           |                     | v1beta20210401 |
| ManagementPolicyBaseBlob_Status                                    |                     | v1beta20210401 |
| ManagementPolicyDefinition                                         |                     | v1beta20210401 |
| ManagementPolicyDefinition_Status                                  |                     | v1beta20210401 |
| ManagementPolicyFilter                                             |                     | v1beta20210401 |
| ManagementPolicyFilter_Status                                      |                     | v1beta20210401 |
| ManagementPolicyProperties                                         |                     | v1beta20210401 |
| ManagementPolicyProperties_Status                                  |                     | v1beta20210401 |
| ManagementPolicyRule                                               |                     | v1beta20210401 |
| ManagementPolicyRuleStatusType                                     |                     | v1beta20210401 |
| ManagementPolicyRuleType                                           |                     | v1beta20210401 |
| ManagementPolicyRule_Status                                        |                     | v1beta20210401 |
| ManagementPolicySchema                                             |                     | v1beta20210401 |
| ManagementPolicySchema_Status                                      |                     | v1beta20210401 |
| ManagementPolicySnapShot                                           |                     | v1beta20210401 |
| ManagementPolicySnapShot_Status                                    |                     | v1beta20210401 |
| ManagementPolicyVersion                                            |                     | v1beta20210401 |
| ManagementPolicyVersion_Status                                     |                     | v1beta20210401 |
| ManagementPolicy_Status                                            |                     | v1beta20210401 |
| NetworkRuleSet                                                     | v1alpha1api20210401 | v1beta20210401 |
| NetworkRuleSetBypass                                               | v1alpha1api20210401 | v1beta20210401 |
| NetworkRuleSetDefaultAction                                        | v1alpha1api20210401 | v1beta20210401 |
| NetworkRuleSetStatusBypass                                         | v1alpha1api20210401 | v1beta20210401 |
| NetworkRuleSetStatusDefaultAction                                  | v1alpha1api20210401 | v1beta20210401 |
| NetworkRuleSet_Status                                              | v1alpha1api20210401 | v1beta20210401 |
| PrivateEndpointConnection_Status_SubResourceEmbedded               | v1alpha1api20210401 | v1beta20210401 |
| QueueProperties                                                    | v1alpha1api20210401 | v1beta20210401 |
| QueueProperties_Status                                             | v1alpha1api20210401 | v1beta20210401 |
| QueueServicePropertiesProperties                                   | v1alpha1api20210401 | v1beta20210401 |
| QueueServiceProperties_Status                                      | v1alpha1api20210401 | v1beta20210401 |
| QueueServiceProperties_Status_Properties                           | v1alpha1api20210401 | v1beta20210401 |
| ResourceAccessRule                                                 | v1alpha1api20210401 | v1beta20210401 |
| ResourceAccessRule_Status                                          | v1alpha1api20210401 | v1beta20210401 |
| RestorePolicyProperties                                            | v1alpha1api20210401 | v1beta20210401 |
| RestorePolicyProperties_Status                                     | v1alpha1api20210401 | v1beta20210401 |
| RoutingPreference                                                  | v1alpha1api20210401 | v1beta20210401 |
| RoutingPreferenceRoutingChoice                                     | v1alpha1api20210401 | v1beta20210401 |
| RoutingPreferenceStatusRoutingChoice                               | v1alpha1api20210401 | v1beta20210401 |
| RoutingPreference_Status                                           | v1alpha1api20210401 | v1beta20210401 |
| SasPolicy                                                          | v1alpha1api20210401 | v1beta20210401 |
| SasPolicyExpirationAction                                          | v1alpha1api20210401 | v1beta20210401 |
| SasPolicyStatusExpirationAction                                    | v1alpha1api20210401 | v1beta20210401 |
| SasPolicy_Status                                                   | v1alpha1api20210401 | v1beta20210401 |
| Sku                                                                | v1alpha1api20210401 | v1beta20210401 |
| SkuName                                                            | v1alpha1api20210401 | v1beta20210401 |
| SkuName_Status                                                     | v1alpha1api20210401 | v1beta20210401 |
| SkuTier                                                            | v1alpha1api20210401 | v1beta20210401 |
| Sku_Status                                                         | v1alpha1api20210401 | v1beta20210401 |
| StorageAccount                                                     | v1alpha1api20210401 | v1beta20210401 |
| StorageAccountInternetEndpoints_Status                             | v1alpha1api20210401 | v1beta20210401 |
| StorageAccountMicrosoftEndpoints_Status                            | v1alpha1api20210401 | v1beta20210401 |
| StorageAccountPropertiesCreateParameters                           | v1alpha1api20210401 | v1beta20210401 |
| StorageAccountPropertiesCreateParametersAccessTier                 | v1alpha1api20210401 | v1beta20210401 |
| StorageAccountPropertiesCreateParametersLargeFileSharesState       | v1alpha1api20210401 | v1beta20210401 |
| StorageAccountPropertiesCreateParametersMinimumTlsVersion          | v1alpha1api20210401 | v1beta20210401 |
| StorageAccountPropertiesStatusAccessTier                           | v1alpha1api20210401 | v1beta20210401 |
| StorageAccountPropertiesStatusLargeFileSharesState                 | v1alpha1api20210401 | v1beta20210401 |
| StorageAccountPropertiesStatusMinimumTlsVersion                    | v1alpha1api20210401 | v1beta20210401 |
| StorageAccountPropertiesStatusProvisioningState                    | v1alpha1api20210401 | v1beta20210401 |
| StorageAccountPropertiesStatusStatusOfPrimary                      | v1alpha1api20210401 | v1beta20210401 |
| StorageAccountPropertiesStatusStatusOfSecondary                    | v1alpha1api20210401 | v1beta20210401 |
| StorageAccountProperties_Status                                    | v1alpha1api20210401 | v1beta20210401 |
| StorageAccountStatusKind                                           | v1alpha1api20210401 | v1beta20210401 |
| StorageAccount_Status                                              | v1alpha1api20210401 | v1beta20210401 |
| StorageAccountsBlobService                                         | v1alpha1api20210401 | v1beta20210401 |
| StorageAccountsBlobServicesContainer                               | v1alpha1api20210401 | v1beta20210401 |
<<<<<<< HEAD
| StorageAccountsBlobServicesContainers_Spec                         | v1alpha1api20210401 | v1beta20210401 |
| StorageAccountsBlobServices_Spec                                   | v1alpha1api20210401 | v1beta20210401 |
| StorageAccountsManagementPolicies_Spec                             | v1alpha1api20210401 | v1beta20210401 |
| StorageAccountsManagementPolicy                                    | v1alpha1api20210401 | v1beta20210401 |
| StorageAccountsQueueService                                        | v1alpha1api20210401 | v1beta20210401 |
| StorageAccountsQueueServicesQueue                                  | v1alpha1api20210401 | v1beta20210401 |
| StorageAccountsQueueServicesQueues_Spec                            | v1alpha1api20210401 | v1beta20210401 |
| StorageAccountsQueueServices_Spec                                  | v1alpha1api20210401 | v1beta20210401 |
=======
| StorageAccountsBlobServicesContainersSpecAPIVersion                |                     | v1beta20210401 |
| StorageAccountsBlobServicesContainers_Spec                         | v1alpha1api20210401 | v1beta20210401 |
| StorageAccountsBlobServicesSpecAPIVersion                          |                     | v1beta20210401 |
| StorageAccountsBlobServices_Spec                                   | v1alpha1api20210401 | v1beta20210401 |
| StorageAccountsManagementPoliciesSpecAPIVersion                    |                     | v1beta20210401 |
| StorageAccountsManagementPolicies_Spec                             |                     | v1beta20210401 |
| StorageAccountsManagementPolicy                                    |                     | v1beta20210401 |
| StorageAccountsQueueService                                        | v1alpha1api20210401 | v1beta20210401 |
| StorageAccountsQueueServicesQueue                                  | v1alpha1api20210401 | v1beta20210401 |
| StorageAccountsQueueServicesQueuesSpecAPIVersion                   |                     | v1beta20210401 |
| StorageAccountsQueueServicesQueues_Spec                            | v1alpha1api20210401 | v1beta20210401 |
| StorageAccountsQueueServicesSpecAPIVersion                         |                     | v1beta20210401 |
| StorageAccountsQueueServices_Spec                                  | v1alpha1api20210401 | v1beta20210401 |
| StorageAccountsSpecAPIVersion                                      |                     | v1beta20210401 |
>>>>>>> 13aeb9c4
| StorageAccountsSpecKind                                            | v1alpha1api20210401 | v1beta20210401 |
| StorageAccounts_Spec                                               | v1alpha1api20210401 | v1beta20210401 |
| StorageQueue_Status                                                | v1alpha1api20210401 | v1beta20210401 |
| TagFilter                                                          |                     | v1beta20210401 |
| TagFilter_Status                                                   |                     | v1beta20210401 |
| TagProperty_Status                                                 | v1alpha1api20210401 | v1beta20210401 |
| Tier_Status                                                        | v1alpha1api20210401 | v1beta20210401 |
| UpdateHistoryPropertyStatusUpdate                                  | v1alpha1api20210401 | v1beta20210401 |
| UpdateHistoryProperty_Status                                       | v1alpha1api20210401 | v1beta20210401 |
| UserAssignedIdentity_Status                                        | v1alpha1api20210401 | v1beta20210401 |
| VirtualNetworkRule                                                 | v1alpha1api20210401 | v1beta20210401 |
| VirtualNetworkRuleAction                                           | v1alpha1api20210401 | v1beta20210401 |
| VirtualNetworkRuleState                                            | v1alpha1api20210401 | v1beta20210401 |
| VirtualNetworkRuleStatusAction                                     | v1alpha1api20210401 | v1beta20210401 |
| VirtualNetworkRuleStatusState                                      | v1alpha1api20210401 | v1beta20210401 |
| VirtualNetworkRule_Status                                          | v1alpha1api20210401 | v1beta20210401 |<|MERGE_RESOLUTION|>--- conflicted
+++ resolved
@@ -151,31 +151,14 @@
 | StorageAccount_Status                                              | v1alpha1api20210401 | v1beta20210401 |
 | StorageAccountsBlobService                                         | v1alpha1api20210401 | v1beta20210401 |
 | StorageAccountsBlobServicesContainer                               | v1alpha1api20210401 | v1beta20210401 |
-<<<<<<< HEAD
 | StorageAccountsBlobServicesContainers_Spec                         | v1alpha1api20210401 | v1beta20210401 |
 | StorageAccountsBlobServices_Spec                                   | v1alpha1api20210401 | v1beta20210401 |
-| StorageAccountsManagementPolicies_Spec                             | v1alpha1api20210401 | v1beta20210401 |
-| StorageAccountsManagementPolicy                                    | v1alpha1api20210401 | v1beta20210401 |
+| StorageAccountsManagementPolicies_Spec                             |                     | v1beta20210401 |
+| StorageAccountsManagementPolicy                                    |                     | v1beta20210401 |
 | StorageAccountsQueueService                                        | v1alpha1api20210401 | v1beta20210401 |
 | StorageAccountsQueueServicesQueue                                  | v1alpha1api20210401 | v1beta20210401 |
 | StorageAccountsQueueServicesQueues_Spec                            | v1alpha1api20210401 | v1beta20210401 |
 | StorageAccountsQueueServices_Spec                                  | v1alpha1api20210401 | v1beta20210401 |
-=======
-| StorageAccountsBlobServicesContainersSpecAPIVersion                |                     | v1beta20210401 |
-| StorageAccountsBlobServicesContainers_Spec                         | v1alpha1api20210401 | v1beta20210401 |
-| StorageAccountsBlobServicesSpecAPIVersion                          |                     | v1beta20210401 |
-| StorageAccountsBlobServices_Spec                                   | v1alpha1api20210401 | v1beta20210401 |
-| StorageAccountsManagementPoliciesSpecAPIVersion                    |                     | v1beta20210401 |
-| StorageAccountsManagementPolicies_Spec                             |                     | v1beta20210401 |
-| StorageAccountsManagementPolicy                                    |                     | v1beta20210401 |
-| StorageAccountsQueueService                                        | v1alpha1api20210401 | v1beta20210401 |
-| StorageAccountsQueueServicesQueue                                  | v1alpha1api20210401 | v1beta20210401 |
-| StorageAccountsQueueServicesQueuesSpecAPIVersion                   |                     | v1beta20210401 |
-| StorageAccountsQueueServicesQueues_Spec                            | v1alpha1api20210401 | v1beta20210401 |
-| StorageAccountsQueueServicesSpecAPIVersion                         |                     | v1beta20210401 |
-| StorageAccountsQueueServices_Spec                                  | v1alpha1api20210401 | v1beta20210401 |
-| StorageAccountsSpecAPIVersion                                      |                     | v1beta20210401 |
->>>>>>> 13aeb9c4
 | StorageAccountsSpecKind                                            | v1alpha1api20210401 | v1beta20210401 |
 | StorageAccounts_Spec                                               | v1alpha1api20210401 | v1beta20210401 |
 | StorageQueue_Status                                                | v1alpha1api20210401 | v1beta20210401 |
