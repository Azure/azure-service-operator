--- conflicted
+++ resolved
@@ -19,16 +19,9 @@
 │   │   │   ├── DefaultSharePermission: *string
 │   │   │   ├── DirectoryServiceOptions: *string
 │   │   │   └── PropertyBag: genruntime.PropertyBag
-<<<<<<< HEAD
 │   │   ├── AzureName: Validated<string> (1 rule)
 │   │   │   └── Rule 0: {MinLength %!s(int64=1)}
-│   │   ├── CustomDomain: Object (3 properties)
-=======
-│   │   ├── AzureName: Validated<string> (2 rules)
-│   │   │   ├── Rule 0: {MaxLength %!s(int64=24)}
-│   │   │   └── Rule 1: {MinLength %!s(int64=3)}
 │   │   ├── CustomDomain: *Object (3 properties)
->>>>>>> 36107e02
 │   │   │   ├── Name: *string
 │   │   │   ├── PropertyBag: genruntime.PropertyBag
 │   │   │   └── UseSubDomainName: *bool
@@ -320,12 +313,8 @@
 ├── StorageAccountsBlobService: Resource
 │   ├── Spec: Object (13 properties)
 │   │   ├── AutomaticSnapshotPolicyEnabled: *bool
-<<<<<<< HEAD
 │   │   ├── AzureName: string
-│   │   ├── ChangeFeed: Object (3 properties)
-=======
 │   │   ├── ChangeFeed: *Object (3 properties)
->>>>>>> 36107e02
 │   │   │   ├── Enabled: *bool
 │   │   │   ├── PropertyBag: genruntime.PropertyBag
 │   │   │   └── RetentionInDays: *int
@@ -357,18 +346,10 @@
 │   │   ├── OriginalVersion: string
 │   │   ├── Owner: *genruntime.KnownResourceReference
 │   │   ├── PropertyBag: genruntime.PropertyBag
-<<<<<<< HEAD
-│   │   └── RestorePolicy: Object (3 properties)
+│   │   └── RestorePolicy: *Object (3 properties)
 │   │       ├── Days: *int
 │   │       ├── Enabled: *bool
 │   │       └── PropertyBag: genruntime.PropertyBag
-=======
-│   │   ├── RestorePolicy: *Object (3 properties)
-│   │   │   ├── Days: *int
-│   │   │   ├── Enabled: *bool
-│   │   │   └── PropertyBag: genruntime.PropertyBag
-│   │   └── Tags: map[string]string
->>>>>>> 36107e02
 │   └── Status: Object (15 properties)
 │       ├── AutomaticSnapshotPolicyEnabled: *bool
 │       ├── ChangeFeed: *Object (3 properties)
@@ -607,16 +588,10 @@
 │       ├── PropertyBag: genruntime.PropertyBag
 │       └── Type: *string
 ├── StorageAccountsQueueService: Resource
-<<<<<<< HEAD
 │   ├── Spec: Object (5 properties)
 │   │   ├── AzureName: string
-│   │   ├── Cors: Object (2 properties)
-│   │   │   ├── CorsRules: Object (6 properties)
-=======
-│   ├── Spec: Object (6 properties)
 │   │   ├── Cors: *Object (2 properties)
 │   │   │   ├── CorsRules: Object (6 properties)[]
->>>>>>> 36107e02
 │   │   │   │   ├── AllowedHeaders: string[]
 │   │   │   │   ├── AllowedMethods: string[]
 │   │   │   │   ├── AllowedOrigins: string[]
