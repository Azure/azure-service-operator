github.com/Azure/azure-service-operator/v2/api/storage/v1beta20210401
├── APIVersion: Enum (1 value)
│   └── "2021-04-01"
<<<<<<< HEAD
=======
├── BlobContainer_STATUS_ARM: Object (5 properties)
│   ├── Etag: *string
│   ├── Id: *string
│   ├── Name: *string
│   ├── Properties: *Object (17 properties)
│   │   ├── DefaultEncryptionScope: *string
│   │   ├── Deleted: *bool
│   │   ├── DeletedTime: *string
│   │   ├── DenyEncryptionScopeOverride: *bool
│   │   ├── HasImmutabilityPolicy: *bool
│   │   ├── HasLegalHold: *bool
│   │   ├── ImmutabilityPolicy: *Object (3 properties)
│   │   │   ├── Etag: *string
│   │   │   ├── Properties: *Object (3 properties)
│   │   │   │   ├── AllowProtectedAppendWrites: *bool
│   │   │   │   ├── ImmutabilityPeriodSinceCreationInDays: *int
│   │   │   │   └── State: *Enum (2 values)
│   │   │   │       ├── "Locked"
│   │   │   │       └── "Unlocked"
│   │   │   └── UpdateHistory: Object (6 properties)[]
│   │   │       ├── ImmutabilityPeriodSinceCreationInDays: *int
│   │   │       ├── ObjectIdentifier: *string
│   │   │       ├── TenantId: *string
│   │   │       ├── Timestamp: *string
│   │   │       ├── Update: *Enum (3 values)
│   │   │       │   ├── "extend"
│   │   │       │   ├── "lock"
│   │   │       │   └── "put"
│   │   │       └── Upn: *string
│   │   ├── ImmutableStorageWithVersioning: *Object (3 properties)
│   │   │   ├── Enabled: *bool
│   │   │   ├── MigrationState: *Enum (2 values)
│   │   │   │   ├── "Completed"
│   │   │   │   └── "InProgress"
│   │   │   └── TimeStamp: *string
│   │   ├── LastModifiedTime: *string
│   │   ├── LeaseDuration: *Enum (2 values)
│   │   │   ├── "Fixed"
│   │   │   └── "Infinite"
│   │   ├── LeaseState: *Enum (5 values)
│   │   │   ├── "Available"
│   │   │   ├── "Breaking"
│   │   │   ├── "Broken"
│   │   │   ├── "Expired"
│   │   │   └── "Leased"
│   │   ├── LeaseStatus: *Enum (2 values)
│   │   │   ├── "Locked"
│   │   │   └── "Unlocked"
│   │   ├── LegalHold: *Object (2 properties)
│   │   │   ├── HasLegalHold: *bool
│   │   │   └── Tags: Object (5 properties)[]
│   │   │       ├── ObjectIdentifier: *string
│   │   │       ├── Tag: *string
│   │   │       ├── TenantId: *string
│   │   │       ├── Timestamp: *string
│   │   │       └── Upn: *string
│   │   ├── Metadata: map[string]string
│   │   ├── PublicAccess: *Enum (3 values)
│   │   │   ├── "Blob"
│   │   │   ├── "Container"
│   │   │   └── "None"
│   │   ├── RemainingRetentionDays: *int
│   │   └── Version: *string
│   └── Type: *string
├── BlobServiceProperties_STATUS_ARM: Object (5 properties)
│   ├── Id: *string
│   ├── Name: *string
│   ├── Properties: *Object (9 properties)
│   │   ├── AutomaticSnapshotPolicyEnabled: *bool
│   │   ├── ChangeFeed: *Object (2 properties)
│   │   │   ├── Enabled: *bool
│   │   │   └── RetentionInDays: *int
│   │   ├── ContainerDeleteRetentionPolicy: *Object (2 properties)
│   │   │   ├── Days: *int
│   │   │   └── Enabled: *bool
│   │   ├── Cors: *Object (1 property)
│   │   │   └── CorsRules: Object (5 properties)[]
│   │   │       ├── AllowedHeaders: string[]
│   │   │       ├── AllowedMethods: Enum (7 values)[]
│   │   │       │   ├── "DELETE"
│   │   │       │   ├── "GET"
│   │   │       │   ├── "HEAD"
│   │   │       │   ├── "MERGE"
│   │   │       │   ├── "OPTIONS"
│   │   │       │   ├── "POST"
│   │   │       │   └── "PUT"
│   │   │       ├── AllowedOrigins: string[]
│   │   │       ├── ExposedHeaders: string[]
│   │   │       └── MaxAgeInSeconds: *int
│   │   ├── DefaultServiceVersion: *string
│   │   ├── DeleteRetentionPolicy: *Object (2 properties)
│   │   │   ├── Days: *int
│   │   │   └── Enabled: *bool
│   │   ├── IsVersioningEnabled: *bool
│   │   ├── LastAccessTimeTrackingPolicy: *Object (4 properties)
│   │   │   ├── BlobType: string[]
│   │   │   ├── Enable: *bool
│   │   │   ├── Name: *Enum (1 value)
│   │   │   │   └── "AccessTimeTracking"
│   │   │   └── TrackingGranularityInDays: *int
│   │   └── RestorePolicy: *Object (4 properties)
│   │       ├── Days: *int
│   │       ├── Enabled: *bool
│   │       ├── LastEnabledTime: *string
│   │       └── MinRestoreTime: *string
│   ├── Sku: *Object (2 properties)
│   │   ├── Name: *Enum (8 values)
│   │   │   ├── "Premium_LRS"
│   │   │   ├── "Premium_ZRS"
│   │   │   ├── "Standard_GRS"
│   │   │   ├── "Standard_GZRS"
│   │   │   ├── "Standard_LRS"
│   │   │   ├── "Standard_RAGRS"
│   │   │   ├── "Standard_RAGZRS"
│   │   │   └── "Standard_ZRS"
│   │   └── Tier: *Enum (2 values)
│   │       ├── "Premium"
│   │       └── "Standard"
│   └── Type: *string
├── ManagementPolicy_STATUS_ARM: Object (4 properties)
│   ├── Id: *string
│   ├── Name: *string
│   ├── Properties: *Object (2 properties)
│   │   ├── LastModifiedTime: *string
│   │   └── Policy: *Object (1 property)
│   │       └── Rules: Object (4 properties)[]
│   │           ├── Definition: *Object (2 properties)
│   │           │   ├── Actions: *Object (3 properties)
│   │           │   │   ├── BaseBlob: *Object (4 properties)
│   │           │   │   │   ├── Delete: *Object (2 properties)
│   │           │   │   │   │   ├── DaysAfterLastAccessTimeGreaterThan: *float64
│   │           │   │   │   │   └── DaysAfterModificationGreaterThan: *float64
│   │           │   │   │   ├── EnableAutoTierToHotFromCool: *bool
│   │           │   │   │   ├── TierToArchive: *Object (2 properties)
│   │           │   │   │   │   ├── DaysAfterLastAccessTimeGreaterThan: *float64
│   │           │   │   │   │   └── DaysAfterModificationGreaterThan: *float64
│   │           │   │   │   └── TierToCool: *Object (2 properties)
│   │           │   │   │       ├── DaysAfterLastAccessTimeGreaterThan: *float64
│   │           │   │   │       └── DaysAfterModificationGreaterThan: *float64
│   │           │   │   ├── Snapshot: *Object (3 properties)
│   │           │   │   │   ├── Delete: *Object (1 property)
│   │           │   │   │   │   └── DaysAfterCreationGreaterThan: *float64
│   │           │   │   │   ├── TierToArchive: *Object (1 property)
│   │           │   │   │   │   └── DaysAfterCreationGreaterThan: *float64
│   │           │   │   │   └── TierToCool: *Object (1 property)
│   │           │   │   │       └── DaysAfterCreationGreaterThan: *float64
│   │           │   │   └── Version: *Object (3 properties)
│   │           │   │       ├── Delete: *Object (1 property)
│   │           │   │       │   └── DaysAfterCreationGreaterThan: *float64
│   │           │   │       ├── TierToArchive: *Object (1 property)
│   │           │   │       │   └── DaysAfterCreationGreaterThan: *float64
│   │           │   │       └── TierToCool: *Object (1 property)
│   │           │   │           └── DaysAfterCreationGreaterThan: *float64
│   │           │   └── Filters: *Object (3 properties)
│   │           │       ├── BlobIndexMatch: Object (3 properties)[]
│   │           │       │   ├── Name: *string
│   │           │       │   ├── Op: *string
│   │           │       │   └── Value: *string
│   │           │       ├── BlobTypes: string[]
│   │           │       └── PrefixMatch: string[]
│   │           ├── Enabled: *bool
│   │           ├── Name: *string
│   │           └── Type: *Enum (1 value)
│   │               └── "Lifecycle"
│   └── Type: *string
├── QueueServiceProperties_STATUS_ARM: Object (4 properties)
│   ├── Id: *string
│   ├── Name: *string
│   ├── Properties: *Object (1 property)
│   │   └── Cors: *Object (1 property)
│   │       └── CorsRules: Object (5 properties)[]
│   │           ├── AllowedHeaders: string[]
│   │           ├── AllowedMethods: Enum (7 values)[]
│   │           │   ├── "DELETE"
│   │           │   ├── "GET"
│   │           │   ├── "HEAD"
│   │           │   ├── "MERGE"
│   │           │   ├── "OPTIONS"
│   │           │   ├── "POST"
│   │           │   └── "PUT"
│   │           ├── AllowedOrigins: string[]
│   │           ├── ExposedHeaders: string[]
│   │           └── MaxAgeInSeconds: *int
│   └── Type: *string
>>>>>>> 36107e02
├── StorageAccount: Resource
│   ├── Spec: Object (25 properties)
│   │   ├── AccessTier: *Enum (2 values)
│   │   │   ├── "Cool"
│   │   │   └── "Hot"
│   │   ├── AllowBlobPublicAccess: *bool
│   │   ├── AllowCrossTenantReplication: *bool
│   │   ├── AllowSharedKeyAccess: *bool
│   │   ├── AzureFilesIdentityBasedAuthentication: *Object (3 properties)
│   │   │   ├── ActiveDirectoryProperties: *Object (6 properties)
│   │   │   │   ├── AzureStorageSid: *string
│   │   │   │   ├── DomainGuid: *string
│   │   │   │   ├── DomainName: *string
│   │   │   │   ├── DomainSid: *string
│   │   │   │   ├── ForestName: *string
│   │   │   │   └── NetBiosDomainName: *string
│   │   │   ├── DefaultSharePermission: *Enum (5 values)
│   │   │   │   ├── "None"
│   │   │   │   ├── "StorageFileDataSmbShareContributor"
│   │   │   │   ├── "StorageFileDataSmbShareElevatedContributor"
│   │   │   │   ├── "StorageFileDataSmbShareOwner"
│   │   │   │   └── "StorageFileDataSmbShareReader"
│   │   │   └── DirectoryServiceOptions: *Enum (3 values)
│   │   │       ├── "AADDS"
│   │   │       ├── "AD"
│   │   │       └── "None"
<<<<<<< HEAD
│   │   ├── AzureName: Validated<string> (1 rule)
│   │   │   └── Rule 0: {MinLength %!s(int64=1)}
│   │   ├── CustomDomain: Object (2 properties)
=======
│   │   ├── AzureName: Validated<string> (2 rules)
│   │   │   ├── Rule 0: {MaxLength %!s(int64=24)}
│   │   │   └── Rule 1: {MinLength %!s(int64=3)}
│   │   ├── CustomDomain: *Object (2 properties)
>>>>>>> 36107e02
│   │   │   ├── Name: *string
│   │   │   └── UseSubDomainName: *bool
│   │   ├── Encryption: *Object (5 properties)
│   │   │   ├── Identity: *Object (1 property)
│   │   │   │   └── UserAssignedIdentityReference: *genruntime.ResourceReference
│   │   │   ├── KeySource: *Enum (2 values)
│   │   │   │   ├── "Microsoft.Keyvault"
│   │   │   │   └── "Microsoft.Storage"
│   │   │   ├── Keyvaultproperties: *Object (3 properties)
│   │   │   │   ├── Keyname: *string
│   │   │   │   ├── Keyvaulturi: *string
│   │   │   │   └── Keyversion: *string
│   │   │   ├── RequireInfrastructureEncryption: *bool
│   │   │   └── Services: *Object (4 properties)
│   │   │       ├── Blob: *Object (2 properties)
│   │   │       │   ├── Enabled: *bool
│   │   │       │   └── KeyType: *Enum (2 values)
│   │   │       │       ├── "Account"
│   │   │       │       └── "Service"
│   │   │       ├── File: *Object (2 properties)
│   │   │       │   ├── Enabled: *bool
│   │   │       │   └── KeyType: *Enum (2 values)
│   │   │       │       ├── "Account"
│   │   │       │       └── "Service"
│   │   │       ├── Queue: *Object (2 properties)
│   │   │       │   ├── Enabled: *bool
│   │   │       │   └── KeyType: *Enum (2 values)
│   │   │       │       ├── "Account"
│   │   │       │       └── "Service"
│   │   │       └── Table: *Object (2 properties)
│   │   │           ├── Enabled: *bool
│   │   │           └── KeyType: *Enum (2 values)
│   │   │               ├── "Account"
│   │   │               └── "Service"
│   │   ├── ExtendedLocation: *Object (2 properties)
│   │   │   ├── Name: *string
│   │   │   └── Type: *Enum (1 value)
│   │   │       └── "EdgeZone"
│   │   ├── Identity: *Object (1 property)
│   │   │   └── Type: *Enum (4 values)
│   │   │       ├── "None"
│   │   │       ├── "SystemAssigned"
│   │   │       ├── "SystemAssigned,UserAssigned"
│   │   │       └── "UserAssigned"
│   │   ├── IsHnsEnabled: *bool
│   │   ├── IsNfsV3Enabled: *bool
│   │   ├── KeyPolicy: *Object (1 property)
│   │   │   └── KeyExpirationPeriodInDays: *int
│   │   ├── Kind: *Enum (5 values)
│   │   │   ├── "BlobStorage"
│   │   │   ├── "BlockBlobStorage"
│   │   │   ├── "FileStorage"
│   │   │   ├── "Storage"
│   │   │   └── "StorageV2"
│   │   ├── LargeFileSharesState: *Enum (2 values)
│   │   │   ├── "Disabled"
│   │   │   └── "Enabled"
│   │   ├── Location: *string
│   │   ├── MinimumTlsVersion: *Enum (3 values)
│   │   │   ├── "TLS1_0"
│   │   │   ├── "TLS1_1"
│   │   │   └── "TLS1_2"
│   │   ├── NetworkAcls: *Object (5 properties)
│   │   │   ├── Bypass: *Enum (4 values)
│   │   │   │   ├── "AzureServices"
│   │   │   │   ├── "Logging"
│   │   │   │   ├── "Metrics"
│   │   │   │   └── "None"
│   │   │   ├── DefaultAction: *Enum (2 values)
│   │   │   │   ├── "Allow"
│   │   │   │   └── "Deny"
│   │   │   ├── IpRules: Object (2 properties)[]
│   │   │   │   ├── Action: *Enum (1 value)
│   │   │   │   │   └── "Allow"
│   │   │   │   └── Value: *string
│   │   │   ├── ResourceAccessRules: Object (2 properties)[]
│   │   │   │   ├── ResourceReference: *genruntime.ResourceReference
│   │   │   │   └── TenantId: *string
│   │   │   └── VirtualNetworkRules: Object (3 properties)[]
│   │   │       ├── Action: *Enum (1 value)
│   │   │       │   └── "Allow"
│   │   │       ├── Reference: *genruntime.ResourceReference
│   │   │       └── State: *Enum (5 values)
│   │   │           ├── "Deprovisioning"
│   │   │           ├── "Failed"
│   │   │           ├── "NetworkSourceDeleted"
│   │   │           ├── "Provisioning"
│   │   │           └── "Succeeded"
│   │   ├── OperatorSpec: *Object (1 property)
│   │   │   └── Secrets: *Object (8 properties)
│   │   │       ├── BlobEndpoint: *genruntime.SecretDestination
│   │   │       ├── DfsEndpoint: *genruntime.SecretDestination
│   │   │       ├── FileEndpoint: *genruntime.SecretDestination
│   │   │       ├── Key1: *genruntime.SecretDestination
│   │   │       ├── Key2: *genruntime.SecretDestination
│   │   │       ├── QueueEndpoint: *genruntime.SecretDestination
│   │   │       ├── TableEndpoint: *genruntime.SecretDestination
│   │   │       └── WebEndpoint: *genruntime.SecretDestination
│   │   ├── Owner: *genruntime.KnownResourceReference
│   │   ├── RoutingPreference: *Object (3 properties)
│   │   │   ├── PublishInternetEndpoints: *bool
│   │   │   ├── PublishMicrosoftEndpoints: *bool
│   │   │   └── RoutingChoice: *Enum (2 values)
│   │   │       ├── "InternetRouting"
│   │   │       └── "MicrosoftRouting"
│   │   ├── SasPolicy: *Object (2 properties)
│   │   │   ├── ExpirationAction: *Enum (1 value)
│   │   │   │   └── "Log"
│   │   │   └── SasExpirationPeriod: *string
│   │   ├── Sku: *Object (2 properties)
│   │   │   ├── Name: *Enum (8 values)
│   │   │   │   ├── "Premium_LRS"
│   │   │   │   ├── "Premium_ZRS"
│   │   │   │   ├── "Standard_GRS"
│   │   │   │   ├── "Standard_GZRS"
│   │   │   │   ├── "Standard_LRS"
│   │   │   │   ├── "Standard_RAGRS"
│   │   │   │   ├── "Standard_RAGZRS"
│   │   │   │   └── "Standard_ZRS"
│   │   │   └── Tier: *Enum (2 values)
│   │   │       ├── "Premium"
│   │   │       └── "Standard"
│   │   ├── SupportsHttpsTrafficOnly: *bool
│   │   └── Tags: map[string]string
│   └── Status: Object (40 properties)
│       ├── AccessTier: *Enum (2 values)
│       │   ├── "Cool"
│       │   └── "Hot"
│       ├── AllowBlobPublicAccess: *bool
│       ├── AllowCrossTenantReplication: *bool
│       ├── AllowSharedKeyAccess: *bool
│       ├── AzureFilesIdentityBasedAuthentication: *Object (3 properties)
│       │   ├── ActiveDirectoryProperties: *Object (6 properties)
│       │   │   ├── AzureStorageSid: *string
│       │   │   ├── DomainGuid: *string
│       │   │   ├── DomainName: *string
│       │   │   ├── DomainSid: *string
│       │   │   ├── ForestName: *string
│       │   │   └── NetBiosDomainName: *string
│       │   ├── DefaultSharePermission: *Enum (5 values)
│       │   │   ├── "None"
│       │   │   ├── "StorageFileDataSmbShareContributor"
│       │   │   ├── "StorageFileDataSmbShareElevatedContributor"
│       │   │   ├── "StorageFileDataSmbShareOwner"
│       │   │   └── "StorageFileDataSmbShareReader"
│       │   └── DirectoryServiceOptions: *Enum (3 values)
│       │       ├── "AADDS"
│       │       ├── "AD"
│       │       └── "None"
│       ├── BlobRestoreStatus: *Object (4 properties)
│       │   ├── FailureReason: *string
│       │   ├── Parameters: *Object (2 properties)
│       │   │   ├── BlobRanges: Object (2 properties)[]
│       │   │   │   ├── EndRange: *string
│       │   │   │   └── StartRange: *string
│       │   │   └── TimeToRestore: *string
│       │   ├── RestoreId: *string
│       │   └── Status: *Enum (3 values)
│       │       ├── "Complete"
│       │       ├── "Failed"
│       │       └── "InProgress"
│       ├── Conditions: conditions.Condition[]
│       ├── CreationTime: *string
│       ├── CustomDomain: *Object (2 properties)
│       │   ├── Name: *string
│       │   └── UseSubDomainName: *bool
│       ├── Encryption: *Object (5 properties)
│       │   ├── Identity: *Object (1 property)
│       │   │   └── UserAssignedIdentity: *string
│       │   ├── KeySource: *Enum (2 values)
│       │   │   ├── "Microsoft.Keyvault"
│       │   │   └── "Microsoft.Storage"
│       │   ├── Keyvaultproperties: *Object (5 properties)
│       │   │   ├── CurrentVersionedKeyIdentifier: *string
│       │   │   ├── Keyname: *string
│       │   │   ├── Keyvaulturi: *string
│       │   │   ├── Keyversion: *string
│       │   │   └── LastKeyRotationTimestamp: *string
│       │   ├── RequireInfrastructureEncryption: *bool
│       │   └── Services: *Object (4 properties)
│       │       ├── Blob: *Object (3 properties)
│       │       │   ├── Enabled: *bool
│       │       │   ├── KeyType: *Enum (2 values)
│       │       │   │   ├── "Account"
│       │       │   │   └── "Service"
│       │       │   └── LastEnabledTime: *string
│       │       ├── File: *Object (3 properties)
│       │       │   ├── Enabled: *bool
│       │       │   ├── KeyType: *Enum (2 values)
│       │       │   │   ├── "Account"
│       │       │   │   └── "Service"
│       │       │   └── LastEnabledTime: *string
│       │       ├── Queue: *Object (3 properties)
│       │       │   ├── Enabled: *bool
│       │       │   ├── KeyType: *Enum (2 values)
│       │       │   │   ├── "Account"
│       │       │   │   └── "Service"
│       │       │   └── LastEnabledTime: *string
│       │       └── Table: *Object (3 properties)
│       │           ├── Enabled: *bool
│       │           ├── KeyType: *Enum (2 values)
│       │           │   ├── "Account"
│       │           │   └── "Service"
│       │           └── LastEnabledTime: *string
│       ├── ExtendedLocation: *Object (2 properties)
│       │   ├── Name: *string
│       │   └── Type: *Enum (1 value)
│       │       └── "EdgeZone"
│       ├── FailoverInProgress: *bool
│       ├── GeoReplicationStats: *Object (3 properties)
│       │   ├── CanFailover: *bool
│       │   ├── LastSyncTime: *string
│       │   └── Status: *Enum (3 values)
│       │       ├── "Bootstrap"
│       │       ├── "Live"
│       │       └── "Unavailable"
│       ├── Id: *string
│       ├── Identity: *Object (4 properties)
│       │   ├── PrincipalId: *string
│       │   ├── TenantId: *string
│       │   ├── Type: *Enum (4 values)
│       │   │   ├── "None"
│       │   │   ├── "SystemAssigned"
│       │   │   ├── "SystemAssigned,UserAssigned"
│       │   │   └── "UserAssigned"
│       │   └── UserAssignedIdentities: map[string]Object (2 properties)
│       │       ├── ClientId: *string
│       │       └── PrincipalId: *string
│       ├── IsHnsEnabled: *bool
│       ├── IsNfsV3Enabled: *bool
│       ├── KeyCreationTime: *Object (2 properties)
│       │   ├── Key1: *string
│       │   └── Key2: *string
│       ├── KeyPolicy: *Object (1 property)
│       │   └── KeyExpirationPeriodInDays: *int
│       ├── Kind: *Enum (5 values)
│       │   ├── "BlobStorage"
│       │   ├── "BlockBlobStorage"
│       │   ├── "FileStorage"
│       │   ├── "Storage"
│       │   └── "StorageV2"
│       ├── LargeFileSharesState: *Enum (2 values)
│       │   ├── "Disabled"
│       │   └── "Enabled"
│       ├── LastGeoFailoverTime: *string
│       ├── Location: *string
│       ├── MinimumTlsVersion: *Enum (3 values)
│       │   ├── "TLS1_0"
│       │   ├── "TLS1_1"
│       │   └── "TLS1_2"
│       ├── Name: *string
│       ├── NetworkAcls: *Object (5 properties)
│       │   ├── Bypass: *Enum (4 values)
│       │   │   ├── "AzureServices"
│       │   │   ├── "Logging"
│       │   │   ├── "Metrics"
│       │   │   └── "None"
│       │   ├── DefaultAction: *Enum (2 values)
│       │   │   ├── "Allow"
│       │   │   └── "Deny"
│       │   ├── IpRules: Object (2 properties)[]
│       │   │   ├── Action: *Enum (1 value)
│       │   │   │   └── "Allow"
│       │   │   └── Value: *string
│       │   ├── ResourceAccessRules: Object (2 properties)[]
│       │   │   ├── ResourceId: *string
│       │   │   └── TenantId: *string
│       │   └── VirtualNetworkRules: Object (3 properties)[]
│       │       ├── Action: *Enum (1 value)
│       │       │   └── "Allow"
│       │       ├── Id: *string
│       │       └── State: *Enum (5 values)
│       │           ├── "Deprovisioning"
│       │           ├── "Failed"
│       │           ├── "NetworkSourceDeleted"
│       │           ├── "Provisioning"
│       │           └── "Succeeded"
│       ├── PrimaryEndpoints: *Object (8 properties)
│       │   ├── Blob: *string
│       │   ├── Dfs: *string
│       │   ├── File: *string
│       │   ├── InternetEndpoints: *Object (4 properties)
│       │   │   ├── Blob: *string
│       │   │   ├── Dfs: *string
│       │   │   ├── File: *string
│       │   │   └── Web: *string
│       │   ├── MicrosoftEndpoints: *Object (6 properties)
│       │   │   ├── Blob: *string
│       │   │   ├── Dfs: *string
│       │   │   ├── File: *string
│       │   │   ├── Queue: *string
│       │   │   ├── Table: *string
│       │   │   └── Web: *string
│       │   ├── Queue: *string
│       │   ├── Table: *string
│       │   └── Web: *string
│       ├── PrimaryLocation: *string
│       ├── PrivateEndpointConnections: Object (1 property)[]
│       │   └── Id: *string
│       ├── ProvisioningState: *Enum (3 values)
│       │   ├── "Creating"
│       │   ├── "ResolvingDNS"
│       │   └── "Succeeded"
│       ├── RoutingPreference: *Object (3 properties)
│       │   ├── PublishInternetEndpoints: *bool
│       │   ├── PublishMicrosoftEndpoints: *bool
│       │   └── RoutingChoice: *Enum (2 values)
│       │       ├── "InternetRouting"
│       │       └── "MicrosoftRouting"
│       ├── SasPolicy: *Object (2 properties)
│       │   ├── ExpirationAction: *Enum (1 value)
│       │   │   └── "Log"
│       │   └── SasExpirationPeriod: *string
│       ├── SecondaryEndpoints: *Object (8 properties)
│       │   ├── Blob: *string
│       │   ├── Dfs: *string
│       │   ├── File: *string
│       │   ├── InternetEndpoints: *Object (4 properties)
│       │   │   ├── Blob: *string
│       │   │   ├── Dfs: *string
│       │   │   ├── File: *string
│       │   │   └── Web: *string
│       │   ├── MicrosoftEndpoints: *Object (6 properties)
│       │   │   ├── Blob: *string
│       │   │   ├── Dfs: *string
│       │   │   ├── File: *string
│       │   │   ├── Queue: *string
│       │   │   ├── Table: *string
│       │   │   └── Web: *string
│       │   ├── Queue: *string
│       │   ├── Table: *string
│       │   └── Web: *string
│       ├── SecondaryLocation: *string
│       ├── Sku: *Object (2 properties)
│       │   ├── Name: *Enum (8 values)
│       │   │   ├── "Premium_LRS"
│       │   │   ├── "Premium_ZRS"
│       │   │   ├── "Standard_GRS"
│       │   │   ├── "Standard_GZRS"
│       │   │   ├── "Standard_LRS"
│       │   │   ├── "Standard_RAGRS"
│       │   │   ├── "Standard_RAGZRS"
│       │   │   └── "Standard_ZRS"
│       │   └── Tier: *Enum (2 values)
│       │       ├── "Premium"
│       │       └── "Standard"
│       ├── StatusOfPrimary: *Enum (2 values)
│       │   ├── "available"
│       │   └── "unavailable"
│       ├── StatusOfSecondary: *Enum (2 values)
│       │   ├── "available"
│       │   └── "unavailable"
│       ├── SupportsHttpsTrafficOnly: *bool
│       ├── Tags: map[string]string
│       └── Type: *string
├── StorageAccount_STATUS_ARM: Object (10 properties)
│   ├── ExtendedLocation: *Object (2 properties)
│   │   ├── Name: *string
│   │   └── Type: *Enum (1 value)
│   │       └── "EdgeZone"
│   ├── Id: *string
│   ├── Identity: *Object (4 properties)
│   │   ├── PrincipalId: *string
│   │   ├── TenantId: *string
│   │   ├── Type: *Enum (4 values)
│   │   │   ├── "None"
│   │   │   ├── "SystemAssigned"
│   │   │   ├── "SystemAssigned,UserAssigned"
│   │   │   └── "UserAssigned"
│   │   └── UserAssignedIdentities: map[string]Object (2 properties)
│   │       ├── ClientId: *string
│   │       └── PrincipalId: *string
│   ├── Kind: *Enum (5 values)
│   │   ├── "BlobStorage"
│   │   ├── "BlockBlobStorage"
│   │   ├── "FileStorage"
│   │   ├── "Storage"
│   │   └── "StorageV2"
│   ├── Location: *string
│   ├── Name: *string
│   ├── Properties: *Object (30 properties)
│   │   ├── AccessTier: *Enum (2 values)
│   │   │   ├── "Cool"
│   │   │   └── "Hot"
│   │   ├── AllowBlobPublicAccess: *bool
│   │   ├── AllowCrossTenantReplication: *bool
│   │   ├── AllowSharedKeyAccess: *bool
│   │   ├── AzureFilesIdentityBasedAuthentication: *Object (3 properties)
│   │   │   ├── ActiveDirectoryProperties: *Object (6 properties)
│   │   │   │   ├── AzureStorageSid: *string
│   │   │   │   ├── DomainGuid: *string
│   │   │   │   ├── DomainName: *string
│   │   │   │   ├── DomainSid: *string
│   │   │   │   ├── ForestName: *string
│   │   │   │   └── NetBiosDomainName: *string
│   │   │   ├── DefaultSharePermission: *Enum (5 values)
│   │   │   │   ├── "None"
│   │   │   │   ├── "StorageFileDataSmbShareContributor"
│   │   │   │   ├── "StorageFileDataSmbShareElevatedContributor"
│   │   │   │   ├── "StorageFileDataSmbShareOwner"
│   │   │   │   └── "StorageFileDataSmbShareReader"
│   │   │   └── DirectoryServiceOptions: *Enum (3 values)
│   │   │       ├── "AADDS"
│   │   │       ├── "AD"
│   │   │       └── "None"
│   │   ├── BlobRestoreStatus: *Object (4 properties)
│   │   │   ├── FailureReason: *string
│   │   │   ├── Parameters: *Object (2 properties)
│   │   │   │   ├── BlobRanges: Object (2 properties)[]
│   │   │   │   │   ├── EndRange: *string
│   │   │   │   │   └── StartRange: *string
│   │   │   │   └── TimeToRestore: *string
│   │   │   ├── RestoreId: *string
│   │   │   └── Status: *Enum (3 values)
│   │   │       ├── "Complete"
│   │   │       ├── "Failed"
│   │   │       └── "InProgress"
│   │   ├── CreationTime: *string
│   │   ├── CustomDomain: *Object (2 properties)
│   │   │   ├── Name: *string
│   │   │   └── UseSubDomainName: *bool
│   │   ├── Encryption: *Object (5 properties)
│   │   │   ├── Identity: *Object (1 property)
│   │   │   │   └── UserAssignedIdentity: *string
│   │   │   ├── KeySource: *Enum (2 values)
│   │   │   │   ├── "Microsoft.Keyvault"
│   │   │   │   └── "Microsoft.Storage"
│   │   │   ├── Keyvaultproperties: *Object (5 properties)
│   │   │   │   ├── CurrentVersionedKeyIdentifier: *string
│   │   │   │   ├── Keyname: *string
│   │   │   │   ├── Keyvaulturi: *string
│   │   │   │   ├── Keyversion: *string
│   │   │   │   └── LastKeyRotationTimestamp: *string
│   │   │   ├── RequireInfrastructureEncryption: *bool
│   │   │   └── Services: *Object (4 properties)
│   │   │       ├── Blob: *Object (3 properties)
│   │   │       │   ├── Enabled: *bool
│   │   │       │   ├── KeyType: *Enum (2 values)
│   │   │       │   │   ├── "Account"
│   │   │       │   │   └── "Service"
│   │   │       │   └── LastEnabledTime: *string
│   │   │       ├── File: *Object (3 properties)
│   │   │       │   ├── Enabled: *bool
│   │   │       │   ├── KeyType: *Enum (2 values)
│   │   │       │   │   ├── "Account"
│   │   │       │   │   └── "Service"
│   │   │       │   └── LastEnabledTime: *string
│   │   │       ├── Queue: *Object (3 properties)
│   │   │       │   ├── Enabled: *bool
│   │   │       │   ├── KeyType: *Enum (2 values)
│   │   │       │   │   ├── "Account"
│   │   │       │   │   └── "Service"
│   │   │       │   └── LastEnabledTime: *string
│   │   │       └── Table: *Object (3 properties)
│   │   │           ├── Enabled: *bool
│   │   │           ├── KeyType: *Enum (2 values)
│   │   │           │   ├── "Account"
│   │   │           │   └── "Service"
│   │   │           └── LastEnabledTime: *string
│   │   ├── FailoverInProgress: *bool
│   │   ├── GeoReplicationStats: *Object (3 properties)
│   │   │   ├── CanFailover: *bool
│   │   │   ├── LastSyncTime: *string
│   │   │   └── Status: *Enum (3 values)
│   │   │       ├── "Bootstrap"
│   │   │       ├── "Live"
│   │   │       └── "Unavailable"
│   │   ├── IsHnsEnabled: *bool
│   │   ├── IsNfsV3Enabled: *bool
│   │   ├── KeyCreationTime: *Object (2 properties)
│   │   │   ├── Key1: *string
│   │   │   └── Key2: *string
│   │   ├── KeyPolicy: *Object (1 property)
│   │   │   └── KeyExpirationPeriodInDays: *int
│   │   ├── LargeFileSharesState: *Enum (2 values)
│   │   │   ├── "Disabled"
│   │   │   └── "Enabled"
│   │   ├── LastGeoFailoverTime: *string
│   │   ├── MinimumTlsVersion: *Enum (3 values)
│   │   │   ├── "TLS1_0"
│   │   │   ├── "TLS1_1"
│   │   │   └── "TLS1_2"
│   │   ├── NetworkAcls: *Object (5 properties)
│   │   │   ├── Bypass: *Enum (4 values)
│   │   │   │   ├── "AzureServices"
│   │   │   │   ├── "Logging"
│   │   │   │   ├── "Metrics"
│   │   │   │   └── "None"
│   │   │   ├── DefaultAction: *Enum (2 values)
│   │   │   │   ├── "Allow"
│   │   │   │   └── "Deny"
│   │   │   ├── IpRules: Object (2 properties)[]
│   │   │   │   ├── Action: *Enum (1 value)
│   │   │   │   │   └── "Allow"
│   │   │   │   └── Value: *string
│   │   │   ├── ResourceAccessRules: Object (2 properties)[]
│   │   │   │   ├── ResourceId: *string
│   │   │   │   └── TenantId: *string
│   │   │   └── VirtualNetworkRules: Object (3 properties)[]
│   │   │       ├── Action: *Enum (1 value)
│   │   │       │   └── "Allow"
│   │   │       ├── Id: *string
│   │   │       └── State: *Enum (5 values)
│   │   │           ├── "Deprovisioning"
│   │   │           ├── "Failed"
│   │   │           ├── "NetworkSourceDeleted"
│   │   │           ├── "Provisioning"
│   │   │           └── "Succeeded"
│   │   ├── PrimaryEndpoints: *Object (8 properties)
│   │   │   ├── Blob: *string
│   │   │   ├── Dfs: *string
│   │   │   ├── File: *string
│   │   │   ├── InternetEndpoints: *Object (4 properties)
│   │   │   │   ├── Blob: *string
│   │   │   │   ├── Dfs: *string
│   │   │   │   ├── File: *string
│   │   │   │   └── Web: *string
│   │   │   ├── MicrosoftEndpoints: *Object (6 properties)
│   │   │   │   ├── Blob: *string
│   │   │   │   ├── Dfs: *string
│   │   │   │   ├── File: *string
│   │   │   │   ├── Queue: *string
│   │   │   │   ├── Table: *string
│   │   │   │   └── Web: *string
│   │   │   ├── Queue: *string
│   │   │   ├── Table: *string
│   │   │   └── Web: *string
│   │   ├── PrimaryLocation: *string
│   │   ├── PrivateEndpointConnections: Object (1 property)[]
│   │   │   └── Id: *string
│   │   ├── ProvisioningState: *Enum (3 values)
│   │   │   ├── "Creating"
│   │   │   ├── "ResolvingDNS"
│   │   │   └── "Succeeded"
│   │   ├── RoutingPreference: *Object (3 properties)
│   │   │   ├── PublishInternetEndpoints: *bool
│   │   │   ├── PublishMicrosoftEndpoints: *bool
│   │   │   └── RoutingChoice: *Enum (2 values)
│   │   │       ├── "InternetRouting"
│   │   │       └── "MicrosoftRouting"
│   │   ├── SasPolicy: *Object (2 properties)
│   │   │   ├── ExpirationAction: *Enum (1 value)
│   │   │   │   └── "Log"
│   │   │   └── SasExpirationPeriod: *string
│   │   ├── SecondaryEndpoints: *Object (8 properties)
│   │   │   ├── Blob: *string
│   │   │   ├── Dfs: *string
│   │   │   ├── File: *string
│   │   │   ├── InternetEndpoints: *Object (4 properties)
│   │   │   │   ├── Blob: *string
│   │   │   │   ├── Dfs: *string
│   │   │   │   ├── File: *string
│   │   │   │   └── Web: *string
│   │   │   ├── MicrosoftEndpoints: *Object (6 properties)
│   │   │   │   ├── Blob: *string
│   │   │   │   ├── Dfs: *string
│   │   │   │   ├── File: *string
│   │   │   │   ├── Queue: *string
│   │   │   │   ├── Table: *string
│   │   │   │   └── Web: *string
│   │   │   ├── Queue: *string
│   │   │   ├── Table: *string
│   │   │   └── Web: *string
│   │   ├── SecondaryLocation: *string
│   │   ├── StatusOfPrimary: *Enum (2 values)
│   │   │   ├── "available"
│   │   │   └── "unavailable"
│   │   ├── StatusOfSecondary: *Enum (2 values)
│   │   │   ├── "available"
│   │   │   └── "unavailable"
│   │   └── SupportsHttpsTrafficOnly: *bool
│   ├── Sku: *Object (2 properties)
│   │   ├── Name: *Enum (8 values)
│   │   │   ├── "Premium_LRS"
│   │   │   ├── "Premium_ZRS"
│   │   │   ├── "Standard_GRS"
│   │   │   ├── "Standard_GZRS"
│   │   │   ├── "Standard_LRS"
│   │   │   ├── "Standard_RAGRS"
│   │   │   ├── "Standard_RAGZRS"
│   │   │   └── "Standard_ZRS"
│   │   └── Tier: *Enum (2 values)
│   │       ├── "Premium"
│   │       └── "Standard"
│   ├── Tags: map[string]string
│   └── Type: *string
├── StorageAccount_Spec_ARM: Object (8 properties)
│   ├── ExtendedLocation: *Object (2 properties)
│   │   ├── Name: *string
│   │   └── Type: *Enum (1 value)
│   │       └── "EdgeZone"
│   ├── Identity: *Object (1 property)
│   │   └── Type: *Enum (4 values)
│   │       ├── "None"
│   │       ├── "SystemAssigned"
│   │       ├── "SystemAssigned,UserAssigned"
│   │       └── "UserAssigned"
│   ├── Kind: *Enum (5 values)
│   │   ├── "BlobStorage"
│   │   ├── "BlockBlobStorage"
│   │   ├── "FileStorage"
│   │   ├── "Storage"
│   │   └── "StorageV2"
│   ├── Location: *string
│   ├── Name: string
│   ├── Properties: *Object (16 properties)
│   │   ├── AccessTier: *Enum (2 values)
│   │   │   ├── "Cool"
│   │   │   └── "Hot"
│   │   ├── AllowBlobPublicAccess: *bool
│   │   ├── AllowCrossTenantReplication: *bool
│   │   ├── AllowSharedKeyAccess: *bool
│   │   ├── AzureFilesIdentityBasedAuthentication: *Object (3 properties)
│   │   │   ├── ActiveDirectoryProperties: *Object (6 properties)
│   │   │   │   ├── AzureStorageSid: *string
│   │   │   │   ├── DomainGuid: *string
│   │   │   │   ├── DomainName: *string
│   │   │   │   ├── DomainSid: *string
│   │   │   │   ├── ForestName: *string
│   │   │   │   └── NetBiosDomainName: *string
│   │   │   ├── DefaultSharePermission: *Enum (5 values)
│   │   │   │   ├── "None"
│   │   │   │   ├── "StorageFileDataSmbShareContributor"
│   │   │   │   ├── "StorageFileDataSmbShareElevatedContributor"
│   │   │   │   ├── "StorageFileDataSmbShareOwner"
│   │   │   │   └── "StorageFileDataSmbShareReader"
│   │   │   └── DirectoryServiceOptions: *Enum (3 values)
│   │   │       ├── "AADDS"
│   │   │       ├── "AD"
│   │   │       └── "None"
│   │   ├── CustomDomain: *Object (2 properties)
│   │   │   ├── Name: *string
│   │   │   └── UseSubDomainName: *bool
│   │   ├── Encryption: *Object (5 properties)
│   │   │   ├── Identity: *Object (1 property)
│   │   │   │   └── UserAssignedIdentity: *string
│   │   │   ├── KeySource: *Enum (2 values)
│   │   │   │   ├── "Microsoft.Keyvault"
│   │   │   │   └── "Microsoft.Storage"
│   │   │   ├── Keyvaultproperties: *Object (3 properties)
│   │   │   │   ├── Keyname: *string
│   │   │   │   ├── Keyvaulturi: *string
│   │   │   │   └── Keyversion: *string
│   │   │   ├── RequireInfrastructureEncryption: *bool
│   │   │   └── Services: *Object (4 properties)
│   │   │       ├── Blob: *Object (2 properties)
│   │   │       │   ├── Enabled: *bool
│   │   │       │   └── KeyType: *Enum (2 values)
│   │   │       │       ├── "Account"
│   │   │       │       └── "Service"
│   │   │       ├── File: *Object (2 properties)
│   │   │       │   ├── Enabled: *bool
│   │   │       │   └── KeyType: *Enum (2 values)
│   │   │       │       ├── "Account"
│   │   │       │       └── "Service"
│   │   │       ├── Queue: *Object (2 properties)
│   │   │       │   ├── Enabled: *bool
│   │   │       │   └── KeyType: *Enum (2 values)
│   │   │       │       ├── "Account"
│   │   │       │       └── "Service"
│   │   │       └── Table: *Object (2 properties)
│   │   │           ├── Enabled: *bool
│   │   │           └── KeyType: *Enum (2 values)
│   │   │               ├── "Account"
│   │   │               └── "Service"
│   │   ├── IsHnsEnabled: *bool
│   │   ├── IsNfsV3Enabled: *bool
│   │   ├── KeyPolicy: *Object (1 property)
│   │   │   └── KeyExpirationPeriodInDays: *int
│   │   ├── LargeFileSharesState: *Enum (2 values)
│   │   │   ├── "Disabled"
│   │   │   └── "Enabled"
│   │   ├── MinimumTlsVersion: *Enum (3 values)
│   │   │   ├── "TLS1_0"
│   │   │   ├── "TLS1_1"
│   │   │   └── "TLS1_2"
│   │   ├── NetworkAcls: *Object (5 properties)
│   │   │   ├── Bypass: *Enum (4 values)
│   │   │   │   ├── "AzureServices"
│   │   │   │   ├── "Logging"
│   │   │   │   ├── "Metrics"
│   │   │   │   └── "None"
│   │   │   ├── DefaultAction: *Enum (2 values)
│   │   │   │   ├── "Allow"
│   │   │   │   └── "Deny"
│   │   │   ├── IpRules: Object (2 properties)[]
│   │   │   │   ├── Action: *Enum (1 value)
│   │   │   │   │   └── "Allow"
│   │   │   │   └── Value: *string
│   │   │   ├── ResourceAccessRules: Object (2 properties)[]
│   │   │   │   ├── ResourceId: *string
│   │   │   │   └── TenantId: *string
│   │   │   └── VirtualNetworkRules: Object (3 properties)[]
│   │   │       ├── Action: *Enum (1 value)
│   │   │       │   └── "Allow"
│   │   │       ├── Id: *string
│   │   │       └── State: *Enum (5 values)
│   │   │           ├── "Deprovisioning"
│   │   │           ├── "Failed"
│   │   │           ├── "NetworkSourceDeleted"
│   │   │           ├── "Provisioning"
│   │   │           └── "Succeeded"
│   │   ├── RoutingPreference: *Object (3 properties)
│   │   │   ├── PublishInternetEndpoints: *bool
│   │   │   ├── PublishMicrosoftEndpoints: *bool
│   │   │   └── RoutingChoice: *Enum (2 values)
│   │   │       ├── "InternetRouting"
│   │   │       └── "MicrosoftRouting"
│   │   ├── SasPolicy: *Object (2 properties)
│   │   │   ├── ExpirationAction: *Enum (1 value)
│   │   │   │   └── "Log"
│   │   │   └── SasExpirationPeriod: *string
│   │   └── SupportsHttpsTrafficOnly: *bool
│   ├── Sku: *Object (2 properties)
│   │   ├── Name: *Enum (8 values)
│   │   │   ├── "Premium_LRS"
│   │   │   ├── "Premium_ZRS"
│   │   │   ├── "Standard_GRS"
│   │   │   ├── "Standard_GZRS"
│   │   │   ├── "Standard_LRS"
│   │   │   ├── "Standard_RAGRS"
│   │   │   ├── "Standard_RAGZRS"
│   │   │   └── "Standard_ZRS"
│   │   └── Tier: *Enum (2 values)
│   │       ├── "Premium"
│   │       └── "Standard"
│   └── Tags: map[string]string
├── StorageAccountsBlobService: Resource
│   ├── Spec: Object (11 properties)
│   │   ├── AutomaticSnapshotPolicyEnabled: *bool
<<<<<<< HEAD
│   │   ├── AzureName: string
│   │   ├── ChangeFeed: Object (2 properties)
=======
│   │   ├── ChangeFeed: *Object (2 properties)
>>>>>>> 36107e02
│   │   │   ├── Enabled: *bool
│   │   │   └── RetentionInDays: Validated<*int> (2 rules)
│   │   │       ├── Rule 0: {Maximum 146000}
│   │   │       └── Rule 1: {Minimum 1}
│   │   ├── ContainerDeleteRetentionPolicy: *Object (2 properties)
│   │   │   ├── Days: Validated<*int> (2 rules)
│   │   │   │   ├── Rule 0: {Maximum 365}
│   │   │   │   └── Rule 1: {Minimum 1}
│   │   │   └── Enabled: *bool
│   │   ├── Cors: *Object (1 property)
│   │   │   └── CorsRules: Object (5 properties)[]
│   │   │       ├── AllowedHeaders: string[]
│   │   │       ├── AllowedMethods: Enum (7 values)[]
│   │   │       │   ├── "DELETE"
│   │   │       │   ├── "GET"
│   │   │       │   ├── "HEAD"
│   │   │       │   ├── "MERGE"
│   │   │       │   ├── "OPTIONS"
│   │   │       │   ├── "POST"
│   │   │       │   └── "PUT"
│   │   │       ├── AllowedOrigins: string[]
│   │   │       ├── ExposedHeaders: string[]
│   │   │       └── MaxAgeInSeconds: *int
│   │   ├── DefaultServiceVersion: *string
│   │   ├── DeleteRetentionPolicy: *Object (2 properties)
│   │   │   ├── Days: Validated<*int> (2 rules)
│   │   │   │   ├── Rule 0: {Maximum 365}
│   │   │   │   └── Rule 1: {Minimum 1}
│   │   │   └── Enabled: *bool
│   │   ├── IsVersioningEnabled: *bool
│   │   ├── LastAccessTimeTrackingPolicy: *Object (4 properties)
│   │   │   ├── BlobType: string[]
│   │   │   ├── Enable: *bool
│   │   │   ├── Name: *Enum (1 value)
│   │   │   │   └── "AccessTimeTracking"
│   │   │   └── TrackingGranularityInDays: *int
│   │   ├── Owner: *genruntime.KnownResourceReference
<<<<<<< HEAD
│   │   └── RestorePolicy: Object (2 properties)
│   │       ├── Days: Validated<*int> (2 rules)
│   │       │   ├── Rule 0: {Maximum 365}
│   │       │   └── Rule 1: {Minimum 1}
│   │       └── Enabled: *bool
=======
│   │   ├── RestorePolicy: *Object (2 properties)
│   │   │   ├── Days: Validated<*int> (2 rules)
│   │   │   │   ├── Rule 0: {Maximum 365}
│   │   │   │   └── Rule 1: {Minimum 1}
│   │   │   └── Enabled: *bool
│   │   └── Tags: map[string]string
>>>>>>> 36107e02
│   └── Status: Object (14 properties)
│       ├── AutomaticSnapshotPolicyEnabled: *bool
│       ├── ChangeFeed: *Object (2 properties)
│       │   ├── Enabled: *bool
│       │   └── RetentionInDays: *int
│       ├── Conditions: conditions.Condition[]
│       ├── ContainerDeleteRetentionPolicy: *Object (2 properties)
│       │   ├── Days: *int
│       │   └── Enabled: *bool
│       ├── Cors: *Object (1 property)
│       │   └── CorsRules: Object (5 properties)[]
│       │       ├── AllowedHeaders: string[]
│       │       ├── AllowedMethods: Enum (7 values)[]
│       │       │   ├── "DELETE"
│       │       │   ├── "GET"
│       │       │   ├── "HEAD"
│       │       │   ├── "MERGE"
│       │       │   ├── "OPTIONS"
│       │       │   ├── "POST"
│       │       │   └── "PUT"
│       │       ├── AllowedOrigins: string[]
│       │       ├── ExposedHeaders: string[]
│       │       └── MaxAgeInSeconds: *int
│       ├── DefaultServiceVersion: *string
│       ├── DeleteRetentionPolicy: *Object (2 properties)
│       │   ├── Days: *int
│       │   └── Enabled: *bool
│       ├── Id: *string
│       ├── IsVersioningEnabled: *bool
│       ├── LastAccessTimeTrackingPolicy: *Object (4 properties)
│       │   ├── BlobType: string[]
│       │   ├── Enable: *bool
│       │   ├── Name: *Enum (1 value)
│       │   │   └── "AccessTimeTracking"
│       │   └── TrackingGranularityInDays: *int
│       ├── Name: *string
│       ├── RestorePolicy: *Object (4 properties)
│       │   ├── Days: *int
│       │   ├── Enabled: *bool
│       │   ├── LastEnabledTime: *string
│       │   └── MinRestoreTime: *string
│       ├── Sku: *Object (2 properties)
│       │   ├── Name: *Enum (8 values)
│       │   │   ├── "Premium_LRS"
│       │   │   ├── "Premium_ZRS"
│       │   │   ├── "Standard_GRS"
│       │   │   ├── "Standard_GZRS"
│       │   │   ├── "Standard_LRS"
│       │   │   ├── "Standard_RAGRS"
│       │   │   ├── "Standard_RAGZRS"
│       │   │   └── "Standard_ZRS"
│       │   └── Tier: *Enum (2 values)
│       │       ├── "Premium"
│       │       └── "Standard"
│       └── Type: *string
├── StorageAccountsBlobServicesContainer: Resource
│   ├── Spec: Object (7 properties)
│   │   ├── AzureName: Validated<string> (1 rule)
│   │   │   └── Rule 0: {MinLength %!s(int64=1)}
│   │   ├── DefaultEncryptionScope: *string
│   │   ├── DenyEncryptionScopeOverride: *bool
│   │   ├── ImmutableStorageWithVersioning: *Object (1 property)
│   │   │   └── Enabled: *bool
│   │   ├── Metadata: map[string]string
│   │   ├── Owner: *genruntime.KnownResourceReference
<<<<<<< HEAD
│   │   └── PublicAccess: Enum (3 values)
│   │       ├── "Blob"
│   │       ├── "Container"
│   │       └── "None"
=======
│   │   ├── PublicAccess: *Enum (3 values)
│   │   │   ├── "Blob"
│   │   │   ├── "Container"
│   │   │   └── "None"
│   │   └── Tags: map[string]string
>>>>>>> 36107e02
│   └── Status: Object (22 properties)
│       ├── Conditions: conditions.Condition[]
│       ├── DefaultEncryptionScope: *string
│       ├── Deleted: *bool
│       ├── DeletedTime: *string
│       ├── DenyEncryptionScopeOverride: *bool
│       ├── Etag: *string
│       ├── HasImmutabilityPolicy: *bool
│       ├── HasLegalHold: *bool
│       ├── Id: *string
│       ├── ImmutabilityPolicy: *Object (5 properties)
│       │   ├── AllowProtectedAppendWrites: *bool
│       │   ├── Etag: *string
│       │   ├── ImmutabilityPeriodSinceCreationInDays: *int
│       │   ├── State: *Enum (2 values)
│       │   │   ├── "Locked"
│       │   │   └── "Unlocked"
│       │   └── UpdateHistory: Object (6 properties)[]
│       │       ├── ImmutabilityPeriodSinceCreationInDays: *int
│       │       ├── ObjectIdentifier: *string
│       │       ├── TenantId: *string
│       │       ├── Timestamp: *string
│       │       ├── Update: *Enum (3 values)
│       │       │   ├── "extend"
│       │       │   ├── "lock"
│       │       │   └── "put"
│       │       └── Upn: *string
│       ├── ImmutableStorageWithVersioning: *Object (3 properties)
│       │   ├── Enabled: *bool
│       │   ├── MigrationState: *Enum (2 values)
│       │   │   ├── "Completed"
│       │   │   └── "InProgress"
│       │   └── TimeStamp: *string
│       ├── LastModifiedTime: *string
│       ├── LeaseDuration: *Enum (2 values)
│       │   ├── "Fixed"
│       │   └── "Infinite"
│       ├── LeaseState: *Enum (5 values)
│       │   ├── "Available"
│       │   ├── "Breaking"
│       │   ├── "Broken"
│       │   ├── "Expired"
│       │   └── "Leased"
│       ├── LeaseStatus: *Enum (2 values)
│       │   ├── "Locked"
│       │   └── "Unlocked"
│       ├── LegalHold: *Object (2 properties)
│       │   ├── HasLegalHold: *bool
│       │   └── Tags: Object (5 properties)[]
│       │       ├── ObjectIdentifier: *string
│       │       ├── Tag: *string
│       │       ├── TenantId: *string
│       │       ├── Timestamp: *string
│       │       └── Upn: *string
│       ├── Metadata: map[string]string
│       ├── Name: *string
│       ├── PublicAccess: *Enum (3 values)
│       │   ├── "Blob"
│       │   ├── "Container"
│       │   └── "None"
│       ├── RemainingRetentionDays: *int
│       ├── Type: *string
│       └── Version: *string
├── StorageAccountsManagementPolicy: Resource
│   ├── Spec: Object (3 properties)
│   │   ├── AzureName: string
│   │   ├── Owner: *genruntime.KnownResourceReference
<<<<<<< HEAD
│   │   └── Policy: Object (1 property)
│   │       └── Rules: Object (4 properties)
│   │           ├── Definition: Object (2 properties)
│   │           │   ├── Actions: Object (3 properties)
│   │           │   │   ├── BaseBlob: Object (4 properties)
│   │           │   │   │   ├── Delete: Object (2 properties)
│   │           │   │   │   │   ├── DaysAfterLastAccessTimeGreaterThan: Validated<*int> (2 rules)
│   │           │   │   │   │   │   ├── Rule 0: {Minimum 0}
│   │           │   │   │   │   │   └── Rule 1: {MultipleOf 1}
│   │           │   │   │   │   └── DaysAfterModificationGreaterThan: Validated<*int> (2 rules)
│   │           │   │   │   │       ├── Rule 0: {Minimum 0}
│   │           │   │   │   │       └── Rule 1: {MultipleOf 1}
│   │           │   │   │   ├── EnableAutoTierToHotFromCool: *bool
│   │           │   │   │   ├── TierToArchive: Object (2 properties)
│   │           │   │   │   │   ├── DaysAfterLastAccessTimeGreaterThan: Validated<*int> (2 rules)
│   │           │   │   │   │   │   ├── Rule 0: {Minimum 0}
│   │           │   │   │   │   │   └── Rule 1: {MultipleOf 1}
│   │           │   │   │   │   └── DaysAfterModificationGreaterThan: Validated<*int> (2 rules)
│   │           │   │   │   │       ├── Rule 0: {Minimum 0}
│   │           │   │   │   │       └── Rule 1: {MultipleOf 1}
│   │           │   │   │   └── TierToCool: Object (2 properties)
│   │           │   │   │       ├── DaysAfterLastAccessTimeGreaterThan: Validated<*int> (2 rules)
│   │           │   │   │       │   ├── Rule 0: {Minimum 0}
│   │           │   │   │       │   └── Rule 1: {MultipleOf 1}
│   │           │   │   │       └── DaysAfterModificationGreaterThan: Validated<*int> (2 rules)
│   │           │   │   │           ├── Rule 0: {Minimum 0}
│   │           │   │   │           └── Rule 1: {MultipleOf 1}
│   │           │   │   ├── Snapshot: Object (3 properties)
│   │           │   │   │   ├── Delete: Object (1 property)
│   │           │   │   │   │   └── DaysAfterCreationGreaterThan: Validated<*int> (2 rules)
│   │           │   │   │   │       ├── Rule 0: {Minimum 0}
│   │           │   │   │   │       └── Rule 1: {MultipleOf 1}
│   │           │   │   │   ├── TierToArchive: Object (1 property)
│   │           │   │   │   │   └── DaysAfterCreationGreaterThan: Validated<*int> (2 rules)
│   │           │   │   │   │       ├── Rule 0: {Minimum 0}
│   │           │   │   │   │       └── Rule 1: {MultipleOf 1}
│   │           │   │   │   └── TierToCool: Object (1 property)
│   │           │   │   │       └── DaysAfterCreationGreaterThan: Validated<*int> (2 rules)
│   │           │   │   │           ├── Rule 0: {Minimum 0}
│   │           │   │   │           └── Rule 1: {MultipleOf 1}
│   │           │   │   └── Version: Object (3 properties)
│   │           │   │       ├── Delete: Object (1 property)
│   │           │   │       │   └── DaysAfterCreationGreaterThan: Validated<*int> (2 rules)
│   │           │   │       │       ├── Rule 0: {Minimum 0}
│   │           │   │       │       └── Rule 1: {MultipleOf 1}
│   │           │   │       ├── TierToArchive: Object (1 property)
│   │           │   │       │   └── DaysAfterCreationGreaterThan: Validated<*int> (2 rules)
│   │           │   │       │       ├── Rule 0: {Minimum 0}
│   │           │   │       │       └── Rule 1: {MultipleOf 1}
│   │           │   │       └── TierToCool: Object (1 property)
│   │           │   │           └── DaysAfterCreationGreaterThan: Validated<*int> (2 rules)
│   │           │   │               ├── Rule 0: {Minimum 0}
│   │           │   │               └── Rule 1: {MultipleOf 1}
│   │           │   └── Filters: Object (3 properties)
│   │           │       ├── BlobIndexMatch: Object (3 properties)
│   │           │       │   ├── Name: Validated<*string> (2 rules)
│   │           │       │   │   ├── Rule 0: {MaxLength %!s(int64=128)}
│   │           │       │   │   └── Rule 1: {MinLength %!s(int64=1)}
│   │           │       │   ├── Op: *string
│   │           │       │   └── Value: Validated<*string> (2 rules)
│   │           │       │       ├── Rule 0: {MaxLength %!s(int64=256)}
│   │           │       │       └── Rule 1: {MinLength %!s(int64=0)}
│   │           │       ├── BlobTypes: string[]
│   │           │       └── PrefixMatch: string[]
│   │           ├── Enabled: *bool
│   │           ├── Name: *string
│   │           └── Type: Enum (1 value)
│   │               └── "Lifecycle"
=======
│   │   ├── Policy: *Object (1 property)
│   │   │   └── Rules: Object (4 properties)[]
│   │   │       ├── Definition: *Object (2 properties)
│   │   │       │   ├── Actions: *Object (3 properties)
│   │   │       │   │   ├── BaseBlob: *Object (4 properties)
│   │   │       │   │   │   ├── Delete: *Object (2 properties)
│   │   │       │   │   │   │   ├── DaysAfterLastAccessTimeGreaterThan: Validated<*int> (2 rules)
│   │   │       │   │   │   │   │   ├── Rule 0: {Minimum 0}
│   │   │       │   │   │   │   │   └── Rule 1: {MultipleOf 1}
│   │   │       │   │   │   │   └── DaysAfterModificationGreaterThan: Validated<*int> (2 rules)
│   │   │       │   │   │   │       ├── Rule 0: {Minimum 0}
│   │   │       │   │   │   │       └── Rule 1: {MultipleOf 1}
│   │   │       │   │   │   ├── EnableAutoTierToHotFromCool: *bool
│   │   │       │   │   │   ├── TierToArchive: *Object (2 properties)
│   │   │       │   │   │   │   ├── DaysAfterLastAccessTimeGreaterThan: Validated<*int> (2 rules)
│   │   │       │   │   │   │   │   ├── Rule 0: {Minimum 0}
│   │   │       │   │   │   │   │   └── Rule 1: {MultipleOf 1}
│   │   │       │   │   │   │   └── DaysAfterModificationGreaterThan: Validated<*int> (2 rules)
│   │   │       │   │   │   │       ├── Rule 0: {Minimum 0}
│   │   │       │   │   │   │       └── Rule 1: {MultipleOf 1}
│   │   │       │   │   │   └── TierToCool: *Object (2 properties)
│   │   │       │   │   │       ├── DaysAfterLastAccessTimeGreaterThan: Validated<*int> (2 rules)
│   │   │       │   │   │       │   ├── Rule 0: {Minimum 0}
│   │   │       │   │   │       │   └── Rule 1: {MultipleOf 1}
│   │   │       │   │   │       └── DaysAfterModificationGreaterThan: Validated<*int> (2 rules)
│   │   │       │   │   │           ├── Rule 0: {Minimum 0}
│   │   │       │   │   │           └── Rule 1: {MultipleOf 1}
│   │   │       │   │   ├── Snapshot: *Object (3 properties)
│   │   │       │   │   │   ├── Delete: *Object (1 property)
│   │   │       │   │   │   │   └── DaysAfterCreationGreaterThan: Validated<*int> (2 rules)
│   │   │       │   │   │   │       ├── Rule 0: {Minimum 0}
│   │   │       │   │   │   │       └── Rule 1: {MultipleOf 1}
│   │   │       │   │   │   ├── TierToArchive: *Object (1 property)
│   │   │       │   │   │   │   └── DaysAfterCreationGreaterThan: Validated<*int> (2 rules)
│   │   │       │   │   │   │       ├── Rule 0: {Minimum 0}
│   │   │       │   │   │   │       └── Rule 1: {MultipleOf 1}
│   │   │       │   │   │   └── TierToCool: *Object (1 property)
│   │   │       │   │   │       └── DaysAfterCreationGreaterThan: Validated<*int> (2 rules)
│   │   │       │   │   │           ├── Rule 0: {Minimum 0}
│   │   │       │   │   │           └── Rule 1: {MultipleOf 1}
│   │   │       │   │   └── Version: *Object (3 properties)
│   │   │       │   │       ├── Delete: *Object (1 property)
│   │   │       │   │       │   └── DaysAfterCreationGreaterThan: Validated<*int> (2 rules)
│   │   │       │   │       │       ├── Rule 0: {Minimum 0}
│   │   │       │   │       │       └── Rule 1: {MultipleOf 1}
│   │   │       │   │       ├── TierToArchive: *Object (1 property)
│   │   │       │   │       │   └── DaysAfterCreationGreaterThan: Validated<*int> (2 rules)
│   │   │       │   │       │       ├── Rule 0: {Minimum 0}
│   │   │       │   │       │       └── Rule 1: {MultipleOf 1}
│   │   │       │   │       └── TierToCool: *Object (1 property)
│   │   │       │   │           └── DaysAfterCreationGreaterThan: Validated<*int> (2 rules)
│   │   │       │   │               ├── Rule 0: {Minimum 0}
│   │   │       │   │               └── Rule 1: {MultipleOf 1}
│   │   │       │   └── Filters: *Object (3 properties)
│   │   │       │       ├── BlobIndexMatch: Object (3 properties)[]
│   │   │       │       │   ├── Name: Validated<*string> (2 rules)
│   │   │       │       │   │   ├── Rule 0: {MaxLength %!s(int64=128)}
│   │   │       │       │   │   └── Rule 1: {MinLength %!s(int64=1)}
│   │   │       │       │   ├── Op: *string
│   │   │       │       │   └── Value: Validated<*string> (2 rules)
│   │   │       │       │       ├── Rule 0: {MaxLength %!s(int64=256)}
│   │   │       │       │       └── Rule 1: {MinLength %!s(int64=0)}
│   │   │       │       ├── BlobTypes: string[]
│   │   │       │       └── PrefixMatch: string[]
│   │   │       ├── Enabled: *bool
│   │   │       ├── Name: *string
│   │   │       └── Type: *Enum (1 value)
│   │   │           └── "Lifecycle"
│   │   └── Tags: map[string]string
>>>>>>> 36107e02
│   └── Status: Object (6 properties)
│       ├── Conditions: conditions.Condition[]
│       ├── Id: *string
│       ├── LastModifiedTime: *string
│       ├── Name: *string
│       ├── Policy: *Object (1 property)
│       │   └── Rules: Object (4 properties)[]
│       │       ├── Definition: *Object (2 properties)
│       │       │   ├── Actions: *Object (3 properties)
│       │       │   │   ├── BaseBlob: *Object (4 properties)
│       │       │   │   │   ├── Delete: *Object (2 properties)
│       │       │   │   │   │   ├── DaysAfterLastAccessTimeGreaterThan: *float64
│       │       │   │   │   │   └── DaysAfterModificationGreaterThan: *float64
│       │       │   │   │   ├── EnableAutoTierToHotFromCool: *bool
│       │       │   │   │   ├── TierToArchive: *Object (2 properties)
│       │       │   │   │   │   ├── DaysAfterLastAccessTimeGreaterThan: *float64
│       │       │   │   │   │   └── DaysAfterModificationGreaterThan: *float64
│       │       │   │   │   └── TierToCool: *Object (2 properties)
│       │       │   │   │       ├── DaysAfterLastAccessTimeGreaterThan: *float64
│       │       │   │   │       └── DaysAfterModificationGreaterThan: *float64
│       │       │   │   ├── Snapshot: *Object (3 properties)
│       │       │   │   │   ├── Delete: *Object (1 property)
│       │       │   │   │   │   └── DaysAfterCreationGreaterThan: *float64
│       │       │   │   │   ├── TierToArchive: *Object (1 property)
│       │       │   │   │   │   └── DaysAfterCreationGreaterThan: *float64
│       │       │   │   │   └── TierToCool: *Object (1 property)
│       │       │   │   │       └── DaysAfterCreationGreaterThan: *float64
│       │       │   │   └── Version: *Object (3 properties)
│       │       │   │       ├── Delete: *Object (1 property)
│       │       │   │       │   └── DaysAfterCreationGreaterThan: *float64
│       │       │   │       ├── TierToArchive: *Object (1 property)
│       │       │   │       │   └── DaysAfterCreationGreaterThan: *float64
│       │       │   │       └── TierToCool: *Object (1 property)
│       │       │   │           └── DaysAfterCreationGreaterThan: *float64
│       │       │   └── Filters: *Object (3 properties)
│       │       │       ├── BlobIndexMatch: Object (3 properties)[]
│       │       │       │   ├── Name: *string
│       │       │       │   ├── Op: *string
│       │       │       │   └── Value: *string
│       │       │       ├── BlobTypes: string[]
│       │       │       └── PrefixMatch: string[]
│       │       ├── Enabled: *bool
│       │       ├── Name: *string
│       │       └── Type: *Enum (1 value)
│       │           └── "Lifecycle"
│       └── Type: *string
├── StorageAccountsQueueService: Resource
<<<<<<< HEAD
│   ├── Spec: Object (3 properties)
│   │   ├── AzureName: string
│   │   ├── Cors: Object (1 property)
│   │   │   └── CorsRules: Object (5 properties)
=======
│   ├── Spec: Object (4 properties)
│   │   ├── Cors: *Object (1 property)
│   │   │   └── CorsRules: Object (5 properties)[]
>>>>>>> 36107e02
│   │   │       ├── AllowedHeaders: string[]
│   │   │       ├── AllowedMethods: Enum (7 values)[]
│   │   │       │   ├── "DELETE"
│   │   │       │   ├── "GET"
│   │   │       │   ├── "HEAD"
│   │   │       │   ├── "MERGE"
│   │   │       │   ├── "OPTIONS"
│   │   │       │   ├── "POST"
│   │   │       │   └── "PUT"
│   │   │       ├── AllowedOrigins: string[]
│   │   │       ├── ExposedHeaders: string[]
│   │   │       └── MaxAgeInSeconds: *int
│   │   └── Owner: *genruntime.KnownResourceReference
│   └── Status: Object (5 properties)
│       ├── Conditions: conditions.Condition[]
│       ├── Cors: *Object (1 property)
│       │   └── CorsRules: Object (5 properties)[]
│       │       ├── AllowedHeaders: string[]
│       │       ├── AllowedMethods: Enum (7 values)[]
│       │       │   ├── "DELETE"
│       │       │   ├── "GET"
│       │       │   ├── "HEAD"
│       │       │   ├── "MERGE"
│       │       │   ├── "OPTIONS"
│       │       │   ├── "POST"
│       │       │   └── "PUT"
│       │       ├── AllowedOrigins: string[]
│       │       ├── ExposedHeaders: string[]
│       │       └── MaxAgeInSeconds: *int
│       ├── Id: *string
│       ├── Name: *string
│       └── Type: *string
├── StorageAccountsQueueServicesQueue: Resource
│   ├── Spec: Object (3 properties)
│   │   ├── AzureName: Validated<string> (2 rules)
│   │   │   ├── Rule 0: {MaxLength %!s(int64=63)}
│   │   │   └── Rule 1: {MinLength %!s(int64=3)}
│   │   ├── Metadata: map[string]string
│   │   └── Owner: *genruntime.KnownResourceReference
│   └── Status: Object (6 properties)
│       ├── ApproximateMessageCount: *int
│       ├── Conditions: conditions.Condition[]
│       ├── Id: *string
│       ├── Metadata: map[string]string
│       ├── Name: *string
│       └── Type: *string
<<<<<<< HEAD
├── StorageAccounts_BlobService_STATUS_ARM: Object (5 properties)
│   ├── Id: *string
│   ├── Name: *string
│   ├── Properties: Object (9 properties)
=======
├── StorageAccounts_BlobService_Spec_ARM: Object (4 properties)
│   ├── Location: *string
│   ├── Name: string
│   ├── Properties: *Object (9 properties)
>>>>>>> 36107e02
│   │   ├── AutomaticSnapshotPolicyEnabled: *bool
│   │   ├── ChangeFeed: *Object (2 properties)
│   │   │   ├── Enabled: *bool
│   │   │   └── RetentionInDays: *int
│   │   ├── ContainerDeleteRetentionPolicy: *Object (2 properties)
│   │   │   ├── Days: *int
│   │   │   └── Enabled: *bool
│   │   ├── Cors: *Object (1 property)
│   │   │   └── CorsRules: Object (5 properties)[]
│   │   │       ├── AllowedHeaders: string[]
│   │   │       ├── AllowedMethods: Enum (7 values)[]
│   │   │       │   ├── "DELETE"
│   │   │       │   ├── "GET"
│   │   │       │   ├── "HEAD"
│   │   │       │   ├── "MERGE"
│   │   │       │   ├── "OPTIONS"
│   │   │       │   ├── "POST"
│   │   │       │   └── "PUT"
│   │   │       ├── AllowedOrigins: string[]
│   │   │       ├── ExposedHeaders: string[]
│   │   │       └── MaxAgeInSeconds: *int
│   │   ├── DefaultServiceVersion: *string
│   │   ├── DeleteRetentionPolicy: *Object (2 properties)
│   │   │   ├── Days: *int
│   │   │   └── Enabled: *bool
│   │   ├── IsVersioningEnabled: *bool
│   │   ├── LastAccessTimeTrackingPolicy: *Object (4 properties)
│   │   │   ├── BlobType: string[]
│   │   │   ├── Enable: *bool
│   │   │   ├── Name: *Enum (1 value)
│   │   │   │   └── "AccessTimeTracking"
│   │   │   └── TrackingGranularityInDays: *int
<<<<<<< HEAD
│   │   └── RestorePolicy: Object (4 properties)
=======
│   │   └── RestorePolicy: *Object (2 properties)
>>>>>>> 36107e02
│   │       ├── Days: *int
│   │       ├── Enabled: *bool
│   │       ├── LastEnabledTime: *string
│   │       └── MinRestoreTime: *string
│   ├── Sku: Object (2 properties)
│   │   ├── Name: Enum (8 values)
│   │   │   ├── "Premium_LRS"
│   │   │   ├── "Premium_ZRS"
│   │   │   ├── "Standard_GRS"
│   │   │   ├── "Standard_GZRS"
│   │   │   ├── "Standard_LRS"
│   │   │   ├── "Standard_RAGRS"
│   │   │   ├── "Standard_RAGZRS"
│   │   │   └── "Standard_ZRS"
│   │   └── Tier: Enum (2 values)
│   │       ├── "Premium"
│   │       └── "Standard"
│   └── Type: *string
├── StorageAccounts_BlobService_Spec_ARM: Object (2 properties)
│   ├── Name: string
<<<<<<< HEAD
│   └── Properties: Object (9 properties)
│       ├── AutomaticSnapshotPolicyEnabled: *bool
│       ├── ChangeFeed: Object (2 properties)
│       │   ├── Enabled: *bool
│       │   └── RetentionInDays: *int
│       ├── ContainerDeleteRetentionPolicy: Object (2 properties)
│       │   ├── Days: *int
│       │   └── Enabled: *bool
│       ├── Cors: Object (1 property)
│       │   └── CorsRules: Object (5 properties)
│       │       ├── AllowedHeaders: string[]
│       │       ├── AllowedMethods: Enum (7 values)
│       │       │   ├── "DELETE"
│       │       │   ├── "GET"
│       │       │   ├── "HEAD"
│       │       │   ├── "MERGE"
│       │       │   ├── "OPTIONS"
│       │       │   ├── "POST"
│       │       │   └── "PUT"
│       │       ├── AllowedOrigins: string[]
│       │       ├── ExposedHeaders: string[]
│       │       └── MaxAgeInSeconds: *int
│       ├── DefaultServiceVersion: *string
│       ├── DeleteRetentionPolicy: Object (2 properties)
│       │   ├── Days: *int
│       │   └── Enabled: *bool
│       ├── IsVersioningEnabled: *bool
│       ├── LastAccessTimeTrackingPolicy: Object (4 properties)
│       │   ├── BlobType: string[]
│       │   ├── Enable: *bool
│       │   ├── Name: Enum (1 value)
│       │   │   └── "AccessTimeTracking"
│       │   └── TrackingGranularityInDays: *int
│       └── RestorePolicy: Object (2 properties)
│           ├── Days: *int
│           └── Enabled: *bool
├── StorageAccounts_BlobServices_Container_STATUS_ARM: Object (5 properties)
│   ├── Etag: *string
│   ├── Id: *string
│   ├── Name: *string
│   ├── Properties: Object (17 properties)
=======
│   ├── Properties: *Object (5 properties)
>>>>>>> 36107e02
│   │   ├── DefaultEncryptionScope: *string
│   │   ├── Deleted: *bool
│   │   ├── DeletedTime: *string
│   │   ├── DenyEncryptionScopeOverride: *bool
<<<<<<< HEAD
│   │   ├── HasImmutabilityPolicy: *bool
│   │   ├── HasLegalHold: *bool
│   │   ├── ImmutabilityPolicy: Object (3 properties)
│   │   │   ├── Etag: *string
│   │   │   ├── Properties: Object (3 properties)
│   │   │   │   ├── AllowProtectedAppendWrites: *bool
│   │   │   │   ├── ImmutabilityPeriodSinceCreationInDays: *int
│   │   │   │   └── State: Enum (2 values)
│   │   │   │       ├── "Locked"
│   │   │   │       └── "Unlocked"
│   │   │   └── UpdateHistory: Object (6 properties)
│   │   │       ├── ImmutabilityPeriodSinceCreationInDays: *int
│   │   │       ├── ObjectIdentifier: *string
│   │   │       ├── TenantId: *string
│   │   │       ├── Timestamp: *string
│   │   │       ├── Update: Enum (3 values)
│   │   │       │   ├── "extend"
│   │   │       │   ├── "lock"
│   │   │       │   └── "put"
│   │   │       └── Upn: *string
│   │   ├── ImmutableStorageWithVersioning: Object (3 properties)
│   │   │   ├── Enabled: *bool
│   │   │   ├── MigrationState: Enum (2 values)
│   │   │   │   ├── "Completed"
│   │   │   │   └── "InProgress"
│   │   │   └── TimeStamp: *string
│   │   ├── LastModifiedTime: *string
│   │   ├── LeaseDuration: Enum (2 values)
│   │   │   ├── "Fixed"
│   │   │   └── "Infinite"
│   │   ├── LeaseState: Enum (5 values)
│   │   │   ├── "Available"
│   │   │   ├── "Breaking"
│   │   │   ├── "Broken"
│   │   │   ├── "Expired"
│   │   │   └── "Leased"
│   │   ├── LeaseStatus: Enum (2 values)
│   │   │   ├── "Locked"
│   │   │   └── "Unlocked"
│   │   ├── LegalHold: Object (2 properties)
│   │   │   ├── HasLegalHold: *bool
│   │   │   └── Tags: Object (5 properties)
│   │   │       ├── ObjectIdentifier: *string
│   │   │       ├── Tag: *string
│   │   │       ├── TenantId: *string
│   │   │       ├── Timestamp: *string
│   │   │       └── Upn: *string
│   │   ├── Metadata: map[string]string
│   │   ├── PublicAccess: Enum (3 values)
│   │   │   ├── "Blob"
│   │   │   ├── "Container"
│   │   │   └── "None"
│   │   ├── RemainingRetentionDays: *int
│   │   └── Version: *string
│   └── Type: *string
├── StorageAccounts_BlobServices_Container_Spec_ARM: Object (2 properties)
│   ├── Name: string
│   └── Properties: Object (5 properties)
│       ├── DefaultEncryptionScope: *string
│       ├── DenyEncryptionScopeOverride: *bool
│       ├── ImmutableStorageWithVersioning: Object (1 property)
│       │   └── Enabled: *bool
│       ├── Metadata: map[string]string
│       └── PublicAccess: Enum (3 values)
│           ├── "Blob"
│           ├── "Container"
│           └── "None"
├── StorageAccounts_ManagementPolicy_STATUS_ARM: Object (4 properties)
│   ├── Id: *string
│   ├── Name: *string
│   ├── Properties: Object (2 properties)
│   │   ├── LastModifiedTime: *string
│   │   └── Policy: Object (1 property)
│   │       └── Rules: Object (4 properties)
│   │           ├── Definition: Object (2 properties)
│   │           │   ├── Actions: Object (3 properties)
│   │           │   │   ├── BaseBlob: Object (4 properties)
│   │           │   │   │   ├── Delete: Object (2 properties)
│   │           │   │   │   │   ├── DaysAfterLastAccessTimeGreaterThan: *float64
│   │           │   │   │   │   └── DaysAfterModificationGreaterThan: *float64
│   │           │   │   │   ├── EnableAutoTierToHotFromCool: *bool
│   │           │   │   │   ├── TierToArchive: Object (2 properties)
│   │           │   │   │   │   ├── DaysAfterLastAccessTimeGreaterThan: *float64
│   │           │   │   │   │   └── DaysAfterModificationGreaterThan: *float64
│   │           │   │   │   └── TierToCool: Object (2 properties)
│   │           │   │   │       ├── DaysAfterLastAccessTimeGreaterThan: *float64
│   │           │   │   │       └── DaysAfterModificationGreaterThan: *float64
│   │           │   │   ├── Snapshot: Object (3 properties)
│   │           │   │   │   ├── Delete: Object (1 property)
│   │           │   │   │   │   └── DaysAfterCreationGreaterThan: *float64
│   │           │   │   │   ├── TierToArchive: Object (1 property)
│   │           │   │   │   │   └── DaysAfterCreationGreaterThan: *float64
│   │           │   │   │   └── TierToCool: Object (1 property)
│   │           │   │   │       └── DaysAfterCreationGreaterThan: *float64
│   │           │   │   └── Version: Object (3 properties)
│   │           │   │       ├── Delete: Object (1 property)
│   │           │   │       │   └── DaysAfterCreationGreaterThan: *float64
│   │           │   │       ├── TierToArchive: Object (1 property)
│   │           │   │       │   └── DaysAfterCreationGreaterThan: *float64
│   │           │   │       └── TierToCool: Object (1 property)
│   │           │   │           └── DaysAfterCreationGreaterThan: *float64
│   │           │   └── Filters: Object (3 properties)
│   │           │       ├── BlobIndexMatch: Object (3 properties)
=======
│   │   ├── ImmutableStorageWithVersioning: *Object (1 property)
│   │   │   └── Enabled: *bool
│   │   ├── Metadata: map[string]string
│   │   └── PublicAccess: *Enum (3 values)
│   │       ├── "Blob"
│   │       ├── "Container"
│   │       └── "None"
│   └── Tags: map[string]string
├── StorageAccounts_ManagementPolicy_Spec_ARM: Object (3 properties)
│   ├── Name: string
│   ├── Properties: *Object (1 property)
│   │   └── Policy: *Object (1 property)
│   │       └── Rules: Object (4 properties)[]
│   │           ├── Definition: *Object (2 properties)
│   │           │   ├── Actions: *Object (3 properties)
│   │           │   │   ├── BaseBlob: *Object (4 properties)
│   │           │   │   │   ├── Delete: *Object (2 properties)
│   │           │   │   │   │   ├── DaysAfterLastAccessTimeGreaterThan: *int
│   │           │   │   │   │   └── DaysAfterModificationGreaterThan: *int
│   │           │   │   │   ├── EnableAutoTierToHotFromCool: *bool
│   │           │   │   │   ├── TierToArchive: *Object (2 properties)
│   │           │   │   │   │   ├── DaysAfterLastAccessTimeGreaterThan: *int
│   │           │   │   │   │   └── DaysAfterModificationGreaterThan: *int
│   │           │   │   │   └── TierToCool: *Object (2 properties)
│   │           │   │   │       ├── DaysAfterLastAccessTimeGreaterThan: *int
│   │           │   │   │       └── DaysAfterModificationGreaterThan: *int
│   │           │   │   ├── Snapshot: *Object (3 properties)
│   │           │   │   │   ├── Delete: *Object (1 property)
│   │           │   │   │   │   └── DaysAfterCreationGreaterThan: *int
│   │           │   │   │   ├── TierToArchive: *Object (1 property)
│   │           │   │   │   │   └── DaysAfterCreationGreaterThan: *int
│   │           │   │   │   └── TierToCool: *Object (1 property)
│   │           │   │   │       └── DaysAfterCreationGreaterThan: *int
│   │           │   │   └── Version: *Object (3 properties)
│   │           │   │       ├── Delete: *Object (1 property)
│   │           │   │       │   └── DaysAfterCreationGreaterThan: *int
│   │           │   │       ├── TierToArchive: *Object (1 property)
│   │           │   │       │   └── DaysAfterCreationGreaterThan: *int
│   │           │   │       └── TierToCool: *Object (1 property)
│   │           │   │           └── DaysAfterCreationGreaterThan: *int
│   │           │   └── Filters: *Object (3 properties)
│   │           │       ├── BlobIndexMatch: Object (3 properties)[]
>>>>>>> 36107e02
│   │           │       │   ├── Name: *string
│   │           │       │   ├── Op: *string
│   │           │       │   └── Value: *string
│   │           │       ├── BlobTypes: string[]
│   │           │       └── PrefixMatch: string[]
│   │           ├── Enabled: *bool
│   │           ├── Name: *string
│   │           └── Type: *Enum (1 value)
│   │               └── "Lifecycle"
│   └── Type: *string
├── StorageAccounts_ManagementPolicy_Spec_ARM: Object (2 properties)
│   ├── Name: string
<<<<<<< HEAD
│   └── Properties: Object (1 property)
│       └── Policy: Object (1 property)
│           └── Rules: Object (4 properties)
│               ├── Definition: Object (2 properties)
│               │   ├── Actions: Object (3 properties)
│               │   │   ├── BaseBlob: Object (4 properties)
│               │   │   │   ├── Delete: Object (2 properties)
│               │   │   │   │   ├── DaysAfterLastAccessTimeGreaterThan: *int
│               │   │   │   │   └── DaysAfterModificationGreaterThan: *int
│               │   │   │   ├── EnableAutoTierToHotFromCool: *bool
│               │   │   │   ├── TierToArchive: Object (2 properties)
│               │   │   │   │   ├── DaysAfterLastAccessTimeGreaterThan: *int
│               │   │   │   │   └── DaysAfterModificationGreaterThan: *int
│               │   │   │   └── TierToCool: Object (2 properties)
│               │   │   │       ├── DaysAfterLastAccessTimeGreaterThan: *int
│               │   │   │       └── DaysAfterModificationGreaterThan: *int
│               │   │   ├── Snapshot: Object (3 properties)
│               │   │   │   ├── Delete: Object (1 property)
│               │   │   │   │   └── DaysAfterCreationGreaterThan: *int
│               │   │   │   ├── TierToArchive: Object (1 property)
│               │   │   │   │   └── DaysAfterCreationGreaterThan: *int
│               │   │   │   └── TierToCool: Object (1 property)
│               │   │   │       └── DaysAfterCreationGreaterThan: *int
│               │   │   └── Version: Object (3 properties)
│               │   │       ├── Delete: Object (1 property)
│               │   │       │   └── DaysAfterCreationGreaterThan: *int
│               │   │       ├── TierToArchive: Object (1 property)
│               │   │       │   └── DaysAfterCreationGreaterThan: *int
│               │   │       └── TierToCool: Object (1 property)
│               │   │           └── DaysAfterCreationGreaterThan: *int
│               │   └── Filters: Object (3 properties)
│               │       ├── BlobIndexMatch: Object (3 properties)
│               │       │   ├── Name: *string
│               │       │   ├── Op: *string
│               │       │   └── Value: *string
│               │       ├── BlobTypes: string[]
│               │       └── PrefixMatch: string[]
│               ├── Enabled: *bool
│               ├── Name: *string
│               └── Type: Enum (1 value)
│                   └── "Lifecycle"
├── StorageAccounts_QueueService_STATUS_ARM: Object (4 properties)
│   ├── Id: *string
│   ├── Name: *string
│   ├── Properties: Object (1 property)
│   │   └── Cors: Object (1 property)
│   │       └── CorsRules: Object (5 properties)
=======
│   ├── Properties: *Object (1 property)
│   │   └── Cors: *Object (1 property)
│   │       └── CorsRules: Object (5 properties)[]
>>>>>>> 36107e02
│   │           ├── AllowedHeaders: string[]
│   │           ├── AllowedMethods: Enum (7 values)[]
│   │           │   ├── "DELETE"
│   │           │   ├── "GET"
│   │           │   ├── "HEAD"
│   │           │   ├── "MERGE"
│   │           │   ├── "OPTIONS"
│   │           │   ├── "POST"
│   │           │   └── "PUT"
│   │           ├── AllowedOrigins: string[]
│   │           ├── ExposedHeaders: string[]
│   │           └── MaxAgeInSeconds: *int
│   └── Type: *string
├── StorageAccounts_QueueService_Spec_ARM: Object (2 properties)
│   ├── Name: string
<<<<<<< HEAD
│   └── Properties: Object (1 property)
│       └── Cors: Object (1 property)
│           └── CorsRules: Object (5 properties)
│               ├── AllowedHeaders: string[]
│               ├── AllowedMethods: Enum (7 values)
│               │   ├── "DELETE"
│               │   ├── "GET"
│               │   ├── "HEAD"
│               │   ├── "MERGE"
│               │   ├── "OPTIONS"
│               │   ├── "POST"
│               │   └── "PUT"
│               ├── AllowedOrigins: string[]
│               ├── ExposedHeaders: string[]
│               └── MaxAgeInSeconds: *int
├── StorageAccounts_QueueServices_Queue_STATUS_ARM: Object (4 properties)
│   ├── Id: *string
│   ├── Name: *string
│   ├── Properties: Object (2 properties)
│   │   ├── ApproximateMessageCount: *int
│   │   └── Metadata: map[string]string
│   └── Type: *string
└── StorageAccounts_QueueServices_Queue_Spec_ARM: Object (2 properties)
    ├── Name: string
    └── Properties: Object (1 property)
        └── Metadata: map[string]string
=======
│   ├── Properties: *Object (1 property)
│   │   └── Metadata: map[string]string
│   └── Tags: map[string]string
└── StorageQueue_STATUS_ARM: Object (4 properties)
    ├── Id: *string
    ├── Name: *string
    ├── Properties: *Object (2 properties)
    │   ├── ApproximateMessageCount: *int
    │   └── Metadata: map[string]string
    └── Type: *string
>>>>>>> 36107e02
<|MERGE_RESOLUTION|>--- conflicted
+++ resolved
@@ -1,193 +1,6 @@
 github.com/Azure/azure-service-operator/v2/api/storage/v1beta20210401
 ├── APIVersion: Enum (1 value)
 │   └── "2021-04-01"
-<<<<<<< HEAD
-=======
-├── BlobContainer_STATUS_ARM: Object (5 properties)
-│   ├── Etag: *string
-│   ├── Id: *string
-│   ├── Name: *string
-│   ├── Properties: *Object (17 properties)
-│   │   ├── DefaultEncryptionScope: *string
-│   │   ├── Deleted: *bool
-│   │   ├── DeletedTime: *string
-│   │   ├── DenyEncryptionScopeOverride: *bool
-│   │   ├── HasImmutabilityPolicy: *bool
-│   │   ├── HasLegalHold: *bool
-│   │   ├── ImmutabilityPolicy: *Object (3 properties)
-│   │   │   ├── Etag: *string
-│   │   │   ├── Properties: *Object (3 properties)
-│   │   │   │   ├── AllowProtectedAppendWrites: *bool
-│   │   │   │   ├── ImmutabilityPeriodSinceCreationInDays: *int
-│   │   │   │   └── State: *Enum (2 values)
-│   │   │   │       ├── "Locked"
-│   │   │   │       └── "Unlocked"
-│   │   │   └── UpdateHistory: Object (6 properties)[]
-│   │   │       ├── ImmutabilityPeriodSinceCreationInDays: *int
-│   │   │       ├── ObjectIdentifier: *string
-│   │   │       ├── TenantId: *string
-│   │   │       ├── Timestamp: *string
-│   │   │       ├── Update: *Enum (3 values)
-│   │   │       │   ├── "extend"
-│   │   │       │   ├── "lock"
-│   │   │       │   └── "put"
-│   │   │       └── Upn: *string
-│   │   ├── ImmutableStorageWithVersioning: *Object (3 properties)
-│   │   │   ├── Enabled: *bool
-│   │   │   ├── MigrationState: *Enum (2 values)
-│   │   │   │   ├── "Completed"
-│   │   │   │   └── "InProgress"
-│   │   │   └── TimeStamp: *string
-│   │   ├── LastModifiedTime: *string
-│   │   ├── LeaseDuration: *Enum (2 values)
-│   │   │   ├── "Fixed"
-│   │   │   └── "Infinite"
-│   │   ├── LeaseState: *Enum (5 values)
-│   │   │   ├── "Available"
-│   │   │   ├── "Breaking"
-│   │   │   ├── "Broken"
-│   │   │   ├── "Expired"
-│   │   │   └── "Leased"
-│   │   ├── LeaseStatus: *Enum (2 values)
-│   │   │   ├── "Locked"
-│   │   │   └── "Unlocked"
-│   │   ├── LegalHold: *Object (2 properties)
-│   │   │   ├── HasLegalHold: *bool
-│   │   │   └── Tags: Object (5 properties)[]
-│   │   │       ├── ObjectIdentifier: *string
-│   │   │       ├── Tag: *string
-│   │   │       ├── TenantId: *string
-│   │   │       ├── Timestamp: *string
-│   │   │       └── Upn: *string
-│   │   ├── Metadata: map[string]string
-│   │   ├── PublicAccess: *Enum (3 values)
-│   │   │   ├── "Blob"
-│   │   │   ├── "Container"
-│   │   │   └── "None"
-│   │   ├── RemainingRetentionDays: *int
-│   │   └── Version: *string
-│   └── Type: *string
-├── BlobServiceProperties_STATUS_ARM: Object (5 properties)
-│   ├── Id: *string
-│   ├── Name: *string
-│   ├── Properties: *Object (9 properties)
-│   │   ├── AutomaticSnapshotPolicyEnabled: *bool
-│   │   ├── ChangeFeed: *Object (2 properties)
-│   │   │   ├── Enabled: *bool
-│   │   │   └── RetentionInDays: *int
-│   │   ├── ContainerDeleteRetentionPolicy: *Object (2 properties)
-│   │   │   ├── Days: *int
-│   │   │   └── Enabled: *bool
-│   │   ├── Cors: *Object (1 property)
-│   │   │   └── CorsRules: Object (5 properties)[]
-│   │   │       ├── AllowedHeaders: string[]
-│   │   │       ├── AllowedMethods: Enum (7 values)[]
-│   │   │       │   ├── "DELETE"
-│   │   │       │   ├── "GET"
-│   │   │       │   ├── "HEAD"
-│   │   │       │   ├── "MERGE"
-│   │   │       │   ├── "OPTIONS"
-│   │   │       │   ├── "POST"
-│   │   │       │   └── "PUT"
-│   │   │       ├── AllowedOrigins: string[]
-│   │   │       ├── ExposedHeaders: string[]
-│   │   │       └── MaxAgeInSeconds: *int
-│   │   ├── DefaultServiceVersion: *string
-│   │   ├── DeleteRetentionPolicy: *Object (2 properties)
-│   │   │   ├── Days: *int
-│   │   │   └── Enabled: *bool
-│   │   ├── IsVersioningEnabled: *bool
-│   │   ├── LastAccessTimeTrackingPolicy: *Object (4 properties)
-│   │   │   ├── BlobType: string[]
-│   │   │   ├── Enable: *bool
-│   │   │   ├── Name: *Enum (1 value)
-│   │   │   │   └── "AccessTimeTracking"
-│   │   │   └── TrackingGranularityInDays: *int
-│   │   └── RestorePolicy: *Object (4 properties)
-│   │       ├── Days: *int
-│   │       ├── Enabled: *bool
-│   │       ├── LastEnabledTime: *string
-│   │       └── MinRestoreTime: *string
-│   ├── Sku: *Object (2 properties)
-│   │   ├── Name: *Enum (8 values)
-│   │   │   ├── "Premium_LRS"
-│   │   │   ├── "Premium_ZRS"
-│   │   │   ├── "Standard_GRS"
-│   │   │   ├── "Standard_GZRS"
-│   │   │   ├── "Standard_LRS"
-│   │   │   ├── "Standard_RAGRS"
-│   │   │   ├── "Standard_RAGZRS"
-│   │   │   └── "Standard_ZRS"
-│   │   └── Tier: *Enum (2 values)
-│   │       ├── "Premium"
-│   │       └── "Standard"
-│   └── Type: *string
-├── ManagementPolicy_STATUS_ARM: Object (4 properties)
-│   ├── Id: *string
-│   ├── Name: *string
-│   ├── Properties: *Object (2 properties)
-│   │   ├── LastModifiedTime: *string
-│   │   └── Policy: *Object (1 property)
-│   │       └── Rules: Object (4 properties)[]
-│   │           ├── Definition: *Object (2 properties)
-│   │           │   ├── Actions: *Object (3 properties)
-│   │           │   │   ├── BaseBlob: *Object (4 properties)
-│   │           │   │   │   ├── Delete: *Object (2 properties)
-│   │           │   │   │   │   ├── DaysAfterLastAccessTimeGreaterThan: *float64
-│   │           │   │   │   │   └── DaysAfterModificationGreaterThan: *float64
-│   │           │   │   │   ├── EnableAutoTierToHotFromCool: *bool
-│   │           │   │   │   ├── TierToArchive: *Object (2 properties)
-│   │           │   │   │   │   ├── DaysAfterLastAccessTimeGreaterThan: *float64
-│   │           │   │   │   │   └── DaysAfterModificationGreaterThan: *float64
-│   │           │   │   │   └── TierToCool: *Object (2 properties)
-│   │           │   │   │       ├── DaysAfterLastAccessTimeGreaterThan: *float64
-│   │           │   │   │       └── DaysAfterModificationGreaterThan: *float64
-│   │           │   │   ├── Snapshot: *Object (3 properties)
-│   │           │   │   │   ├── Delete: *Object (1 property)
-│   │           │   │   │   │   └── DaysAfterCreationGreaterThan: *float64
-│   │           │   │   │   ├── TierToArchive: *Object (1 property)
-│   │           │   │   │   │   └── DaysAfterCreationGreaterThan: *float64
-│   │           │   │   │   └── TierToCool: *Object (1 property)
-│   │           │   │   │       └── DaysAfterCreationGreaterThan: *float64
-│   │           │   │   └── Version: *Object (3 properties)
-│   │           │   │       ├── Delete: *Object (1 property)
-│   │           │   │       │   └── DaysAfterCreationGreaterThan: *float64
-│   │           │   │       ├── TierToArchive: *Object (1 property)
-│   │           │   │       │   └── DaysAfterCreationGreaterThan: *float64
-│   │           │   │       └── TierToCool: *Object (1 property)
-│   │           │   │           └── DaysAfterCreationGreaterThan: *float64
-│   │           │   └── Filters: *Object (3 properties)
-│   │           │       ├── BlobIndexMatch: Object (3 properties)[]
-│   │           │       │   ├── Name: *string
-│   │           │       │   ├── Op: *string
-│   │           │       │   └── Value: *string
-│   │           │       ├── BlobTypes: string[]
-│   │           │       └── PrefixMatch: string[]
-│   │           ├── Enabled: *bool
-│   │           ├── Name: *string
-│   │           └── Type: *Enum (1 value)
-│   │               └── "Lifecycle"
-│   └── Type: *string
-├── QueueServiceProperties_STATUS_ARM: Object (4 properties)
-│   ├── Id: *string
-│   ├── Name: *string
-│   ├── Properties: *Object (1 property)
-│   │   └── Cors: *Object (1 property)
-│   │       └── CorsRules: Object (5 properties)[]
-│   │           ├── AllowedHeaders: string[]
-│   │           ├── AllowedMethods: Enum (7 values)[]
-│   │           │   ├── "DELETE"
-│   │           │   ├── "GET"
-│   │           │   ├── "HEAD"
-│   │           │   ├── "MERGE"
-│   │           │   ├── "OPTIONS"
-│   │           │   ├── "POST"
-│   │           │   └── "PUT"
-│   │           ├── AllowedOrigins: string[]
-│   │           ├── ExposedHeaders: string[]
-│   │           └── MaxAgeInSeconds: *int
-│   └── Type: *string
->>>>>>> 36107e02
 ├── StorageAccount: Resource
 │   ├── Spec: Object (25 properties)
 │   │   ├── AccessTier: *Enum (2 values)
@@ -214,16 +27,9 @@
 │   │   │       ├── "AADDS"
 │   │   │       ├── "AD"
 │   │   │       └── "None"
-<<<<<<< HEAD
 │   │   ├── AzureName: Validated<string> (1 rule)
 │   │   │   └── Rule 0: {MinLength %!s(int64=1)}
-│   │   ├── CustomDomain: Object (2 properties)
-=======
-│   │   ├── AzureName: Validated<string> (2 rules)
-│   │   │   ├── Rule 0: {MaxLength %!s(int64=24)}
-│   │   │   └── Rule 1: {MinLength %!s(int64=3)}
 │   │   ├── CustomDomain: *Object (2 properties)
->>>>>>> 36107e02
 │   │   │   ├── Name: *string
 │   │   │   └── UseSubDomainName: *bool
 │   │   ├── Encryption: *Object (5 properties)
@@ -954,12 +760,8 @@
 ├── StorageAccountsBlobService: Resource
 │   ├── Spec: Object (11 properties)
 │   │   ├── AutomaticSnapshotPolicyEnabled: *bool
-<<<<<<< HEAD
 │   │   ├── AzureName: string
-│   │   ├── ChangeFeed: Object (2 properties)
-=======
 │   │   ├── ChangeFeed: *Object (2 properties)
->>>>>>> 36107e02
 │   │   │   ├── Enabled: *bool
 │   │   │   └── RetentionInDays: Validated<*int> (2 rules)
 │   │   │       ├── Rule 0: {Maximum 146000}
@@ -997,20 +799,11 @@
 │   │   │   │   └── "AccessTimeTracking"
 │   │   │   └── TrackingGranularityInDays: *int
 │   │   ├── Owner: *genruntime.KnownResourceReference
-<<<<<<< HEAD
-│   │   └── RestorePolicy: Object (2 properties)
+│   │   └── RestorePolicy: *Object (2 properties)
 │   │       ├── Days: Validated<*int> (2 rules)
 │   │       │   ├── Rule 0: {Maximum 365}
 │   │       │   └── Rule 1: {Minimum 1}
 │   │       └── Enabled: *bool
-=======
-│   │   ├── RestorePolicy: *Object (2 properties)
-│   │   │   ├── Days: Validated<*int> (2 rules)
-│   │   │   │   ├── Rule 0: {Maximum 365}
-│   │   │   │   └── Rule 1: {Minimum 1}
-│   │   │   └── Enabled: *bool
-│   │   └── Tags: map[string]string
->>>>>>> 36107e02
 │   └── Status: Object (14 properties)
 │       ├── AutomaticSnapshotPolicyEnabled: *bool
 │       ├── ChangeFeed: *Object (2 properties)
@@ -1076,18 +869,10 @@
 │   │   │   └── Enabled: *bool
 │   │   ├── Metadata: map[string]string
 │   │   ├── Owner: *genruntime.KnownResourceReference
-<<<<<<< HEAD
-│   │   └── PublicAccess: Enum (3 values)
+│   │   └── PublicAccess: *Enum (3 values)
 │   │       ├── "Blob"
 │   │       ├── "Container"
 │   │       └── "None"
-=======
-│   │   ├── PublicAccess: *Enum (3 values)
-│   │   │   ├── "Blob"
-│   │   │   ├── "Container"
-│   │   │   └── "None"
-│   │   └── Tags: map[string]string
->>>>>>> 36107e02
 │   └── Status: Object (22 properties)
 │       ├── Conditions: conditions.Condition[]
 │       ├── DefaultEncryptionScope: *string
@@ -1155,13 +940,12 @@
 │   ├── Spec: Object (3 properties)
 │   │   ├── AzureName: string
 │   │   ├── Owner: *genruntime.KnownResourceReference
-<<<<<<< HEAD
-│   │   └── Policy: Object (1 property)
-│   │       └── Rules: Object (4 properties)
-│   │           ├── Definition: Object (2 properties)
-│   │           │   ├── Actions: Object (3 properties)
-│   │           │   │   ├── BaseBlob: Object (4 properties)
-│   │           │   │   │   ├── Delete: Object (2 properties)
+│   │   └── Policy: *Object (1 property)
+│   │       └── Rules: Object (4 properties)[]
+│   │           ├── Definition: *Object (2 properties)
+│   │           │   ├── Actions: *Object (3 properties)
+│   │           │   │   ├── BaseBlob: *Object (4 properties)
+│   │           │   │   │   ├── Delete: *Object (2 properties)
 │   │           │   │   │   │   ├── DaysAfterLastAccessTimeGreaterThan: Validated<*int> (2 rules)
 │   │           │   │   │   │   │   ├── Rule 0: {Minimum 0}
 │   │           │   │   │   │   │   └── Rule 1: {MultipleOf 1}
@@ -1169,48 +953,48 @@
 │   │           │   │   │   │       ├── Rule 0: {Minimum 0}
 │   │           │   │   │   │       └── Rule 1: {MultipleOf 1}
 │   │           │   │   │   ├── EnableAutoTierToHotFromCool: *bool
-│   │           │   │   │   ├── TierToArchive: Object (2 properties)
+│   │           │   │   │   ├── TierToArchive: *Object (2 properties)
 │   │           │   │   │   │   ├── DaysAfterLastAccessTimeGreaterThan: Validated<*int> (2 rules)
 │   │           │   │   │   │   │   ├── Rule 0: {Minimum 0}
 │   │           │   │   │   │   │   └── Rule 1: {MultipleOf 1}
 │   │           │   │   │   │   └── DaysAfterModificationGreaterThan: Validated<*int> (2 rules)
 │   │           │   │   │   │       ├── Rule 0: {Minimum 0}
 │   │           │   │   │   │       └── Rule 1: {MultipleOf 1}
-│   │           │   │   │   └── TierToCool: Object (2 properties)
+│   │           │   │   │   └── TierToCool: *Object (2 properties)
 │   │           │   │   │       ├── DaysAfterLastAccessTimeGreaterThan: Validated<*int> (2 rules)
 │   │           │   │   │       │   ├── Rule 0: {Minimum 0}
 │   │           │   │   │       │   └── Rule 1: {MultipleOf 1}
 │   │           │   │   │       └── DaysAfterModificationGreaterThan: Validated<*int> (2 rules)
 │   │           │   │   │           ├── Rule 0: {Minimum 0}
 │   │           │   │   │           └── Rule 1: {MultipleOf 1}
-│   │           │   │   ├── Snapshot: Object (3 properties)
-│   │           │   │   │   ├── Delete: Object (1 property)
+│   │           │   │   ├── Snapshot: *Object (3 properties)
+│   │           │   │   │   ├── Delete: *Object (1 property)
 │   │           │   │   │   │   └── DaysAfterCreationGreaterThan: Validated<*int> (2 rules)
 │   │           │   │   │   │       ├── Rule 0: {Minimum 0}
 │   │           │   │   │   │       └── Rule 1: {MultipleOf 1}
-│   │           │   │   │   ├── TierToArchive: Object (1 property)
+│   │           │   │   │   ├── TierToArchive: *Object (1 property)
 │   │           │   │   │   │   └── DaysAfterCreationGreaterThan: Validated<*int> (2 rules)
 │   │           │   │   │   │       ├── Rule 0: {Minimum 0}
 │   │           │   │   │   │       └── Rule 1: {MultipleOf 1}
-│   │           │   │   │   └── TierToCool: Object (1 property)
+│   │           │   │   │   └── TierToCool: *Object (1 property)
 │   │           │   │   │       └── DaysAfterCreationGreaterThan: Validated<*int> (2 rules)
 │   │           │   │   │           ├── Rule 0: {Minimum 0}
 │   │           │   │   │           └── Rule 1: {MultipleOf 1}
-│   │           │   │   └── Version: Object (3 properties)
-│   │           │   │       ├── Delete: Object (1 property)
+│   │           │   │   └── Version: *Object (3 properties)
+│   │           │   │       ├── Delete: *Object (1 property)
 │   │           │   │       │   └── DaysAfterCreationGreaterThan: Validated<*int> (2 rules)
 │   │           │   │       │       ├── Rule 0: {Minimum 0}
 │   │           │   │       │       └── Rule 1: {MultipleOf 1}
-│   │           │   │       ├── TierToArchive: Object (1 property)
+│   │           │   │       ├── TierToArchive: *Object (1 property)
 │   │           │   │       │   └── DaysAfterCreationGreaterThan: Validated<*int> (2 rules)
 │   │           │   │       │       ├── Rule 0: {Minimum 0}
 │   │           │   │       │       └── Rule 1: {MultipleOf 1}
-│   │           │   │       └── TierToCool: Object (1 property)
+│   │           │   │       └── TierToCool: *Object (1 property)
 │   │           │   │           └── DaysAfterCreationGreaterThan: Validated<*int> (2 rules)
 │   │           │   │               ├── Rule 0: {Minimum 0}
 │   │           │   │               └── Rule 1: {MultipleOf 1}
-│   │           │   └── Filters: Object (3 properties)
-│   │           │       ├── BlobIndexMatch: Object (3 properties)
+│   │           │   └── Filters: *Object (3 properties)
+│   │           │       ├── BlobIndexMatch: Object (3 properties)[]
 │   │           │       │   ├── Name: Validated<*string> (2 rules)
 │   │           │       │   │   ├── Rule 0: {MaxLength %!s(int64=128)}
 │   │           │       │   │   └── Rule 1: {MinLength %!s(int64=1)}
@@ -1222,79 +1006,8 @@
 │   │           │       └── PrefixMatch: string[]
 │   │           ├── Enabled: *bool
 │   │           ├── Name: *string
-│   │           └── Type: Enum (1 value)
+│   │           └── Type: *Enum (1 value)
 │   │               └── "Lifecycle"
-=======
-│   │   ├── Policy: *Object (1 property)
-│   │   │   └── Rules: Object (4 properties)[]
-│   │   │       ├── Definition: *Object (2 properties)
-│   │   │       │   ├── Actions: *Object (3 properties)
-│   │   │       │   │   ├── BaseBlob: *Object (4 properties)
-│   │   │       │   │   │   ├── Delete: *Object (2 properties)
-│   │   │       │   │   │   │   ├── DaysAfterLastAccessTimeGreaterThan: Validated<*int> (2 rules)
-│   │   │       │   │   │   │   │   ├── Rule 0: {Minimum 0}
-│   │   │       │   │   │   │   │   └── Rule 1: {MultipleOf 1}
-│   │   │       │   │   │   │   └── DaysAfterModificationGreaterThan: Validated<*int> (2 rules)
-│   │   │       │   │   │   │       ├── Rule 0: {Minimum 0}
-│   │   │       │   │   │   │       └── Rule 1: {MultipleOf 1}
-│   │   │       │   │   │   ├── EnableAutoTierToHotFromCool: *bool
-│   │   │       │   │   │   ├── TierToArchive: *Object (2 properties)
-│   │   │       │   │   │   │   ├── DaysAfterLastAccessTimeGreaterThan: Validated<*int> (2 rules)
-│   │   │       │   │   │   │   │   ├── Rule 0: {Minimum 0}
-│   │   │       │   │   │   │   │   └── Rule 1: {MultipleOf 1}
-│   │   │       │   │   │   │   └── DaysAfterModificationGreaterThan: Validated<*int> (2 rules)
-│   │   │       │   │   │   │       ├── Rule 0: {Minimum 0}
-│   │   │       │   │   │   │       └── Rule 1: {MultipleOf 1}
-│   │   │       │   │   │   └── TierToCool: *Object (2 properties)
-│   │   │       │   │   │       ├── DaysAfterLastAccessTimeGreaterThan: Validated<*int> (2 rules)
-│   │   │       │   │   │       │   ├── Rule 0: {Minimum 0}
-│   │   │       │   │   │       │   └── Rule 1: {MultipleOf 1}
-│   │   │       │   │   │       └── DaysAfterModificationGreaterThan: Validated<*int> (2 rules)
-│   │   │       │   │   │           ├── Rule 0: {Minimum 0}
-│   │   │       │   │   │           └── Rule 1: {MultipleOf 1}
-│   │   │       │   │   ├── Snapshot: *Object (3 properties)
-│   │   │       │   │   │   ├── Delete: *Object (1 property)
-│   │   │       │   │   │   │   └── DaysAfterCreationGreaterThan: Validated<*int> (2 rules)
-│   │   │       │   │   │   │       ├── Rule 0: {Minimum 0}
-│   │   │       │   │   │   │       └── Rule 1: {MultipleOf 1}
-│   │   │       │   │   │   ├── TierToArchive: *Object (1 property)
-│   │   │       │   │   │   │   └── DaysAfterCreationGreaterThan: Validated<*int> (2 rules)
-│   │   │       │   │   │   │       ├── Rule 0: {Minimum 0}
-│   │   │       │   │   │   │       └── Rule 1: {MultipleOf 1}
-│   │   │       │   │   │   └── TierToCool: *Object (1 property)
-│   │   │       │   │   │       └── DaysAfterCreationGreaterThan: Validated<*int> (2 rules)
-│   │   │       │   │   │           ├── Rule 0: {Minimum 0}
-│   │   │       │   │   │           └── Rule 1: {MultipleOf 1}
-│   │   │       │   │   └── Version: *Object (3 properties)
-│   │   │       │   │       ├── Delete: *Object (1 property)
-│   │   │       │   │       │   └── DaysAfterCreationGreaterThan: Validated<*int> (2 rules)
-│   │   │       │   │       │       ├── Rule 0: {Minimum 0}
-│   │   │       │   │       │       └── Rule 1: {MultipleOf 1}
-│   │   │       │   │       ├── TierToArchive: *Object (1 property)
-│   │   │       │   │       │   └── DaysAfterCreationGreaterThan: Validated<*int> (2 rules)
-│   │   │       │   │       │       ├── Rule 0: {Minimum 0}
-│   │   │       │   │       │       └── Rule 1: {MultipleOf 1}
-│   │   │       │   │       └── TierToCool: *Object (1 property)
-│   │   │       │   │           └── DaysAfterCreationGreaterThan: Validated<*int> (2 rules)
-│   │   │       │   │               ├── Rule 0: {Minimum 0}
-│   │   │       │   │               └── Rule 1: {MultipleOf 1}
-│   │   │       │   └── Filters: *Object (3 properties)
-│   │   │       │       ├── BlobIndexMatch: Object (3 properties)[]
-│   │   │       │       │   ├── Name: Validated<*string> (2 rules)
-│   │   │       │       │   │   ├── Rule 0: {MaxLength %!s(int64=128)}
-│   │   │       │       │   │   └── Rule 1: {MinLength %!s(int64=1)}
-│   │   │       │       │   ├── Op: *string
-│   │   │       │       │   └── Value: Validated<*string> (2 rules)
-│   │   │       │       │       ├── Rule 0: {MaxLength %!s(int64=256)}
-│   │   │       │       │       └── Rule 1: {MinLength %!s(int64=0)}
-│   │   │       │       ├── BlobTypes: string[]
-│   │   │       │       └── PrefixMatch: string[]
-│   │   │       ├── Enabled: *bool
-│   │   │       ├── Name: *string
-│   │   │       └── Type: *Enum (1 value)
-│   │   │           └── "Lifecycle"
-│   │   └── Tags: map[string]string
->>>>>>> 36107e02
 │   └── Status: Object (6 properties)
 │       ├── Conditions: conditions.Condition[]
 │       ├── Id: *string
@@ -1342,16 +1055,10 @@
 │       │           └── "Lifecycle"
 │       └── Type: *string
 ├── StorageAccountsQueueService: Resource
-<<<<<<< HEAD
 │   ├── Spec: Object (3 properties)
 │   │   ├── AzureName: string
-│   │   ├── Cors: Object (1 property)
-│   │   │   └── CorsRules: Object (5 properties)
-=======
-│   ├── Spec: Object (4 properties)
 │   │   ├── Cors: *Object (1 property)
 │   │   │   └── CorsRules: Object (5 properties)[]
->>>>>>> 36107e02
 │   │   │       ├── AllowedHeaders: string[]
 │   │   │       ├── AllowedMethods: Enum (7 values)[]
 │   │   │       │   ├── "DELETE"
@@ -1398,17 +1105,10 @@
 │       ├── Metadata: map[string]string
 │       ├── Name: *string
 │       └── Type: *string
-<<<<<<< HEAD
 ├── StorageAccounts_BlobService_STATUS_ARM: Object (5 properties)
 │   ├── Id: *string
 │   ├── Name: *string
-│   ├── Properties: Object (9 properties)
-=======
-├── StorageAccounts_BlobService_Spec_ARM: Object (4 properties)
-│   ├── Location: *string
-│   ├── Name: string
 │   ├── Properties: *Object (9 properties)
->>>>>>> 36107e02
 │   │   ├── AutomaticSnapshotPolicyEnabled: *bool
 │   │   ├── ChangeFeed: *Object (2 properties)
 │   │   │   ├── Enabled: *bool
@@ -1441,17 +1141,13 @@
 │   │   │   ├── Name: *Enum (1 value)
 │   │   │   │   └── "AccessTimeTracking"
 │   │   │   └── TrackingGranularityInDays: *int
-<<<<<<< HEAD
-│   │   └── RestorePolicy: Object (4 properties)
-=======
-│   │   └── RestorePolicy: *Object (2 properties)
->>>>>>> 36107e02
+│   │   └── RestorePolicy: *Object (4 properties)
 │   │       ├── Days: *int
 │   │       ├── Enabled: *bool
 │   │       ├── LastEnabledTime: *string
 │   │       └── MinRestoreTime: *string
-│   ├── Sku: Object (2 properties)
-│   │   ├── Name: Enum (8 values)
+│   ├── Sku: *Object (2 properties)
+│   │   ├── Name: *Enum (8 values)
 │   │   │   ├── "Premium_LRS"
 │   │   │   ├── "Premium_ZRS"
 │   │   │   ├── "Standard_GRS"
@@ -1460,25 +1156,24 @@
 │   │   │   ├── "Standard_RAGRS"
 │   │   │   ├── "Standard_RAGZRS"
 │   │   │   └── "Standard_ZRS"
-│   │   └── Tier: Enum (2 values)
+│   │   └── Tier: *Enum (2 values)
 │   │       ├── "Premium"
 │   │       └── "Standard"
 │   └── Type: *string
 ├── StorageAccounts_BlobService_Spec_ARM: Object (2 properties)
 │   ├── Name: string
-<<<<<<< HEAD
-│   └── Properties: Object (9 properties)
+│   └── Properties: *Object (9 properties)
 │       ├── AutomaticSnapshotPolicyEnabled: *bool
-│       ├── ChangeFeed: Object (2 properties)
+│       ├── ChangeFeed: *Object (2 properties)
 │       │   ├── Enabled: *bool
 │       │   └── RetentionInDays: *int
-│       ├── ContainerDeleteRetentionPolicy: Object (2 properties)
+│       ├── ContainerDeleteRetentionPolicy: *Object (2 properties)
 │       │   ├── Days: *int
 │       │   └── Enabled: *bool
-│       ├── Cors: Object (1 property)
-│       │   └── CorsRules: Object (5 properties)
+│       ├── Cors: *Object (1 property)
+│       │   └── CorsRules: Object (5 properties)[]
 │       │       ├── AllowedHeaders: string[]
-│       │       ├── AllowedMethods: Enum (7 values)
+│       │       ├── AllowedMethods: Enum (7 values)[]
 │       │       │   ├── "DELETE"
 │       │       │   ├── "GET"
 │       │       │   ├── "HEAD"
@@ -1490,81 +1185,77 @@
 │       │       ├── ExposedHeaders: string[]
 │       │       └── MaxAgeInSeconds: *int
 │       ├── DefaultServiceVersion: *string
-│       ├── DeleteRetentionPolicy: Object (2 properties)
+│       ├── DeleteRetentionPolicy: *Object (2 properties)
 │       │   ├── Days: *int
 │       │   └── Enabled: *bool
 │       ├── IsVersioningEnabled: *bool
-│       ├── LastAccessTimeTrackingPolicy: Object (4 properties)
+│       ├── LastAccessTimeTrackingPolicy: *Object (4 properties)
 │       │   ├── BlobType: string[]
 │       │   ├── Enable: *bool
-│       │   ├── Name: Enum (1 value)
+│       │   ├── Name: *Enum (1 value)
 │       │   │   └── "AccessTimeTracking"
 │       │   └── TrackingGranularityInDays: *int
-│       └── RestorePolicy: Object (2 properties)
+│       └── RestorePolicy: *Object (2 properties)
 │           ├── Days: *int
 │           └── Enabled: *bool
 ├── StorageAccounts_BlobServices_Container_STATUS_ARM: Object (5 properties)
 │   ├── Etag: *string
 │   ├── Id: *string
 │   ├── Name: *string
-│   ├── Properties: Object (17 properties)
-=======
-│   ├── Properties: *Object (5 properties)
->>>>>>> 36107e02
+│   ├── Properties: *Object (17 properties)
 │   │   ├── DefaultEncryptionScope: *string
 │   │   ├── Deleted: *bool
 │   │   ├── DeletedTime: *string
 │   │   ├── DenyEncryptionScopeOverride: *bool
-<<<<<<< HEAD
 │   │   ├── HasImmutabilityPolicy: *bool
 │   │   ├── HasLegalHold: *bool
-│   │   ├── ImmutabilityPolicy: Object (3 properties)
+│   │   ├── ImmutabilityPolicy: *Object (3 properties)
 │   │   │   ├── Etag: *string
-│   │   │   ├── Properties: Object (3 properties)
+│   │   │   ├── Properties: *Object (3 properties)
 │   │   │   │   ├── AllowProtectedAppendWrites: *bool
 │   │   │   │   ├── ImmutabilityPeriodSinceCreationInDays: *int
-│   │   │   │   └── State: Enum (2 values)
+│   │   │   │   └── State: *Enum (2 values)
 │   │   │   │       ├── "Locked"
 │   │   │   │       └── "Unlocked"
-│   │   │   └── UpdateHistory: Object (6 properties)
+│   │   │   └── UpdateHistory: Object (6 properties)[]
 │   │   │       ├── ImmutabilityPeriodSinceCreationInDays: *int
 │   │   │       ├── ObjectIdentifier: *string
 │   │   │       ├── TenantId: *string
 │   │   │       ├── Timestamp: *string
-│   │   │       ├── Update: Enum (3 values)
+│   │   │       ├── Update: *Enum (3 values)
 │   │   │       │   ├── "extend"
 │   │   │       │   ├── "lock"
 │   │   │       │   └── "put"
 │   │   │       └── Upn: *string
-│   │   ├── ImmutableStorageWithVersioning: Object (3 properties)
+│   │   ├── ImmutableStorageWithVersioning: *Object (3 properties)
 │   │   │   ├── Enabled: *bool
-│   │   │   ├── MigrationState: Enum (2 values)
+│   │   │   ├── MigrationState: *Enum (2 values)
 │   │   │   │   ├── "Completed"
 │   │   │   │   └── "InProgress"
 │   │   │   └── TimeStamp: *string
 │   │   ├── LastModifiedTime: *string
-│   │   ├── LeaseDuration: Enum (2 values)
+│   │   ├── LeaseDuration: *Enum (2 values)
 │   │   │   ├── "Fixed"
 │   │   │   └── "Infinite"
-│   │   ├── LeaseState: Enum (5 values)
+│   │   ├── LeaseState: *Enum (5 values)
 │   │   │   ├── "Available"
 │   │   │   ├── "Breaking"
 │   │   │   ├── "Broken"
 │   │   │   ├── "Expired"
 │   │   │   └── "Leased"
-│   │   ├── LeaseStatus: Enum (2 values)
+│   │   ├── LeaseStatus: *Enum (2 values)
 │   │   │   ├── "Locked"
 │   │   │   └── "Unlocked"
-│   │   ├── LegalHold: Object (2 properties)
+│   │   ├── LegalHold: *Object (2 properties)
 │   │   │   ├── HasLegalHold: *bool
-│   │   │   └── Tags: Object (5 properties)
+│   │   │   └── Tags: Object (5 properties)[]
 │   │   │       ├── ObjectIdentifier: *string
 │   │   │       ├── Tag: *string
 │   │   │       ├── TenantId: *string
 │   │   │       ├── Timestamp: *string
 │   │   │       └── Upn: *string
 │   │   ├── Metadata: map[string]string
-│   │   ├── PublicAccess: Enum (3 values)
+│   │   ├── PublicAccess: *Enum (3 values)
 │   │   │   ├── "Blob"
 │   │   │   ├── "Container"
 │   │   │   └── "None"
@@ -1573,96 +1264,52 @@
 │   └── Type: *string
 ├── StorageAccounts_BlobServices_Container_Spec_ARM: Object (2 properties)
 │   ├── Name: string
-│   └── Properties: Object (5 properties)
+│   └── Properties: *Object (5 properties)
 │       ├── DefaultEncryptionScope: *string
 │       ├── DenyEncryptionScopeOverride: *bool
-│       ├── ImmutableStorageWithVersioning: Object (1 property)
+│       ├── ImmutableStorageWithVersioning: *Object (1 property)
 │       │   └── Enabled: *bool
 │       ├── Metadata: map[string]string
-│       └── PublicAccess: Enum (3 values)
+│       └── PublicAccess: *Enum (3 values)
 │           ├── "Blob"
 │           ├── "Container"
 │           └── "None"
 ├── StorageAccounts_ManagementPolicy_STATUS_ARM: Object (4 properties)
 │   ├── Id: *string
 │   ├── Name: *string
-│   ├── Properties: Object (2 properties)
+│   ├── Properties: *Object (2 properties)
 │   │   ├── LastModifiedTime: *string
-│   │   └── Policy: Object (1 property)
-│   │       └── Rules: Object (4 properties)
-│   │           ├── Definition: Object (2 properties)
-│   │           │   ├── Actions: Object (3 properties)
-│   │           │   │   ├── BaseBlob: Object (4 properties)
-│   │           │   │   │   ├── Delete: Object (2 properties)
-│   │           │   │   │   │   ├── DaysAfterLastAccessTimeGreaterThan: *float64
-│   │           │   │   │   │   └── DaysAfterModificationGreaterThan: *float64
-│   │           │   │   │   ├── EnableAutoTierToHotFromCool: *bool
-│   │           │   │   │   ├── TierToArchive: Object (2 properties)
-│   │           │   │   │   │   ├── DaysAfterLastAccessTimeGreaterThan: *float64
-│   │           │   │   │   │   └── DaysAfterModificationGreaterThan: *float64
-│   │           │   │   │   └── TierToCool: Object (2 properties)
-│   │           │   │   │       ├── DaysAfterLastAccessTimeGreaterThan: *float64
-│   │           │   │   │       └── DaysAfterModificationGreaterThan: *float64
-│   │           │   │   ├── Snapshot: Object (3 properties)
-│   │           │   │   │   ├── Delete: Object (1 property)
-│   │           │   │   │   │   └── DaysAfterCreationGreaterThan: *float64
-│   │           │   │   │   ├── TierToArchive: Object (1 property)
-│   │           │   │   │   │   └── DaysAfterCreationGreaterThan: *float64
-│   │           │   │   │   └── TierToCool: Object (1 property)
-│   │           │   │   │       └── DaysAfterCreationGreaterThan: *float64
-│   │           │   │   └── Version: Object (3 properties)
-│   │           │   │       ├── Delete: Object (1 property)
-│   │           │   │       │   └── DaysAfterCreationGreaterThan: *float64
-│   │           │   │       ├── TierToArchive: Object (1 property)
-│   │           │   │       │   └── DaysAfterCreationGreaterThan: *float64
-│   │           │   │       └── TierToCool: Object (1 property)
-│   │           │   │           └── DaysAfterCreationGreaterThan: *float64
-│   │           │   └── Filters: Object (3 properties)
-│   │           │       ├── BlobIndexMatch: Object (3 properties)
-=======
-│   │   ├── ImmutableStorageWithVersioning: *Object (1 property)
-│   │   │   └── Enabled: *bool
-│   │   ├── Metadata: map[string]string
-│   │   └── PublicAccess: *Enum (3 values)
-│   │       ├── "Blob"
-│   │       ├── "Container"
-│   │       └── "None"
-│   └── Tags: map[string]string
-├── StorageAccounts_ManagementPolicy_Spec_ARM: Object (3 properties)
-│   ├── Name: string
-│   ├── Properties: *Object (1 property)
 │   │   └── Policy: *Object (1 property)
 │   │       └── Rules: Object (4 properties)[]
 │   │           ├── Definition: *Object (2 properties)
 │   │           │   ├── Actions: *Object (3 properties)
 │   │           │   │   ├── BaseBlob: *Object (4 properties)
 │   │           │   │   │   ├── Delete: *Object (2 properties)
-│   │           │   │   │   │   ├── DaysAfterLastAccessTimeGreaterThan: *int
-│   │           │   │   │   │   └── DaysAfterModificationGreaterThan: *int
+│   │           │   │   │   │   ├── DaysAfterLastAccessTimeGreaterThan: *float64
+│   │           │   │   │   │   └── DaysAfterModificationGreaterThan: *float64
 │   │           │   │   │   ├── EnableAutoTierToHotFromCool: *bool
 │   │           │   │   │   ├── TierToArchive: *Object (2 properties)
-│   │           │   │   │   │   ├── DaysAfterLastAccessTimeGreaterThan: *int
-│   │           │   │   │   │   └── DaysAfterModificationGreaterThan: *int
+│   │           │   │   │   │   ├── DaysAfterLastAccessTimeGreaterThan: *float64
+│   │           │   │   │   │   └── DaysAfterModificationGreaterThan: *float64
 │   │           │   │   │   └── TierToCool: *Object (2 properties)
-│   │           │   │   │       ├── DaysAfterLastAccessTimeGreaterThan: *int
-│   │           │   │   │       └── DaysAfterModificationGreaterThan: *int
+│   │           │   │   │       ├── DaysAfterLastAccessTimeGreaterThan: *float64
+│   │           │   │   │       └── DaysAfterModificationGreaterThan: *float64
 │   │           │   │   ├── Snapshot: *Object (3 properties)
 │   │           │   │   │   ├── Delete: *Object (1 property)
-│   │           │   │   │   │   └── DaysAfterCreationGreaterThan: *int
+│   │           │   │   │   │   └── DaysAfterCreationGreaterThan: *float64
 │   │           │   │   │   ├── TierToArchive: *Object (1 property)
-│   │           │   │   │   │   └── DaysAfterCreationGreaterThan: *int
+│   │           │   │   │   │   └── DaysAfterCreationGreaterThan: *float64
 │   │           │   │   │   └── TierToCool: *Object (1 property)
-│   │           │   │   │       └── DaysAfterCreationGreaterThan: *int
+│   │           │   │   │       └── DaysAfterCreationGreaterThan: *float64
 │   │           │   │   └── Version: *Object (3 properties)
 │   │           │   │       ├── Delete: *Object (1 property)
-│   │           │   │       │   └── DaysAfterCreationGreaterThan: *int
+│   │           │   │       │   └── DaysAfterCreationGreaterThan: *float64
 │   │           │   │       ├── TierToArchive: *Object (1 property)
-│   │           │   │       │   └── DaysAfterCreationGreaterThan: *int
+│   │           │   │       │   └── DaysAfterCreationGreaterThan: *float64
 │   │           │   │       └── TierToCool: *Object (1 property)
-│   │           │   │           └── DaysAfterCreationGreaterThan: *int
+│   │           │   │           └── DaysAfterCreationGreaterThan: *float64
 │   │           │   └── Filters: *Object (3 properties)
 │   │           │       ├── BlobIndexMatch: Object (3 properties)[]
->>>>>>> 36107e02
 │   │           │       │   ├── Name: *string
 │   │           │       │   ├── Op: *string
 │   │           │       │   └── Value: *string
@@ -1675,39 +1322,38 @@
 │   └── Type: *string
 ├── StorageAccounts_ManagementPolicy_Spec_ARM: Object (2 properties)
 │   ├── Name: string
-<<<<<<< HEAD
-│   └── Properties: Object (1 property)
-│       └── Policy: Object (1 property)
-│           └── Rules: Object (4 properties)
-│               ├── Definition: Object (2 properties)
-│               │   ├── Actions: Object (3 properties)
-│               │   │   ├── BaseBlob: Object (4 properties)
-│               │   │   │   ├── Delete: Object (2 properties)
+│   └── Properties: *Object (1 property)
+│       └── Policy: *Object (1 property)
+│           └── Rules: Object (4 properties)[]
+│               ├── Definition: *Object (2 properties)
+│               │   ├── Actions: *Object (3 properties)
+│               │   │   ├── BaseBlob: *Object (4 properties)
+│               │   │   │   ├── Delete: *Object (2 properties)
 │               │   │   │   │   ├── DaysAfterLastAccessTimeGreaterThan: *int
 │               │   │   │   │   └── DaysAfterModificationGreaterThan: *int
 │               │   │   │   ├── EnableAutoTierToHotFromCool: *bool
-│               │   │   │   ├── TierToArchive: Object (2 properties)
+│               │   │   │   ├── TierToArchive: *Object (2 properties)
 │               │   │   │   │   ├── DaysAfterLastAccessTimeGreaterThan: *int
 │               │   │   │   │   └── DaysAfterModificationGreaterThan: *int
-│               │   │   │   └── TierToCool: Object (2 properties)
+│               │   │   │   └── TierToCool: *Object (2 properties)
 │               │   │   │       ├── DaysAfterLastAccessTimeGreaterThan: *int
 │               │   │   │       └── DaysAfterModificationGreaterThan: *int
-│               │   │   ├── Snapshot: Object (3 properties)
-│               │   │   │   ├── Delete: Object (1 property)
+│               │   │   ├── Snapshot: *Object (3 properties)
+│               │   │   │   ├── Delete: *Object (1 property)
 │               │   │   │   │   └── DaysAfterCreationGreaterThan: *int
-│               │   │   │   ├── TierToArchive: Object (1 property)
+│               │   │   │   ├── TierToArchive: *Object (1 property)
 │               │   │   │   │   └── DaysAfterCreationGreaterThan: *int
-│               │   │   │   └── TierToCool: Object (1 property)
+│               │   │   │   └── TierToCool: *Object (1 property)
 │               │   │   │       └── DaysAfterCreationGreaterThan: *int
-│               │   │   └── Version: Object (3 properties)
-│               │   │       ├── Delete: Object (1 property)
+│               │   │   └── Version: *Object (3 properties)
+│               │   │       ├── Delete: *Object (1 property)
 │               │   │       │   └── DaysAfterCreationGreaterThan: *int
-│               │   │       ├── TierToArchive: Object (1 property)
+│               │   │       ├── TierToArchive: *Object (1 property)
 │               │   │       │   └── DaysAfterCreationGreaterThan: *int
-│               │   │       └── TierToCool: Object (1 property)
+│               │   │       └── TierToCool: *Object (1 property)
 │               │   │           └── DaysAfterCreationGreaterThan: *int
-│               │   └── Filters: Object (3 properties)
-│               │       ├── BlobIndexMatch: Object (3 properties)
+│               │   └── Filters: *Object (3 properties)
+│               │       ├── BlobIndexMatch: Object (3 properties)[]
 │               │       │   ├── Name: *string
 │               │       │   ├── Op: *string
 │               │       │   └── Value: *string
@@ -1715,19 +1361,14 @@
 │               │       └── PrefixMatch: string[]
 │               ├── Enabled: *bool
 │               ├── Name: *string
-│               └── Type: Enum (1 value)
+│               └── Type: *Enum (1 value)
 │                   └── "Lifecycle"
 ├── StorageAccounts_QueueService_STATUS_ARM: Object (4 properties)
 │   ├── Id: *string
 │   ├── Name: *string
-│   ├── Properties: Object (1 property)
-│   │   └── Cors: Object (1 property)
-│   │       └── CorsRules: Object (5 properties)
-=======
 │   ├── Properties: *Object (1 property)
 │   │   └── Cors: *Object (1 property)
 │   │       └── CorsRules: Object (5 properties)[]
->>>>>>> 36107e02
 │   │           ├── AllowedHeaders: string[]
 │   │           ├── AllowedMethods: Enum (7 values)[]
 │   │           │   ├── "DELETE"
@@ -1743,12 +1384,11 @@
 │   └── Type: *string
 ├── StorageAccounts_QueueService_Spec_ARM: Object (2 properties)
 │   ├── Name: string
-<<<<<<< HEAD
-│   └── Properties: Object (1 property)
-│       └── Cors: Object (1 property)
-│           └── CorsRules: Object (5 properties)
+│   └── Properties: *Object (1 property)
+│       └── Cors: *Object (1 property)
+│           └── CorsRules: Object (5 properties)[]
 │               ├── AllowedHeaders: string[]
-│               ├── AllowedMethods: Enum (7 values)
+│               ├── AllowedMethods: Enum (7 values)[]
 │               │   ├── "DELETE"
 │               │   ├── "GET"
 │               │   ├── "HEAD"
@@ -1762,23 +1402,11 @@
 ├── StorageAccounts_QueueServices_Queue_STATUS_ARM: Object (4 properties)
 │   ├── Id: *string
 │   ├── Name: *string
-│   ├── Properties: Object (2 properties)
+│   ├── Properties: *Object (2 properties)
 │   │   ├── ApproximateMessageCount: *int
 │   │   └── Metadata: map[string]string
 │   └── Type: *string
 └── StorageAccounts_QueueServices_Queue_Spec_ARM: Object (2 properties)
     ├── Name: string
-    └── Properties: Object (1 property)
-        └── Metadata: map[string]string
-=======
-│   ├── Properties: *Object (1 property)
-│   │   └── Metadata: map[string]string
-│   └── Tags: map[string]string
-└── StorageQueue_STATUS_ARM: Object (4 properties)
-    ├── Id: *string
-    ├── Name: *string
-    ├── Properties: *Object (2 properties)
-    │   ├── ApproximateMessageCount: *int
-    │   └── Metadata: map[string]string
-    └── Type: *string
->>>>>>> 36107e02
+    └── Properties: *Object (1 property)
+        └── Metadata: map[string]string