--- conflicted
+++ resolved
@@ -1,118 +1,6 @@
 github.com/Azure/azure-service-operator/v2/api/containerservice/v1alpha1api20210501
 ├── APIVersion: Enum (1 value)
 │   └── "2021-05-01"
-<<<<<<< HEAD
-=======
-├── AgentPool_STATUS_ARM: Object (4 properties)
-│   ├── Id: *string
-│   ├── Name: *string
-│   ├── Properties: *Object (36 properties)
-│   │   ├── AvailabilityZones: string[]
-│   │   ├── Count: *int
-│   │   ├── EnableAutoScaling: *bool
-│   │   ├── EnableEncryptionAtHost: *bool
-│   │   ├── EnableFIPS: *bool
-│   │   ├── EnableNodePublicIP: *bool
-│   │   ├── EnableUltraSSD: *bool
-│   │   ├── GpuInstanceProfile: *Enum (5 values)
-│   │   │   ├── "MIG1g"
-│   │   │   ├── "MIG2g"
-│   │   │   ├── "MIG3g"
-│   │   │   ├── "MIG4g"
-│   │   │   └── "MIG7g"
-│   │   ├── KubeletConfig: *Object (11 properties)
-│   │   │   ├── AllowedUnsafeSysctls: string[]
-│   │   │   ├── ContainerLogMaxFiles: *int
-│   │   │   ├── ContainerLogMaxSizeMB: *int
-│   │   │   ├── CpuCfsQuota: *bool
-│   │   │   ├── CpuCfsQuotaPeriod: *string
-│   │   │   ├── CpuManagerPolicy: *string
-│   │   │   ├── FailSwapOn: *bool
-│   │   │   ├── ImageGcHighThreshold: *int
-│   │   │   ├── ImageGcLowThreshold: *int
-│   │   │   ├── PodMaxPids: *int
-│   │   │   └── TopologyManagerPolicy: *string
-│   │   ├── KubeletDiskType: *Enum (2 values)
-│   │   │   ├── "OS"
-│   │   │   └── "Temporary"
-│   │   ├── LinuxOSConfig: *Object (4 properties)
-│   │   │   ├── SwapFileSizeMB: *int
-│   │   │   ├── Sysctls: *Object (28 properties)
-│   │   │   │   ├── FsAioMaxNr: *int
-│   │   │   │   ├── FsFileMax: *int
-│   │   │   │   ├── FsInotifyMaxUserWatches: *int
-│   │   │   │   ├── FsNrOpen: *int
-│   │   │   │   ├── KernelThreadsMax: *int
-│   │   │   │   ├── NetCoreNetdevMaxBacklog: *int
-│   │   │   │   ├── NetCoreOptmemMax: *int
-│   │   │   │   ├── NetCoreRmemDefault: *int
-│   │   │   │   ├── NetCoreRmemMax: *int
-│   │   │   │   ├── NetCoreSomaxconn: *int
-│   │   │   │   ├── NetCoreWmemDefault: *int
-│   │   │   │   ├── NetCoreWmemMax: *int
-│   │   │   │   ├── NetIpv4IpLocalPortRange: *string
-│   │   │   │   ├── NetIpv4NeighDefaultGcThresh1: *int
-│   │   │   │   ├── NetIpv4NeighDefaultGcThresh2: *int
-│   │   │   │   ├── NetIpv4NeighDefaultGcThresh3: *int
-│   │   │   │   ├── NetIpv4TcpFinTimeout: *int
-│   │   │   │   ├── NetIpv4TcpKeepaliveProbes: *int
-│   │   │   │   ├── NetIpv4TcpKeepaliveTime: *int
-│   │   │   │   ├── NetIpv4TcpMaxSynBacklog: *int
-│   │   │   │   ├── NetIpv4TcpMaxTwBuckets: *int
-│   │   │   │   ├── NetIpv4TcpTwReuse: *bool
-│   │   │   │   ├── NetIpv4TcpkeepaliveIntvl: *int
-│   │   │   │   ├── NetNetfilterNfConntrackBuckets: *int
-│   │   │   │   ├── NetNetfilterNfConntrackMax: *int
-│   │   │   │   ├── VmMaxMapCount: *int
-│   │   │   │   ├── VmSwappiness: *int
-│   │   │   │   └── VmVfsCachePressure: *int
-│   │   │   ├── TransparentHugePageDefrag: *string
-│   │   │   └── TransparentHugePageEnabled: *string
-│   │   ├── MaxCount: *int
-│   │   ├── MaxPods: *int
-│   │   ├── MinCount: *int
-│   │   ├── Mode: *Enum (2 values)
-│   │   │   ├── "System"
-│   │   │   └── "User"
-│   │   ├── NodeImageVersion: *string
-│   │   ├── NodeLabels: map[string]string
-│   │   ├── NodePublicIPPrefixID: *string
-│   │   ├── NodeTaints: string[]
-│   │   ├── OrchestratorVersion: *string
-│   │   ├── OsDiskSizeGB: *int
-│   │   ├── OsDiskType: *Enum (2 values)
-│   │   │   ├── "Ephemeral"
-│   │   │   └── "Managed"
-│   │   ├── OsSKU: *Enum (2 values)
-│   │   │   ├── "CBLMariner"
-│   │   │   └── "Ubuntu"
-│   │   ├── OsType: *Enum (2 values)
-│   │   │   ├── "Linux"
-│   │   │   └── "Windows"
-│   │   ├── PodSubnetID: *string
-│   │   ├── PowerState: *Object (1 property)
-│   │   │   └── Code: *Enum (2 values)
-│   │   │       ├── "Running"
-│   │   │       └── "Stopped"
-│   │   ├── ProvisioningState: *string
-│   │   ├── ProximityPlacementGroupID: *string
-│   │   ├── ScaleSetEvictionPolicy: *Enum (2 values)
-│   │   │   ├── "Deallocate"
-│   │   │   └── "Delete"
-│   │   ├── ScaleSetPriority: *Enum (2 values)
-│   │   │   ├── "Regular"
-│   │   │   └── "Spot"
-│   │   ├── SpotMaxPrice: *float64
-│   │   ├── Tags: map[string]string
-│   │   ├── Type: *Enum (2 values)
-│   │   │   ├── "AvailabilitySet"
-│   │   │   └── "VirtualMachineScaleSets"
-│   │   ├── UpgradeSettings: *Object (1 property)
-│   │   │   └── MaxSurge: *string
-│   │   ├── VmSize: *string
-│   │   └── VnetSubnetID: *string
-│   └── Type: *string
->>>>>>> 36107e02
 ├── ManagedCluster: Resource
 │   ├── Spec: Object (30 properties)
 │   │   ├── AadProfile: *Object (7 properties)
@@ -201,7 +89,7 @@
 │   │   │   ├── NodePublicIPPrefixIDReference: *genruntime.ResourceReference
 │   │   │   ├── NodeTaints: string[]
 │   │   │   ├── OrchestratorVersion: *string
-│   │   │   ├── OsDiskSizeGB: Validated<int> (2 rules)
+│   │   │   ├── OsDiskSizeGB: *Validated<int> (2 rules)
 │   │   │   │   ├── Rule 0: {Maximum 2048}
 │   │   │   │   └── Rule 1: {Minimum 0}
 │   │   │   ├── OsDiskType: *Enum (2 values)
@@ -214,13 +102,8 @@
 │   │   │   │   ├── "Linux"
 │   │   │   │   └── "Windows"
 │   │   │   ├── PodSubnetIDReference: *genruntime.ResourceReference
-<<<<<<< HEAD
-│   │   │   ├── ProximityPlacementGroupID: Validated<string> (0 rules)
-│   │   │   ├── ScaleSetEvictionPolicy: Enum (2 values)
-=======
-│   │   │   ├── ProximityPlacementGroupID: Validated<*string> (0 rules)
+│   │   │   ├── ProximityPlacementGroupID: *Validated<string> (0 rules)
 │   │   │   ├── ScaleSetEvictionPolicy: *Enum (2 values)
->>>>>>> 36107e02
 │   │   │   │   ├── "Deallocate"
 │   │   │   │   └── "Delete"
 │   │   │   ├── ScaleSetPriority: *Enum (2 values)
@@ -288,22 +171,12 @@
 │   │   │   ├── HttpsProxy: *string
 │   │   │   ├── NoProxy: string[]
 │   │   │   └── TrustedCa: *string
-<<<<<<< HEAD
-│   │   ├── Identity: Object (1 property)
-│   │   │   └── Type: Enum (3 values)
+│   │   ├── Identity: *Object (1 property)
+│   │   │   └── Type: *Enum (3 values)
 │   │   │       ├── "None"
 │   │   │       ├── "SystemAssigned"
 │   │   │       └── "UserAssigned"
-│   │   ├── IdentityProfile: Object (3 properties)
-=======
-│   │   ├── Identity: *Object (2 properties)
-│   │   │   ├── Type: *Enum (3 values)
-│   │   │   │   ├── "None"
-│   │   │   │   ├── "SystemAssigned"
-│   │   │   │   └── "UserAssigned"
-│   │   │   └── UserAssignedIdentities: map[string]v1.JSON
 │   │   ├── IdentityProfile: map[string]Object (3 properties)
->>>>>>> 36107e02
 │   │   │   ├── ClientId: *string
 │   │   │   ├── ObjectId: *string
 │   │   │   └── ResourceReference: *genruntime.ResourceReference
@@ -411,19 +284,14 @@
 │       │   ├── ServerAppID: *string
 │       │   ├── ServerAppSecret: *string
 │       │   └── TenantID: *string
-<<<<<<< HEAD
-│       ├── AddonProfiles: Object (3 properties)
+│       ├── AddonProfiles: map[string]Object (3 properties)
 │       │   ├── Config: map[string]string
 │       │   ├── Enabled: *bool
-│       │   └── Identity: Object (3 properties)
+│       │   └── Identity: *Object (3 properties)
 │       │       ├── ClientId: *string
 │       │       ├── ObjectId: *string
 │       │       └── ResourceId: *string
-│       ├── AgentPoolProfiles: Object (37 properties)
-=======
-│       ├── AddonProfiles: *v1.JSON
 │       ├── AgentPoolProfiles: Object (37 properties)[]
->>>>>>> 36107e02
 │       │   ├── AvailabilityZones: string[]
 │       │   ├── Count: *int
 │       │   ├── EnableAutoScaling: *bool
@@ -592,7 +460,7 @@
 │       │   └── UserAssignedIdentities: map[string]Object (2 properties)
 │       │       ├── ClientId: *string
 │       │       └── PrincipalId: *string
-│       ├── IdentityProfile: Object (3 properties)
+│       ├── IdentityProfile: map[string]Object (3 properties)
 │       │   ├── ClientId: *string
 │       │   ├── ObjectId: *string
 │       │   └── ResourceId: *string
@@ -727,19 +595,14 @@
 │   │   │   ├── ServerAppID: *string
 │   │   │   ├── ServerAppSecret: *string
 │   │   │   └── TenantID: *string
-<<<<<<< HEAD
-│   │   ├── AddonProfiles: Object (3 properties)
+│   │   ├── AddonProfiles: map[string]Object (3 properties)
 │   │   │   ├── Config: map[string]string
 │   │   │   ├── Enabled: *bool
-│   │   │   └── Identity: Object (3 properties)
+│   │   │   └── Identity: *Object (3 properties)
 │   │   │       ├── ClientId: *string
 │   │   │       ├── ObjectId: *string
 │   │   │       └── ResourceId: *string
-│   │   ├── AgentPoolProfiles: Object (37 properties)
-=======
-│   │   ├── AddonProfiles: *v1.JSON
 │   │   ├── AgentPoolProfiles: Object (37 properties)[]
->>>>>>> 36107e02
 │   │   │   ├── AvailabilityZones: string[]
 │   │   │   ├── Count: *int
 │   │   │   ├── EnableAutoScaling: *bool
@@ -892,7 +755,7 @@
 │   │   │   ├── HttpsProxy: *string
 │   │   │   ├── NoProxy: string[]
 │   │   │   └── TrustedCa: *string
-│   │   ├── IdentityProfile: Object (3 properties)
+│   │   ├── IdentityProfile: map[string]Object (3 properties)
 │   │   │   ├── ClientId: *string
 │   │   │   ├── ObjectId: *string
 │   │   │   └── ResourceId: *string
@@ -1003,20 +866,11 @@
 │   │   ├── Name: *string
 │   │   └── Type: *Enum (1 value)
 │   │       └── "EdgeZone"
-<<<<<<< HEAD
-│   ├── Identity: Object (1 property)
-│   │   └── Type: Enum (3 values)
+│   ├── Identity: *Object (1 property)
+│   │   └── Type: *Enum (3 values)
 │   │       ├── "None"
 │   │       ├── "SystemAssigned"
 │   │       └── "UserAssigned"
-=======
-│   ├── Identity: *Object (2 properties)
-│   │   ├── Type: *Enum (3 values)
-│   │   │   ├── "None"
-│   │   │   ├── "SystemAssigned"
-│   │   │   └── "UserAssigned"
-│   │   └── UserAssignedIdentities: map[string]v1.JSON
->>>>>>> 36107e02
 │   ├── Location: *string
 │   ├── Name: string
 │   ├── Properties: *Object (22 properties)
@@ -1104,15 +958,10 @@
 │   │   │   ├── NodePublicIPPrefixID: *string
 │   │   │   ├── NodeTaints: string[]
 │   │   │   ├── OrchestratorVersion: *string
-<<<<<<< HEAD
-│   │   │   ├── OsDiskSizeGB: Validated<int> (2 rules)
+│   │   │   ├── OsDiskSizeGB: *Validated<int> (2 rules)
 │   │   │   │   ├── Rule 0: {Maximum 2048}
 │   │   │   │   └── Rule 1: {Minimum 0}
-│   │   │   ├── OsDiskType: Enum (2 values)
-=======
-│   │   │   ├── OsDiskSizeGB: *int
 │   │   │   ├── OsDiskType: *Enum (2 values)
->>>>>>> 36107e02
 │   │   │   │   ├── "Ephemeral"
 │   │   │   │   └── "Managed"
 │   │   │   ├── OsSKU: *Enum (2 values)
@@ -1122,13 +971,8 @@
 │   │   │   │   ├── "Linux"
 │   │   │   │   └── "Windows"
 │   │   │   ├── PodSubnetID: *string
-<<<<<<< HEAD
-│   │   │   ├── ProximityPlacementGroupID: Validated<string> (0 rules)
-│   │   │   ├── ScaleSetEvictionPolicy: Enum (2 values)
-=======
-│   │   │   ├── ProximityPlacementGroupID: *string
+│   │   │   ├── ProximityPlacementGroupID: *Validated<string> (0 rules)
 │   │   │   ├── ScaleSetEvictionPolicy: *Enum (2 values)
->>>>>>> 36107e02
 │   │   │   │   ├── "Deallocate"
 │   │   │   │   └── "Delete"
 │   │   │   ├── ScaleSetPriority: *Enum (2 values)
@@ -1345,7 +1189,7 @@
 │   │   ├── NodePublicIPPrefixIDReference: *genruntime.ResourceReference
 │   │   ├── NodeTaints: string[]
 │   │   ├── OrchestratorVersion: *string
-│   │   ├── OsDiskSizeGB: Validated<int> (2 rules)
+│   │   ├── OsDiskSizeGB: *Validated<int> (2 rules)
 │   │   │   ├── Rule 0: {Maximum 2048}
 │   │   │   └── Rule 1: {Minimum 0}
 │   │   ├── OsDiskType: *Enum (2 values)
@@ -1359,13 +1203,8 @@
 │   │   │   └── "Windows"
 │   │   ├── Owner: *genruntime.KnownResourceReference
 │   │   ├── PodSubnetIDReference: *genruntime.ResourceReference
-<<<<<<< HEAD
-│   │   ├── ProximityPlacementGroupID: Validated<string> (0 rules)
-│   │   ├── ScaleSetEvictionPolicy: Enum (2 values)
-=======
-│   │   ├── ProximityPlacementGroupID: Validated<*string> (0 rules)
+│   │   ├── ProximityPlacementGroupID: *Validated<string> (0 rules)
 │   │   ├── ScaleSetEvictionPolicy: *Enum (2 values)
->>>>>>> 36107e02
 │   │   │   ├── "Deallocate"
 │   │   │   └── "Delete"
 │   │   ├── ScaleSetPriority: *Enum (2 values)
@@ -1492,7 +1331,7 @@
 ├── ManagedClusters_AgentPool_STATUS_ARM: Object (4 properties)
 │   ├── Id: *string
 │   ├── Name: *string
-│   ├── Properties: Object (36 properties)
+│   ├── Properties: *Object (36 properties)
 │   │   ├── AvailabilityZones: string[]
 │   │   ├── Count: *int
 │   │   ├── EnableAutoScaling: *bool
@@ -1500,13 +1339,13 @@
 │   │   ├── EnableFIPS: *bool
 │   │   ├── EnableNodePublicIP: *bool
 │   │   ├── EnableUltraSSD: *bool
-│   │   ├── GpuInstanceProfile: Enum (5 values)
+│   │   ├── GpuInstanceProfile: *Enum (5 values)
 │   │   │   ├── "MIG1g"
 │   │   │   ├── "MIG2g"
 │   │   │   ├── "MIG3g"
 │   │   │   ├── "MIG4g"
 │   │   │   └── "MIG7g"
-│   │   ├── KubeletConfig: Object (11 properties)
+│   │   ├── KubeletConfig: *Object (11 properties)
 │   │   │   ├── AllowedUnsafeSysctls: string[]
 │   │   │   ├── ContainerLogMaxFiles: *int
 │   │   │   ├── ContainerLogMaxSizeMB: *int
@@ -1518,12 +1357,12 @@
 │   │   │   ├── ImageGcLowThreshold: *int
 │   │   │   ├── PodMaxPids: *int
 │   │   │   └── TopologyManagerPolicy: *string
-│   │   ├── KubeletDiskType: Enum (2 values)
+│   │   ├── KubeletDiskType: *Enum (2 values)
 │   │   │   ├── "OS"
 │   │   │   └── "Temporary"
-│   │   ├── LinuxOSConfig: Object (4 properties)
+│   │   ├── LinuxOSConfig: *Object (4 properties)
 │   │   │   ├── SwapFileSizeMB: *int
-│   │   │   ├── Sysctls: Object (28 properties)
+│   │   │   ├── Sysctls: *Object (28 properties)
 │   │   │   │   ├── FsAioMaxNr: *int
 │   │   │   │   ├── FsFileMax: *int
 │   │   │   │   ├── FsInotifyMaxUserWatches: *int
@@ -1557,7 +1396,7 @@
 │   │   ├── MaxCount: *int
 │   │   ├── MaxPods: *int
 │   │   ├── MinCount: *int
-│   │   ├── Mode: Enum (2 values)
+│   │   ├── Mode: *Enum (2 values)
 │   │   │   ├── "System"
 │   │   │   └── "User"
 │   │   ├── NodeImageVersion: *string
@@ -1566,34 +1405,34 @@
 │   │   ├── NodeTaints: string[]
 │   │   ├── OrchestratorVersion: *string
 │   │   ├── OsDiskSizeGB: *int
-│   │   ├── OsDiskType: Enum (2 values)
+│   │   ├── OsDiskType: *Enum (2 values)
 │   │   │   ├── "Ephemeral"
 │   │   │   └── "Managed"
-│   │   ├── OsSKU: Enum (2 values)
+│   │   ├── OsSKU: *Enum (2 values)
 │   │   │   ├── "CBLMariner"
 │   │   │   └── "Ubuntu"
-│   │   ├── OsType: Enum (2 values)
+│   │   ├── OsType: *Enum (2 values)
 │   │   │   ├── "Linux"
 │   │   │   └── "Windows"
 │   │   ├── PodSubnetID: *string
-│   │   ├── PowerState: Object (1 property)
-│   │   │   └── Code: Enum (2 values)
+│   │   ├── PowerState: *Object (1 property)
+│   │   │   └── Code: *Enum (2 values)
 │   │   │       ├── "Running"
 │   │   │       └── "Stopped"
 │   │   ├── ProvisioningState: *string
 │   │   ├── ProximityPlacementGroupID: *string
-│   │   ├── ScaleSetEvictionPolicy: Enum (2 values)
+│   │   ├── ScaleSetEvictionPolicy: *Enum (2 values)
 │   │   │   ├── "Deallocate"
 │   │   │   └── "Delete"
-│   │   ├── ScaleSetPriority: Enum (2 values)
+│   │   ├── ScaleSetPriority: *Enum (2 values)
 │   │   │   ├── "Regular"
 │   │   │   └── "Spot"
 │   │   ├── SpotMaxPrice: *float64
 │   │   ├── Tags: map[string]string
-│   │   ├── Type: Enum (2 values)
+│   │   ├── Type: *Enum (2 values)
 │   │   │   ├── "AvailabilitySet"
 │   │   │   └── "VirtualMachineScaleSets"
-│   │   ├── UpgradeSettings: Object (1 property)
+│   │   ├── UpgradeSettings: *Object (1 property)
 │   │   │   └── MaxSurge: *string
 │   │   ├── VmSize: *string
 │   │   └── VnetSubnetID: *string
@@ -1672,15 +1511,10 @@
         ├── NodePublicIPPrefixID: *string
         ├── NodeTaints: string[]
         ├── OrchestratorVersion: *string
-<<<<<<< HEAD
-        ├── OsDiskSizeGB: Validated<int> (2 rules)
+        ├── OsDiskSizeGB: *Validated<int> (2 rules)
         │   ├── Rule 0: {Maximum 2048}
         │   └── Rule 1: {Minimum 0}
-        ├── OsDiskType: Enum (2 values)
-=======
-        ├── OsDiskSizeGB: *int
         ├── OsDiskType: *Enum (2 values)
->>>>>>> 36107e02
         │   ├── "Ephemeral"
         │   └── "Managed"
         ├── OsSKU: *Enum (2 values)
@@ -1690,13 +1524,8 @@
         │   ├── "Linux"
         │   └── "Windows"
         ├── PodSubnetID: *string
-<<<<<<< HEAD
-        ├── ProximityPlacementGroupID: Validated<string> (0 rules)
-        ├── ScaleSetEvictionPolicy: Enum (2 values)
-=======
-        ├── ProximityPlacementGroupID: *string
+        ├── ProximityPlacementGroupID: *Validated<string> (0 rules)
         ├── ScaleSetEvictionPolicy: *Enum (2 values)
->>>>>>> 36107e02
         │   ├── "Deallocate"
         │   └── "Delete"
         ├── ScaleSetPriority: *Enum (2 values)
