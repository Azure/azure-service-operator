github.com/Azure/azure-service-operator/v2/api/cache/v1alpha1api20201201storage
├── APIVersion: Enum (1 value)
│   └── "2020-12-01"
├── Redis: Resource
│   ├── Spec: Object (20 properties)
│   │   ├── AzureName: string
│   │   ├── EnableNonSslPort: *bool
│   │   ├── Location: *string
│   │   ├── MinimumTlsVersion: *string
│   │   ├── OperatorSpec: *Object (2 properties)
│   │   │   ├── PropertyBag: genruntime.PropertyBag
│   │   │   └── Secrets: *Object (6 properties)
│   │   │       ├── HostName: *genruntime.SecretDestination
│   │   │       ├── Port: *genruntime.SecretDestination
│   │   │       ├── PrimaryKey: *genruntime.SecretDestination
│   │   │       ├── PropertyBag: genruntime.PropertyBag
│   │   │       ├── SSLPort: *genruntime.SecretDestination
│   │   │       └── SecondaryKey: *genruntime.SecretDestination
│   │   ├── OriginalVersion: string
│   │   ├── Owner: *genruntime.KnownResourceReference
│   │   ├── PropertyBag: genruntime.PropertyBag
│   │   ├── PublicNetworkAccess: *string
│   │   ├── RedisConfiguration: map[string]string
│   │   ├── RedisVersion: *string
│   │   ├── ReplicasPerMaster: *int
│   │   ├── ReplicasPerPrimary: *int
│   │   ├── ShardCount: *int
│   │   ├── Sku: *Object (4 properties)
│   │   │   ├── Capacity: *int
│   │   │   ├── Family: *string
│   │   │   ├── Name: *string
│   │   │   └── PropertyBag: genruntime.PropertyBag
│   │   ├── StaticIP: *string
│   │   ├── SubnetReference: *genruntime.ResourceReference
│   │   ├── Tags: map[string]string
│   │   ├── TenantSettings: map[string]string
│   │   └── Zones: string[]
│   └── Status: Object (28 properties)
│       ├── AccessKeys: Object (3 properties)
│       │   ├── PrimaryKey: *string
│       │   ├── PropertyBag: genruntime.PropertyBag
│       │   └── SecondaryKey: *string
│       ├── Conditions: conditions.Condition[]
│       ├── EnableNonSslPort: *bool
│       ├── HostName: *string
│       ├── Id: *string
│       ├── Instances: Object (7 properties)[]
│       │   ├── IsMaster: *bool
│       │   ├── IsPrimary: *bool
│       │   ├── NonSslPort: *int
│       │   ├── PropertyBag: genruntime.PropertyBag
│       │   ├── ShardId: *int
│       │   ├── SslPort: *int
│       │   └── Zone: *string
│       ├── LinkedServers: Object (2 properties)[]
│       │   ├── Id: *string
│       │   └── PropertyBag: genruntime.PropertyBag
│       ├── Location: *string
│       ├── MinimumTlsVersion: *string
│       ├── Name: *string
│       ├── Port: *int
│       ├── PrivateEndpointConnections: Object (2 properties)[]
│       │   ├── Id: *string
│       │   └── PropertyBag: genruntime.PropertyBag
│       ├── PropertyBag: genruntime.PropertyBag
│       ├── ProvisioningState: *string
│       ├── PublicNetworkAccess: *string
│       ├── RedisConfiguration: Object (16 properties)
│       │   ├── AdditionalProperties: map[string]string
│       │   ├── AofBackupEnabled: *string
│       │   ├── AofStorageConnectionString0: *string
│       │   ├── AofStorageConnectionString1: *string
│       │   ├── Authnotrequired: *string
│       │   ├── Maxclients: *string
│       │   ├── MaxfragmentationmemoryReserved: *string
│       │   ├── MaxmemoryDelta: *string
│       │   ├── MaxmemoryPolicy: *string
│       │   ├── MaxmemoryReserved: *string
│       │   ├── PropertyBag: genruntime.PropertyBag
│       │   ├── RdbBackupEnabled: *string
│       │   ├── RdbBackupFrequency: *string
│       │   ├── RdbBackupMaxSnapshotCount: *string
│       │   ├── RdbStorageConnectionString: *string
│       │   └── ZonalConfiguration: *string
│       ├── RedisVersion: *string
│       ├── ReplicasPerMaster: *int
│       ├── ReplicasPerPrimary: *int
│       ├── ShardCount: *int
│       ├── Sku: *Object (4 properties)
│       │   ├── Capacity: *int
│       │   ├── Family: *string
│       │   ├── Name: *string
│       │   └── PropertyBag: genruntime.PropertyBag
│       ├── SslPort: *int
│       ├── StaticIP: *string
│       ├── SubnetId: *string
│       ├── Tags: map[string]string
│       ├── TenantSettings: map[string]string
│       ├── Type: *string
│       └── Zones: string[]
├── RedisFirewallRule: Resource
│   ├── Spec: Object (6 properties)
│   │   ├── AzureName: string
│   │   ├── EndIP: *string
│   │   ├── OriginalVersion: string
│   │   ├── Owner: *genruntime.KnownResourceReference
│   │   ├── PropertyBag: genruntime.PropertyBag
│   │   └── StartIP: *string
│   └── Status: Object (7 properties)
│       ├── Conditions: conditions.Condition[]
│       ├── EndIP: *string
│       ├── Id: *string
│       ├── Name: *string
│       ├── PropertyBag: genruntime.PropertyBag
│       ├── StartIP: *string
│       └── Type: *string
├── RedisLinkedServer: Resource
│   ├── Spec: Object (7 properties)
│   │   ├── AzureName: string
│   │   ├── LinkedRedisCacheLocation: *string
│   │   ├── LinkedRedisCacheReference: *genruntime.ResourceReference
│   │   ├── OriginalVersion: string
│   │   ├── Owner: *genruntime.KnownResourceReference
│   │   ├── PropertyBag: genruntime.PropertyBag
│   │   └── ServerRole: *string
│   └── Status: Object (9 properties)
│       ├── Conditions: conditions.Condition[]
│       ├── Id: *string
│       ├── LinkedRedisCacheId: *string
│       ├── LinkedRedisCacheLocation: *string
│       ├── Name: *string
│       ├── PropertyBag: genruntime.PropertyBag
│       ├── ProvisioningState: *string
│       ├── ServerRole: *string
│       └── Type: *string
└── RedisPatchSchedule: Resource
    ├── Spec: Object (5 properties)
    │   ├── AzureName: string
    │   ├── OriginalVersion: string
    │   ├── Owner: *genruntime.KnownResourceReference
    │   ├── PropertyBag: genruntime.PropertyBag
<<<<<<< HEAD
    │   └── ScheduleEntries: Object (4 properties)
    │       ├── DayOfWeek: *string
    │       ├── MaintenanceWindow: *string
    │       ├── PropertyBag: genruntime.PropertyBag
    │       └── StartHourUtc: *int
=======
    │   ├── ScheduleEntries: Object (4 properties)[]
    │   │   ├── DayOfWeek: *string
    │   │   ├── MaintenanceWindow: *string
    │   │   ├── PropertyBag: genruntime.PropertyBag
    │   │   └── StartHourUtc: *int
    │   └── Tags: map[string]string
>>>>>>> 36107e02
    └── Status: Object (7 properties)
        ├── Conditions: conditions.Condition[]
        ├── Id: *string
        ├── Location: *string
        ├── Name: *string
        ├── PropertyBag: genruntime.PropertyBag
        ├── ScheduleEntries: Object (4 properties)[]
        │   ├── DayOfWeek: *string
        │   ├── MaintenanceWindow: *string
        │   ├── PropertyBag: genruntime.PropertyBag
        │   └── StartHourUtc: *int
        └── Type: *string<|MERGE_RESOLUTION|>--- conflicted
+++ resolved
@@ -36,7 +36,7 @@
 │   │   ├── TenantSettings: map[string]string
 │   │   └── Zones: string[]
 │   └── Status: Object (28 properties)
-│       ├── AccessKeys: Object (3 properties)
+│       ├── AccessKeys: *Object (3 properties)
 │       │   ├── PrimaryKey: *string
 │       │   ├── PropertyBag: genruntime.PropertyBag
 │       │   └── SecondaryKey: *string
@@ -65,7 +65,7 @@
 │       ├── PropertyBag: genruntime.PropertyBag
 │       ├── ProvisioningState: *string
 │       ├── PublicNetworkAccess: *string
-│       ├── RedisConfiguration: Object (16 properties)
+│       ├── RedisConfiguration: *Object (16 properties)
 │       │   ├── AdditionalProperties: map[string]string
 │       │   ├── AofBackupEnabled: *string
 │       │   ├── AofStorageConnectionString0: *string
@@ -139,20 +139,11 @@
     │   ├── OriginalVersion: string
     │   ├── Owner: *genruntime.KnownResourceReference
     │   ├── PropertyBag: genruntime.PropertyBag
-<<<<<<< HEAD
-    │   └── ScheduleEntries: Object (4 properties)
+    │   └── ScheduleEntries: Object (4 properties)[]
     │       ├── DayOfWeek: *string
     │       ├── MaintenanceWindow: *string
     │       ├── PropertyBag: genruntime.PropertyBag
     │       └── StartHourUtc: *int
-=======
-    │   ├── ScheduleEntries: Object (4 properties)[]
-    │   │   ├── DayOfWeek: *string
-    │   │   ├── MaintenanceWindow: *string
-    │   │   ├── PropertyBag: genruntime.PropertyBag
-    │   │   └── StartHourUtc: *int
-    │   └── Tags: map[string]string
->>>>>>> 36107e02
     └── Status: Object (7 properties)
         ├── Conditions: conditions.Condition[]
         ├── Id: *string
