--- conflicted
+++ resolved
@@ -38,12 +38,8 @@
 │       ├── Type: *string
 │       └── Zones: string[]
 └── RedisEnterpriseDatabase: Resource
-<<<<<<< HEAD
+    ├── Owner: github.com/Azure/azure-service-operator/v2/api/cache/v1beta20210301.RedisEnterprise
     ├── Spec: Object (10 properties)
-=======
-    ├── Owner: github.com/Azure/azure-service-operator/v2/api/cache/v1beta20210301.RedisEnterprise
-    ├── Spec: Object (12 properties)
->>>>>>> e979cd95
     │   ├── AzureName: string
     │   ├── ClientProtocol: *string
     │   ├── ClusteringPolicy: *string
