--- conflicted
+++ resolved
@@ -70,12 +70,8 @@
 │       ├── Type: *string
 │       └── Zones: string[]
 ├── RedisEnterpriseDatabase: Resource
-<<<<<<< HEAD
+│   ├── Owner: RedisEnterprise
 │   ├── Spec: Object (8 properties)
-=======
-│   ├── Owner: RedisEnterprise
-│   ├── Spec: Object (10 properties)
->>>>>>> e979cd95
 │   │   ├── AzureName: string
 │   │   ├── ClientProtocol: *Enum (2 values)
 │   │   │   ├── "Encrypted"
