github.com/Azure/azure-service-operator/v2/api/cache/v1beta20201201storage
├── APIVersion: Enum (1 value)
│   └── "2020-12-01"
├── Redis: Resource
│   ├── Owner: github.com/Azure/azure-service-operator/v2/api/resources/v1betav20191001.ResourceGroup
│   ├── Spec: Object (20 properties)
│   │   ├── AzureName: string
│   │   ├── EnableNonSslPort: *bool
│   │   ├── Location: *string
│   │   ├── MinimumTlsVersion: *string
│   │   ├── OperatorSpec: *Object (2 properties)
│   │   │   ├── PropertyBag: genruntime.PropertyBag
│   │   │   └── Secrets: *Object (6 properties)
│   │   │       ├── HostName: *genruntime.SecretDestination
│   │   │       ├── Port: *genruntime.SecretDestination
│   │   │       ├── PrimaryKey: *genruntime.SecretDestination
│   │   │       ├── PropertyBag: genruntime.PropertyBag
│   │   │       ├── SSLPort: *genruntime.SecretDestination
│   │   │       └── SecondaryKey: *genruntime.SecretDestination
│   │   ├── OriginalVersion: string
│   │   ├── Owner: *genruntime.KnownResourceReference
│   │   ├── PropertyBag: genruntime.PropertyBag
│   │   ├── PublicNetworkAccess: *string
│   │   ├── RedisConfiguration: *Object (14 properties)
│   │   │   ├── AdditionalProperties: map[string]string
│   │   │   ├── AofBackupEnabled: *string
│   │   │   ├── AofStorageConnectionString0: *string
│   │   │   ├── AofStorageConnectionString1: *string
│   │   │   ├── Authnotrequired: *string
│   │   │   ├── MaxfragmentationmemoryReserved: *string
│   │   │   ├── MaxmemoryDelta: *string
│   │   │   ├── MaxmemoryPolicy: *string
│   │   │   ├── MaxmemoryReserved: *string
│   │   │   ├── PropertyBag: genruntime.PropertyBag
│   │   │   ├── RdbBackupEnabled: *string
│   │   │   ├── RdbBackupFrequency: *string
│   │   │   ├── RdbBackupMaxSnapshotCount: *string
│   │   │   └── RdbStorageConnectionString: *string
│   │   ├── RedisVersion: *string
│   │   ├── ReplicasPerMaster: *int
│   │   ├── ReplicasPerPrimary: *int
│   │   ├── ShardCount: *int
│   │   ├── Sku: *Object (4 properties)
│   │   │   ├── Capacity: *int
│   │   │   ├── Family: *string
│   │   │   ├── Name: *string
│   │   │   └── PropertyBag: genruntime.PropertyBag
│   │   ├── StaticIP: *string
│   │   ├── SubnetReference: *genruntime.ResourceReference
│   │   ├── Tags: map[string]string
│   │   ├── TenantSettings: map[string]string
│   │   └── Zones: string[]
│   └── Status: Object (28 properties)
│       ├── AccessKeys: *Object (3 properties)
│       │   ├── PrimaryKey: *string
│       │   ├── PropertyBag: genruntime.PropertyBag
│       │   └── SecondaryKey: *string
│       ├── Conditions: conditions.Condition[]
│       ├── EnableNonSslPort: *bool
│       ├── HostName: *string
│       ├── Id: *string
│       ├── Instances: Object (7 properties)[]
│       │   ├── IsMaster: *bool
│       │   ├── IsPrimary: *bool
│       │   ├── NonSslPort: *int
│       │   ├── PropertyBag: genruntime.PropertyBag
│       │   ├── ShardId: *int
│       │   ├── SslPort: *int
│       │   └── Zone: *string
│       ├── LinkedServers: Object (2 properties)[]
│       │   ├── Id: *string
│       │   └── PropertyBag: genruntime.PropertyBag
│       ├── Location: *string
│       ├── MinimumTlsVersion: *string
│       ├── Name: *string
│       ├── Port: *int
│       ├── PrivateEndpointConnections: Object (2 properties)[]
│       │   ├── Id: *string
│       │   └── PropertyBag: genruntime.PropertyBag
│       ├── PropertyBag: genruntime.PropertyBag
│       ├── ProvisioningState: *string
│       ├── PublicNetworkAccess: *string
│       ├── RedisConfiguration: *Object (16 properties)
│       │   ├── AdditionalProperties: map[string]string
│       │   ├── AofBackupEnabled: *string
│       │   ├── AofStorageConnectionString0: *string
│       │   ├── AofStorageConnectionString1: *string
│       │   ├── Authnotrequired: *string
│       │   ├── Maxclients: *string
│       │   ├── MaxfragmentationmemoryReserved: *string
│       │   ├── MaxmemoryDelta: *string
│       │   ├── MaxmemoryPolicy: *string
│       │   ├── MaxmemoryReserved: *string
│       │   ├── PropertyBag: genruntime.PropertyBag
│       │   ├── RdbBackupEnabled: *string
│       │   ├── RdbBackupFrequency: *string
│       │   ├── RdbBackupMaxSnapshotCount: *string
│       │   ├── RdbStorageConnectionString: *string
│       │   └── ZonalConfiguration: *string
│       ├── RedisVersion: *string
│       ├── ReplicasPerMaster: *int
│       ├── ReplicasPerPrimary: *int
│       ├── ShardCount: *int
│       ├── Sku: *Object (4 properties)
│       │   ├── Capacity: *int
│       │   ├── Family: *string
│       │   ├── Name: *string
│       │   └── PropertyBag: genruntime.PropertyBag
│       ├── SslPort: *int
│       ├── StaticIP: *string
│       ├── SubnetId: *string
│       ├── Tags: map[string]string
│       ├── TenantSettings: map[string]string
│       ├── Type: *string
│       └── Zones: string[]
├── RedisFirewallRule: Resource
<<<<<<< HEAD
│   ├── Spec: Object (6 properties)
=======
│   ├── Owner: github.com/Azure/azure-service-operator/v2/api/cache/v1beta20201201.Redis
│   ├── Spec: Object (8 properties)
>>>>>>> e979cd95
│   │   ├── AzureName: string
│   │   ├── EndIP: *string
│   │   ├── OriginalVersion: string
│   │   ├── Owner: *genruntime.KnownResourceReference
│   │   ├── PropertyBag: genruntime.PropertyBag
│   │   └── StartIP: *string
│   └── Status: Object (7 properties)
│       ├── Conditions: conditions.Condition[]
│       ├── EndIP: *string
│       ├── Id: *string
│       ├── Name: *string
│       ├── PropertyBag: genruntime.PropertyBag
│       ├── StartIP: *string
│       └── Type: *string
├── RedisLinkedServer: Resource
<<<<<<< HEAD
│   ├── Spec: Object (7 properties)
=======
│   ├── Owner: github.com/Azure/azure-service-operator/v2/api/cache/v1beta20201201.Redis
│   ├── Spec: Object (9 properties)
>>>>>>> e979cd95
│   │   ├── AzureName: string
│   │   ├── LinkedRedisCacheLocation: *string
│   │   ├── LinkedRedisCacheReference: *genruntime.ResourceReference
│   │   ├── OriginalVersion: string
│   │   ├── Owner: *genruntime.KnownResourceReference
│   │   ├── PropertyBag: genruntime.PropertyBag
│   │   └── ServerRole: *string
│   └── Status: Object (9 properties)
│       ├── Conditions: conditions.Condition[]
│       ├── Id: *string
│       ├── LinkedRedisCacheId: *string
│       ├── LinkedRedisCacheLocation: *string
│       ├── Name: *string
│       ├── PropertyBag: genruntime.PropertyBag
│       ├── ProvisioningState: *string
│       ├── ServerRole: *string
│       └── Type: *string
└── RedisPatchSchedule: Resource
<<<<<<< HEAD
    ├── Spec: Object (4 properties)
=======
    ├── Owner: github.com/Azure/azure-service-operator/v2/api/cache/v1beta20201201.Redis
    ├── Spec: Object (6 properties)
    │   ├── Location: *string
>>>>>>> e979cd95
    │   ├── OriginalVersion: string
    │   ├── Owner: *genruntime.KnownResourceReference
    │   ├── PropertyBag: genruntime.PropertyBag
    │   └── ScheduleEntries: Object (4 properties)[]
    │       ├── DayOfWeek: *string
    │       ├── MaintenanceWindow: *string
    │       ├── PropertyBag: genruntime.PropertyBag
    │       └── StartHourUtc: *int
    └── Status: Object (7 properties)
        ├── Conditions: conditions.Condition[]
        ├── Id: *string
        ├── Location: *string
        ├── Name: *string
        ├── PropertyBag: genruntime.PropertyBag
        ├── ScheduleEntries: Object (4 properties)[]
        │   ├── DayOfWeek: *string
        │   ├── MaintenanceWindow: *string
        │   ├── PropertyBag: genruntime.PropertyBag
        │   └── StartHourUtc: *int
        └── Type: *string<|MERGE_RESOLUTION|>--- conflicted
+++ resolved
@@ -114,12 +114,8 @@
 │       ├── Type: *string
 │       └── Zones: string[]
 ├── RedisFirewallRule: Resource
-<<<<<<< HEAD
+│   ├── Owner: github.com/Azure/azure-service-operator/v2/api/cache/v1beta20201201.Redis
 │   ├── Spec: Object (6 properties)
-=======
-│   ├── Owner: github.com/Azure/azure-service-operator/v2/api/cache/v1beta20201201.Redis
-│   ├── Spec: Object (8 properties)
->>>>>>> e979cd95
 │   │   ├── AzureName: string
 │   │   ├── EndIP: *string
 │   │   ├── OriginalVersion: string
@@ -135,12 +131,8 @@
 │       ├── StartIP: *string
 │       └── Type: *string
 ├── RedisLinkedServer: Resource
-<<<<<<< HEAD
+│   ├── Owner: github.com/Azure/azure-service-operator/v2/api/cache/v1beta20201201.Redis
 │   ├── Spec: Object (7 properties)
-=======
-│   ├── Owner: github.com/Azure/azure-service-operator/v2/api/cache/v1beta20201201.Redis
-│   ├── Spec: Object (9 properties)
->>>>>>> e979cd95
 │   │   ├── AzureName: string
 │   │   ├── LinkedRedisCacheLocation: *string
 │   │   ├── LinkedRedisCacheReference: *genruntime.ResourceReference
@@ -159,13 +151,8 @@
 │       ├── ServerRole: *string
 │       └── Type: *string
 └── RedisPatchSchedule: Resource
-<<<<<<< HEAD
+    ├── Owner: github.com/Azure/azure-service-operator/v2/api/cache/v1beta20201201.Redis
     ├── Spec: Object (4 properties)
-=======
-    ├── Owner: github.com/Azure/azure-service-operator/v2/api/cache/v1beta20201201.Redis
-    ├── Spec: Object (6 properties)
-    │   ├── Location: *string
->>>>>>> e979cd95
     │   ├── OriginalVersion: string
     │   ├── Owner: *genruntime.KnownResourceReference
     │   ├── PropertyBag: genruntime.PropertyBag
