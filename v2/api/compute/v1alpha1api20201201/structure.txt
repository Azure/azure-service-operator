--- conflicted
+++ resolved
@@ -1035,22 +1035,12 @@
 │   │   │   │   │   ├── EnableAutomaticUpgrade: *bool
 │   │   │   │   │   ├── ForceUpdateTag: *string
 │   │   │   │   │   ├── Name: *string
-<<<<<<< HEAD
 │   │   │   │   │   ├── ProtectedSettings: map[string]v1.JSON
 │   │   │   │   │   ├── ProvisionAfterExtensions: string[]
 │   │   │   │   │   ├── Publisher: *string
 │   │   │   │   │   ├── Settings: map[string]v1.JSON
 │   │   │   │   │   ├── Type: *string
 │   │   │   │   │   └── TypeHandlerVersion: *string
-=======
-│   │   │   │   │   ├── Publisher: Validated<*string> (1 rule)
-│   │   │   │   │   │   └── Rule 0: MinLength: 1
-│   │   │   │   │   ├── Settings: map[string]v1.JSON
-│   │   │   │   │   ├── Type: Validated<*string> (1 rule)
-│   │   │   │   │   │   └── Rule 0: MinLength: 1
-│   │   │   │   │   └── TypeHandlerVersion: Validated<*string> (1 rule)
-│   │   │   │   │       └── Rule 0: MinLength: 1
->>>>>>> e979cd95
 │   │   │   │   └── ExtensionsTimeBudget: *string
 │   │   │   ├── LicenseType: *string
 │   │   │   ├── NetworkProfile: *Object (2 properties)
