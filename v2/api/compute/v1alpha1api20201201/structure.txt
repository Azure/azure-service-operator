github.com/Azure/azure-service-operator/v2/api/compute/v1alpha1api20201201
├── APIVersion: Enum (1 value)
│   └── "2020-12-01"
├── VirtualMachine: Resource
│   ├── Spec: Object (26 properties)
│   │   ├── AdditionalCapabilities: *Object (1 property)
│   │   │   └── UltraSSDEnabled: *bool
│   │   ├── AvailabilitySet: *Object (1 property)
│   │   │   └── Reference: *genruntime.ResourceReference
│   │   ├── AzureName: string
│   │   ├── BillingProfile: *Object (1 property)
│   │   │   └── MaxPrice: *float64
│   │   ├── DiagnosticsProfile: *Object (1 property)
│   │   │   └── BootDiagnostics: *Object (2 properties)
│   │   │       ├── Enabled: *bool
│   │   │       └── StorageUri: *string
│   │   ├── EvictionPolicy: *Enum (2 values)
│   │   │   ├── "Deallocate"
│   │   │   └── "Delete"
│   │   ├── ExtendedLocation: *Object (2 properties)
│   │   │   ├── Name: *string
│   │   │   └── Type: *Enum (1 value)
│   │   │       └── "EdgeZone"
│   │   ├── ExtensionsTimeBudget: *string
│   │   ├── HardwareProfile: *Object (1 property)
│   │   │   └── VmSize: *Enum (166 values)
│   │   │       ├── "Basic_A0"
│   │   │       ├── "Basic_A1"
│   │   │       ├── "Basic_A2"
│   │   │       ├── "Basic_A3"
│   │   │       ├── "Basic_A4"
│   │   │       ├── "Standard_A0"
│   │   │       ├── "Standard_A1"
│   │   │       ├── "Standard_A10"
│   │   │       ├── "Standard_A11"
│   │   │       ├── "Standard_A1_v2"
│   │   │       ├── "Standard_A2"
│   │   │       ├── "Standard_A2m_v2"
│   │   │       ├── "Standard_A2_v2"
│   │   │       ├── "Standard_A3"
│   │   │       ├── "Standard_A4"
│   │   │       ├── "Standard_A4m_v2"
│   │   │       ├── "Standard_A4_v2"
│   │   │       ├── "Standard_A5"
│   │   │       ├── "Standard_A6"
│   │   │       ├── "Standard_A7"
│   │   │       ├── "Standard_A8"
│   │   │       ├── "Standard_A8m_v2"
│   │   │       ├── "Standard_A8_v2"
│   │   │       ├── "Standard_A9"
│   │   │       ├── "Standard_B1ms"
│   │   │       ├── "Standard_B1s"
│   │   │       ├── "Standard_B2ms"
│   │   │       ├── "Standard_B2s"
│   │   │       ├── "Standard_B4ms"
│   │   │       ├── "Standard_B8ms"
│   │   │       ├── "Standard_D1"
│   │   │       ├── "Standard_D11"
│   │   │       ├── "Standard_D11_v2"
│   │   │       ├── "Standard_D12"
│   │   │       ├── "Standard_D12_v2"
│   │   │       ├── "Standard_D13"
│   │   │       ├── "Standard_D13_v2"
│   │   │       ├── "Standard_D14"
│   │   │       ├── "Standard_D14_v2"
│   │   │       ├── "Standard_D15_v2"
│   │   │       ├── "Standard_D16s_v3"
│   │   │       ├── "Standard_D16_v3"
│   │   │       ├── "Standard_D1_v2"
│   │   │       ├── "Standard_D2"
│   │   │       ├── "Standard_D2s_v3"
│   │   │       ├── "Standard_D2_v2"
│   │   │       ├── "Standard_D2_v3"
│   │   │       ├── "Standard_D3"
│   │   │       ├── "Standard_D32s_v3"
│   │   │       ├── "Standard_D32_v3"
│   │   │       ├── "Standard_D3_v2"
│   │   │       ├── "Standard_D4"
│   │   │       ├── "Standard_D4s_v3"
│   │   │       ├── "Standard_D4_v2"
│   │   │       ├── "Standard_D4_v3"
│   │   │       ├── "Standard_D5_v2"
│   │   │       ├── "Standard_D64s_v3"
│   │   │       ├── "Standard_D64_v3"
│   │   │       ├── "Standard_D8s_v3"
│   │   │       ├── "Standard_D8_v3"
│   │   │       ├── "Standard_DS1"
│   │   │       ├── "Standard_DS11"
│   │   │       ├── "Standard_DS11_v2"
│   │   │       ├── "Standard_DS12"
│   │   │       ├── "Standard_DS12_v2"
│   │   │       ├── "Standard_DS13"
│   │   │       ├── "Standard_DS13-2_v2"
│   │   │       ├── "Standard_DS13-4_v2"
│   │   │       ├── "Standard_DS13_v2"
│   │   │       ├── "Standard_DS14"
│   │   │       ├── "Standard_DS14-4_v2"
│   │   │       ├── "Standard_DS14-8_v2"
│   │   │       ├── "Standard_DS14_v2"
│   │   │       ├── "Standard_DS15_v2"
│   │   │       ├── "Standard_DS1_v2"
│   │   │       ├── "Standard_DS2"
│   │   │       ├── "Standard_DS2_v2"
│   │   │       ├── "Standard_DS3"
│   │   │       ├── "Standard_DS3_v2"
│   │   │       ├── "Standard_DS4"
│   │   │       ├── "Standard_DS4_v2"
│   │   │       ├── "Standard_DS5_v2"
│   │   │       ├── "Standard_E16s_v3"
│   │   │       ├── "Standard_E16_v3"
│   │   │       ├── "Standard_E2s_v3"
│   │   │       ├── "Standard_E2_v3"
│   │   │       ├── "Standard_E32-16_v3"
│   │   │       ├── "Standard_E32-8s_v3"
│   │   │       ├── "Standard_E32s_v3"
│   │   │       ├── "Standard_E32_v3"
│   │   │       ├── "Standard_E4s_v3"
│   │   │       ├── "Standard_E4_v3"
│   │   │       ├── "Standard_E64-16s_v3"
│   │   │       ├── "Standard_E64-32s_v3"
│   │   │       ├── "Standard_E64s_v3"
│   │   │       ├── "Standard_E64_v3"
│   │   │       ├── "Standard_E8s_v3"
│   │   │       ├── "Standard_E8_v3"
│   │   │       ├── "Standard_F1"
│   │   │       ├── "Standard_F16"
│   │   │       ├── "Standard_F16s"
│   │   │       ├── "Standard_F16s_v2"
│   │   │       ├── "Standard_F1s"
│   │   │       ├── "Standard_F2"
│   │   │       ├── "Standard_F2s"
│   │   │       ├── "Standard_F2s_v2"
│   │   │       ├── "Standard_F32s_v2"
│   │   │       ├── "Standard_F4"
│   │   │       ├── "Standard_F4s"
│   │   │       ├── "Standard_F4s_v2"
│   │   │       ├── "Standard_F64s_v2"
│   │   │       ├── "Standard_F72s_v2"
│   │   │       ├── "Standard_F8"
│   │   │       ├── "Standard_F8s"
│   │   │       ├── "Standard_F8s_v2"
│   │   │       ├── "Standard_G1"
│   │   │       ├── "Standard_G2"
│   │   │       ├── "Standard_G3"
│   │   │       ├── "Standard_G4"
│   │   │       ├── "Standard_G5"
│   │   │       ├── "Standard_GS1"
│   │   │       ├── "Standard_GS2"
│   │   │       ├── "Standard_GS3"
│   │   │       ├── "Standard_GS4"
│   │   │       ├── "Standard_GS4-4"
│   │   │       ├── "Standard_GS4-8"
│   │   │       ├── "Standard_GS5"
│   │   │       ├── "Standard_GS5-16"
│   │   │       ├── "Standard_GS5-8"
│   │   │       ├── "Standard_H16"
│   │   │       ├── "Standard_H16m"
│   │   │       ├── "Standard_H16mr"
│   │   │       ├── "Standard_H16r"
│   │   │       ├── "Standard_H8"
│   │   │       ├── "Standard_H8m"
│   │   │       ├── "Standard_L16s"
│   │   │       ├── "Standard_L32s"
│   │   │       ├── "Standard_L4s"
│   │   │       ├── "Standard_L8s"
│   │   │       ├── "Standard_M128-32ms"
│   │   │       ├── "Standard_M128-64ms"
│   │   │       ├── "Standard_M128ms"
│   │   │       ├── "Standard_M128s"
│   │   │       ├── "Standard_M64-16ms"
│   │   │       ├── "Standard_M64-32ms"
│   │   │       ├── "Standard_M64ms"
│   │   │       ├── "Standard_M64s"
│   │   │       ├── "Standard_NC12"
│   │   │       ├── "Standard_NC12s_v2"
│   │   │       ├── "Standard_NC12s_v3"
│   │   │       ├── "Standard_NC24"
│   │   │       ├── "Standard_NC24r"
│   │   │       ├── "Standard_NC24rs_v2"
│   │   │       ├── "Standard_NC24rs_v3"
│   │   │       ├── "Standard_NC24s_v2"
│   │   │       ├── "Standard_NC24s_v3"
│   │   │       ├── "Standard_NC6"
│   │   │       ├── "Standard_NC6s_v2"
│   │   │       ├── "Standard_NC6s_v3"
│   │   │       ├── "Standard_ND12s"
│   │   │       ├── "Standard_ND24rs"
│   │   │       ├── "Standard_ND24s"
│   │   │       ├── "Standard_ND6s"
│   │   │       ├── "Standard_NV12"
│   │   │       ├── "Standard_NV24"
│   │   │       └── "Standard_NV6"
│   │   ├── Host: *Object (1 property)
│   │   │   └── Reference: *genruntime.ResourceReference
│   │   ├── HostGroup: *Object (1 property)
│   │   │   └── Reference: *genruntime.ResourceReference
│   │   ├── Identity: *Object (1 property)
│   │   │   └── Type: *Enum (4 values)
│   │   │       ├── "None"
│   │   │       ├── "SystemAssigned"
│   │   │       ├── "SystemAssigned, UserAssigned"
│   │   │       └── "UserAssigned"
│   │   ├── LicenseType: *string
│   │   ├── Location: *string
│   │   ├── NetworkProfile: *Object (1 property)
│   │   │   └── NetworkInterfaces: Object (2 properties)[]
│   │   │       ├── Primary: *bool
│   │   │       └── Reference: *genruntime.ResourceReference
│   │   ├── OsProfile: *Object (9 properties)
│   │   │   ├── AdminPassword: *genruntime.SecretReference
│   │   │   ├── AdminUsername: *string
│   │   │   ├── AllowExtensionOperations: *bool
│   │   │   ├── ComputerName: *string
│   │   │   ├── CustomData: *string
│   │   │   ├── LinuxConfiguration: *Object (4 properties)
│   │   │   │   ├── DisablePasswordAuthentication: *bool
│   │   │   │   ├── PatchSettings: *Object (1 property)
│   │   │   │   │   └── PatchMode: *Enum (2 values)
│   │   │   │   │       ├── "AutomaticByPlatform"
│   │   │   │   │       └── "ImageDefault"
│   │   │   │   ├── ProvisionVMAgent: *bool
│   │   │   │   └── Ssh: *Object (1 property)
│   │   │   │       └── PublicKeys: Object (2 properties)[]
│   │   │   │           ├── KeyData: *string
│   │   │   │           └── Path: *string
│   │   │   ├── RequireGuestProvisionSignal: *bool
│   │   │   ├── Secrets: Object (2 properties)[]
│   │   │   │   ├── SourceVault: *Object (1 property)
│   │   │   │   │   └── Reference: *genruntime.ResourceReference
│   │   │   │   └── VaultCertificates: Object (2 properties)[]
│   │   │   │       ├── CertificateStore: *string
│   │   │   │       └── CertificateUrl: *string
│   │   │   └── WindowsConfiguration: *Object (6 properties)
│   │   │       ├── AdditionalUnattendContent: Object (4 properties)[]
│   │   │       │   ├── ComponentName: *Enum (1 value)
│   │   │       │   │   └── "Microsoft-Windows-Shell-Setup"
│   │   │       │   ├── Content: *string
│   │   │       │   ├── PassName: *Enum (1 value)
│   │   │       │   │   └── "OobeSystem"
│   │   │       │   └── SettingName: *Enum (2 values)
│   │   │       │       ├── "AutoLogon"
│   │   │       │       └── "FirstLogonCommands"
│   │   │       ├── EnableAutomaticUpdates: *bool
│   │   │       ├── PatchSettings: *Object (2 properties)
│   │   │       │   ├── EnableHotpatching: *bool
│   │   │       │   └── PatchMode: *Enum (3 values)
│   │   │       │       ├── "AutomaticByOS"
│   │   │       │       ├── "AutomaticByPlatform"
│   │   │       │       └── "Manual"
│   │   │       ├── ProvisionVMAgent: *bool
│   │   │       ├── TimeZone: *string
│   │   │       └── WinRM: *Object (1 property)
│   │   │           └── Listeners: Object (2 properties)[]
│   │   │               ├── CertificateUrl: *string
│   │   │               └── Protocol: *Enum (2 values)
│   │   │                   ├── "Http"
│   │   │                   └── "Https"
│   │   ├── Owner: *genruntime.KnownResourceReference
│   │   ├── Plan: *Object (4 properties)
│   │   │   ├── Name: *string
│   │   │   ├── Product: *string
│   │   │   ├── PromotionCode: *string
│   │   │   └── Publisher: *string
│   │   ├── PlatformFaultDomain: *int
│   │   ├── Priority: *Enum (3 values)
│   │   │   ├── "Low"
│   │   │   ├── "Regular"
│   │   │   └── "Spot"
│   │   ├── ProximityPlacementGroup: *Object (1 property)
│   │   │   └── Reference: *genruntime.ResourceReference
│   │   ├── SecurityProfile: *Object (3 properties)
│   │   │   ├── EncryptionAtHost: *bool
│   │   │   ├── SecurityType: *Enum (1 value)
│   │   │   │   └── "TrustedLaunch"
│   │   │   └── UefiSettings: *Object (2 properties)
│   │   │       ├── SecureBootEnabled: *bool
│   │   │       └── VTpmEnabled: *bool
│   │   ├── StorageProfile: *Object (3 properties)
│   │   │   ├── DataDisks: Object (11 properties)[]
│   │   │   │   ├── Caching: *Enum (3 values)
│   │   │   │   │   ├── "None"
│   │   │   │   │   ├── "ReadOnly"
│   │   │   │   │   └── "ReadWrite"
│   │   │   │   ├── CreateOption: *Enum (3 values)
│   │   │   │   │   ├── "Attach"
│   │   │   │   │   ├── "Empty"
│   │   │   │   │   └── "FromImage"
│   │   │   │   ├── DetachOption: *Enum (1 value)
│   │   │   │   │   └── "ForceDetach"
│   │   │   │   ├── DiskSizeGB: *int
│   │   │   │   ├── Image: *Object (1 property)
│   │   │   │   │   └── Uri: *string
│   │   │   │   ├── Lun: *int
│   │   │   │   ├── ManagedDisk: *Object (3 properties)
│   │   │   │   │   ├── DiskEncryptionSet: *Object (1 property)
│   │   │   │   │   │   └── Reference: *genruntime.ResourceReference
│   │   │   │   │   ├── Reference: *genruntime.ResourceReference
│   │   │   │   │   └── StorageAccountType: *Enum (6 values)
│   │   │   │   │       ├── "Premium_LRS"
│   │   │   │   │       ├── "Premium_ZRS"
│   │   │   │   │       ├── "StandardSSD_LRS"
│   │   │   │   │       ├── "StandardSSD_ZRS"
│   │   │   │   │       ├── "Standard_LRS"
│   │   │   │   │       └── "UltraSSD_LRS"
│   │   │   │   ├── Name: *string
│   │   │   │   ├── ToBeDetached: *bool
│   │   │   │   ├── Vhd: *Object (1 property)
│   │   │   │   │   └── Uri: *string
│   │   │   │   └── WriteAcceleratorEnabled: *bool
│   │   │   ├── ImageReference: *Object (5 properties)
│   │   │   │   ├── Offer: *string
│   │   │   │   ├── Publisher: *string
│   │   │   │   ├── Reference: *genruntime.ResourceReference
│   │   │   │   ├── Sku: *string
│   │   │   │   └── Version: *string
│   │   │   └── OsDisk: *Object (11 properties)
│   │   │       ├── Caching: *Enum (3 values)
│   │   │       │   ├── "None"
│   │   │       │   ├── "ReadOnly"
│   │   │       │   └── "ReadWrite"
│   │   │       ├── CreateOption: *Enum (3 values)
│   │   │       │   ├── "Attach"
│   │   │       │   ├── "Empty"
│   │   │       │   └── "FromImage"
│   │   │       ├── DiffDiskSettings: *Object (2 properties)
│   │   │       │   ├── Option: *Enum (1 value)
│   │   │       │   │   └── "Local"
│   │   │       │   └── Placement: *Enum (2 values)
│   │   │       │       ├── "CacheDisk"
│   │   │       │       └── "ResourceDisk"
│   │   │       ├── DiskSizeGB: *int
│   │   │       ├── EncryptionSettings: *Object (3 properties)
│   │   │       │   ├── DiskEncryptionKey: *Object (2 properties)
│   │   │       │   │   ├── SecretUrl: *string
│   │   │       │   │   └── SourceVault: *Object (1 property)
│   │   │       │   │       └── Reference: *genruntime.ResourceReference
│   │   │       │   ├── Enabled: *bool
│   │   │       │   └── KeyEncryptionKey: *Object (2 properties)
│   │   │       │       ├── KeyUrl: *string
│   │   │       │       └── SourceVault: *Object (1 property)
│   │   │       │           └── Reference: *genruntime.ResourceReference
│   │   │       ├── Image: *Object (1 property)
│   │   │       │   └── Uri: *string
│   │   │       ├── ManagedDisk: *Object (3 properties)
│   │   │       │   ├── DiskEncryptionSet: *Object (1 property)
│   │   │       │   │   └── Reference: *genruntime.ResourceReference
│   │   │       │   ├── Reference: *genruntime.ResourceReference
│   │   │       │   └── StorageAccountType: *Enum (6 values)
│   │   │       │       ├── "Premium_LRS"
│   │   │       │       ├── "Premium_ZRS"
│   │   │       │       ├── "StandardSSD_LRS"
│   │   │       │       ├── "StandardSSD_ZRS"
│   │   │       │       ├── "Standard_LRS"
│   │   │       │       └── "UltraSSD_LRS"
│   │   │       ├── Name: *string
│   │   │       ├── OsType: *Enum (2 values)
│   │   │       │   ├── "Linux"
│   │   │       │   └── "Windows"
│   │   │       ├── Vhd: *Object (1 property)
│   │   │       │   └── Uri: *string
│   │   │       └── WriteAcceleratorEnabled: *bool
│   │   ├── Tags: map[string]string
│   │   ├── VirtualMachineScaleSet: *Object (1 property)
│   │   │   └── Reference: *genruntime.ResourceReference
│   │   └── Zones: string[]
│   └── Status: Object (32 properties)
│       ├── AdditionalCapabilities: *Object (1 property)
│       │   └── UltraSSDEnabled: *bool
│       ├── AvailabilitySet: *Object (1 property)
│       │   └── Id: *string
│       ├── BillingProfile: *Object (1 property)
│       │   └── MaxPrice: *float64
│       ├── Conditions: conditions.Condition[]
│       ├── DiagnosticsProfile: *Object (1 property)
│       │   └── BootDiagnostics: *Object (2 properties)
│       │       ├── Enabled: *bool
│       │       └── StorageUri: *string
│       ├── EvictionPolicy: *Enum (2 values)
│       │   ├── "Deallocate"
│       │   └── "Delete"
│       ├── ExtendedLocation: *Object (2 properties)
│       │   ├── Name: *string
│       │   └── Type: *Enum (1 value)
│       │       └── "EdgeZone"
│       ├── ExtensionsTimeBudget: *string
│       ├── HardwareProfile: *Object (1 property)
│       │   └── VmSize: *Enum (166 values)
│       │       ├── "Basic_A0"
│       │       ├── "Basic_A1"
│       │       ├── "Basic_A2"
│       │       ├── "Basic_A3"
│       │       ├── "Basic_A4"
│       │       ├── "Standard_A0"
│       │       ├── "Standard_A1"
│       │       ├── "Standard_A10"
│       │       ├── "Standard_A11"
│       │       ├── "Standard_A1_v2"
│       │       ├── "Standard_A2"
│       │       ├── "Standard_A2m_v2"
│       │       ├── "Standard_A2_v2"
│       │       ├── "Standard_A3"
│       │       ├── "Standard_A4"
│       │       ├── "Standard_A4m_v2"
│       │       ├── "Standard_A4_v2"
│       │       ├── "Standard_A5"
│       │       ├── "Standard_A6"
│       │       ├── "Standard_A7"
│       │       ├── "Standard_A8"
│       │       ├── "Standard_A8m_v2"
│       │       ├── "Standard_A8_v2"
│       │       ├── "Standard_A9"
│       │       ├── "Standard_B1ms"
│       │       ├── "Standard_B1s"
│       │       ├── "Standard_B2ms"
│       │       ├── "Standard_B2s"
│       │       ├── "Standard_B4ms"
│       │       ├── "Standard_B8ms"
│       │       ├── "Standard_D1"
│       │       ├── "Standard_D11"
│       │       ├── "Standard_D11_v2"
│       │       ├── "Standard_D12"
│       │       ├── "Standard_D12_v2"
│       │       ├── "Standard_D13"
│       │       ├── "Standard_D13_v2"
│       │       ├── "Standard_D14"
│       │       ├── "Standard_D14_v2"
│       │       ├── "Standard_D15_v2"
│       │       ├── "Standard_D16s_v3"
│       │       ├── "Standard_D16_v3"
│       │       ├── "Standard_D1_v2"
│       │       ├── "Standard_D2"
│       │       ├── "Standard_D2s_v3"
│       │       ├── "Standard_D2_v2"
│       │       ├── "Standard_D2_v3"
│       │       ├── "Standard_D3"
│       │       ├── "Standard_D32s_v3"
│       │       ├── "Standard_D32_v3"
│       │       ├── "Standard_D3_v2"
│       │       ├── "Standard_D4"
│       │       ├── "Standard_D4s_v3"
│       │       ├── "Standard_D4_v2"
│       │       ├── "Standard_D4_v3"
│       │       ├── "Standard_D5_v2"
│       │       ├── "Standard_D64s_v3"
│       │       ├── "Standard_D64_v3"
│       │       ├── "Standard_D8s_v3"
│       │       ├── "Standard_D8_v3"
│       │       ├── "Standard_DS1"
│       │       ├── "Standard_DS11"
│       │       ├── "Standard_DS11_v2"
│       │       ├── "Standard_DS12"
│       │       ├── "Standard_DS12_v2"
│       │       ├── "Standard_DS13"
│       │       ├── "Standard_DS13-2_v2"
│       │       ├── "Standard_DS13-4_v2"
│       │       ├── "Standard_DS13_v2"
│       │       ├── "Standard_DS14"
│       │       ├── "Standard_DS14-4_v2"
│       │       ├── "Standard_DS14-8_v2"
│       │       ├── "Standard_DS14_v2"
│       │       ├── "Standard_DS15_v2"
│       │       ├── "Standard_DS1_v2"
│       │       ├── "Standard_DS2"
│       │       ├── "Standard_DS2_v2"
│       │       ├── "Standard_DS3"
│       │       ├── "Standard_DS3_v2"
│       │       ├── "Standard_DS4"
│       │       ├── "Standard_DS4_v2"
│       │       ├── "Standard_DS5_v2"
│       │       ├── "Standard_E16s_v3"
│       │       ├── "Standard_E16_v3"
│       │       ├── "Standard_E2s_v3"
│       │       ├── "Standard_E2_v3"
│       │       ├── "Standard_E32-16_v3"
│       │       ├── "Standard_E32-8s_v3"
│       │       ├── "Standard_E32s_v3"
│       │       ├── "Standard_E32_v3"
│       │       ├── "Standard_E4s_v3"
│       │       ├── "Standard_E4_v3"
│       │       ├── "Standard_E64-16s_v3"
│       │       ├── "Standard_E64-32s_v3"
│       │       ├── "Standard_E64s_v3"
│       │       ├── "Standard_E64_v3"
│       │       ├── "Standard_E8s_v3"
│       │       ├── "Standard_E8_v3"
│       │       ├── "Standard_F1"
│       │       ├── "Standard_F16"
│       │       ├── "Standard_F16s"
│       │       ├── "Standard_F16s_v2"
│       │       ├── "Standard_F1s"
│       │       ├── "Standard_F2"
│       │       ├── "Standard_F2s"
│       │       ├── "Standard_F2s_v2"
│       │       ├── "Standard_F32s_v2"
│       │       ├── "Standard_F4"
│       │       ├── "Standard_F4s"
│       │       ├── "Standard_F4s_v2"
│       │       ├── "Standard_F64s_v2"
│       │       ├── "Standard_F72s_v2"
│       │       ├── "Standard_F8"
│       │       ├── "Standard_F8s"
│       │       ├── "Standard_F8s_v2"
│       │       ├── "Standard_G1"
│       │       ├── "Standard_G2"
│       │       ├── "Standard_G3"
│       │       ├── "Standard_G4"
│       │       ├── "Standard_G5"
│       │       ├── "Standard_GS1"
│       │       ├── "Standard_GS2"
│       │       ├── "Standard_GS3"
│       │       ├── "Standard_GS4"
│       │       ├── "Standard_GS4-4"
│       │       ├── "Standard_GS4-8"
│       │       ├── "Standard_GS5"
│       │       ├── "Standard_GS5-16"
│       │       ├── "Standard_GS5-8"
│       │       ├── "Standard_H16"
│       │       ├── "Standard_H16m"
│       │       ├── "Standard_H16mr"
│       │       ├── "Standard_H16r"
│       │       ├── "Standard_H8"
│       │       ├── "Standard_H8m"
│       │       ├── "Standard_L16s"
│       │       ├── "Standard_L32s"
│       │       ├── "Standard_L4s"
│       │       ├── "Standard_L8s"
│       │       ├── "Standard_M128-32ms"
│       │       ├── "Standard_M128-64ms"
│       │       ├── "Standard_M128ms"
│       │       ├── "Standard_M128s"
│       │       ├── "Standard_M64-16ms"
│       │       ├── "Standard_M64-32ms"
│       │       ├── "Standard_M64ms"
│       │       ├── "Standard_M64s"
│       │       ├── "Standard_NC12"
│       │       ├── "Standard_NC12s_v2"
│       │       ├── "Standard_NC12s_v3"
│       │       ├── "Standard_NC24"
│       │       ├── "Standard_NC24r"
│       │       ├── "Standard_NC24rs_v2"
│       │       ├── "Standard_NC24rs_v3"
│       │       ├── "Standard_NC24s_v2"
│       │       ├── "Standard_NC24s_v3"
│       │       ├── "Standard_NC6"
│       │       ├── "Standard_NC6s_v2"
│       │       ├── "Standard_NC6s_v3"
│       │       ├── "Standard_ND12s"
│       │       ├── "Standard_ND24rs"
│       │       ├── "Standard_ND24s"
│       │       ├── "Standard_ND6s"
│       │       ├── "Standard_NV12"
│       │       ├── "Standard_NV24"
│       │       └── "Standard_NV6"
│       ├── Host: *Object (1 property)
│       │   └── Id: *string
│       ├── HostGroup: *Object (1 property)
│       │   └── Id: *string
│       ├── Id: *string
│       ├── Identity: *Object (3 properties)
│       │   ├── PrincipalId: *string
│       │   ├── TenantId: *string
│       │   └── Type: *Enum (4 values)
│       │       ├── "None"
│       │       ├── "SystemAssigned"
│       │       ├── "SystemAssigned, UserAssigned"
│       │       └── "UserAssigned"
│       ├── InstanceView: *Object (16 properties)
│       │   ├── AssignedHost: *string
│       │   ├── BootDiagnostics: *Object (3 properties)
│       │   │   ├── ConsoleScreenshotBlobUri: *string
│       │   │   ├── SerialConsoleLogBlobUri: *string
│       │   │   └── Status: *Object (5 properties)
│       │   │       ├── Code: *string
│       │   │       ├── DisplayStatus: *string
│       │   │       ├── Level: *Enum (3 values)
│       │   │       │   ├── "Error"
│       │   │       │   ├── "Info"
│       │   │       │   └── "Warning"
│       │   │       ├── Message: *string
│       │   │       └── Time: *string
│       │   ├── ComputerName: *string
│       │   ├── Disks: Object (3 properties)[]
│       │   │   ├── EncryptionSettings: Object (3 properties)[]
│       │   │   │   ├── DiskEncryptionKey: *Object (2 properties)
│       │   │   │   │   ├── SecretUrl: *string
│       │   │   │   │   └── SourceVault: *Object (1 property)
│       │   │   │   │       └── Id: *string
│       │   │   │   ├── Enabled: *bool
│       │   │   │   └── KeyEncryptionKey: *Object (2 properties)
│       │   │   │       ├── KeyUrl: *string
│       │   │   │       └── SourceVault: *Object (1 property)
│       │   │   │           └── Id: *string
│       │   │   ├── Name: *string
│       │   │   └── Statuses: Object (5 properties)[]
│       │   │       ├── Code: *string
│       │   │       ├── DisplayStatus: *string
│       │   │       ├── Level: *Enum (3 values)
│       │   │       │   ├── "Error"
│       │   │       │   ├── "Info"
│       │   │       │   └── "Warning"
│       │   │       ├── Message: *string
│       │   │       └── Time: *string
│       │   ├── Extensions: Object (5 properties)[]
│       │   │   ├── Name: *string
│       │   │   ├── Statuses: Object (5 properties)[]
│       │   │   │   ├── Code: *string
│       │   │   │   ├── DisplayStatus: *string
│       │   │   │   ├── Level: *Enum (3 values)
│       │   │   │   │   ├── "Error"
│       │   │   │   │   ├── "Info"
│       │   │   │   │   └── "Warning"
│       │   │   │   ├── Message: *string
│       │   │   │   └── Time: *string
│       │   │   ├── Substatuses: Object (5 properties)[]
│       │   │   │   ├── Code: *string
│       │   │   │   ├── DisplayStatus: *string
│       │   │   │   ├── Level: *Enum (3 values)
│       │   │   │   │   ├── "Error"
│       │   │   │   │   ├── "Info"
│       │   │   │   │   └── "Warning"
│       │   │   │   ├── Message: *string
│       │   │   │   └── Time: *string
│       │   │   ├── Type: *string
│       │   │   └── TypeHandlerVersion: *string
│       │   ├── HyperVGeneration: *Enum (2 values)
│       │   │   ├── "V1"
│       │   │   └── "V2"
│       │   ├── MaintenanceRedeployStatus: *Object (7 properties)
│       │   │   ├── IsCustomerInitiatedMaintenanceAllowed: *bool
│       │   │   ├── LastOperationMessage: *string
│       │   │   ├── LastOperationResultCode: *Enum (4 values)
│       │   │   │   ├── "MaintenanceAborted"
│       │   │   │   ├── "MaintenanceCompleted"
│       │   │   │   ├── "None"
│       │   │   │   └── "RetryLater"
│       │   │   ├── MaintenanceWindowEndTime: *string
│       │   │   ├── MaintenanceWindowStartTime: *string
│       │   │   ├── PreMaintenanceWindowEndTime: *string
│       │   │   └── PreMaintenanceWindowStartTime: *string
│       │   ├── OsName: *string
│       │   ├── OsVersion: *string
│       │   ├── PatchStatus: *Object (3 properties)
│       │   │   ├── AvailablePatchSummary: *Object (8 properties)
│       │   │   │   ├── AssessmentActivityId: *string
│       │   │   │   ├── CriticalAndSecurityPatchCount: *int
│       │   │   │   ├── Error: *Object (5 properties)
│       │   │   │   │   ├── Code: *string
│       │   │   │   │   ├── Details: Object (3 properties)[]
│       │   │   │   │   │   ├── Code: *string
│       │   │   │   │   │   ├── Message: *string
│       │   │   │   │   │   └── Target: *string
│       │   │   │   │   ├── Innererror: *Object (2 properties)
│       │   │   │   │   │   ├── Errordetail: *string
│       │   │   │   │   │   └── Exceptiontype: *string
│       │   │   │   │   ├── Message: *string
│       │   │   │   │   └── Target: *string
│       │   │   │   ├── LastModifiedTime: *string
│       │   │   │   ├── OtherPatchCount: *int
│       │   │   │   ├── RebootPending: *bool
│       │   │   │   ├── StartTime: *string
│       │   │   │   └── Status: *Enum (5 values)
│       │   │   │       ├── "CompletedWithWarnings"
│       │   │   │       ├── "Failed"
│       │   │   │       ├── "InProgress"
│       │   │   │       ├── "Succeeded"
│       │   │   │       └── "Unknown"
│       │   │   ├── ConfigurationStatuses: Object (5 properties)[]
│       │   │   │   ├── Code: *string
│       │   │   │   ├── DisplayStatus: *string
│       │   │   │   ├── Level: *Enum (3 values)
│       │   │   │   │   ├── "Error"
│       │   │   │   │   ├── "Info"
│       │   │   │   │   └── "Warning"
│       │   │   │   ├── Message: *string
│       │   │   │   └── Time: *string
│       │   │   └── LastPatchInstallationSummary: *Object (11 properties)
│       │   │       ├── Error: *Object (5 properties)
│       │   │       │   ├── Code: *string
│       │   │       │   ├── Details: Object (3 properties)[]
│       │   │       │   │   ├── Code: *string
│       │   │       │   │   ├── Message: *string
│       │   │       │   │   └── Target: *string
│       │   │       │   ├── Innererror: *Object (2 properties)
│       │   │       │   │   ├── Errordetail: *string
│       │   │       │   │   └── Exceptiontype: *string
│       │   │       │   ├── Message: *string
│       │   │       │   └── Target: *string
│       │   │       ├── ExcludedPatchCount: *int
│       │   │       ├── FailedPatchCount: *int
│       │   │       ├── InstallationActivityId: *string
│       │   │       ├── InstalledPatchCount: *int
│       │   │       ├── LastModifiedTime: *string
│       │   │       ├── MaintenanceWindowExceeded: *bool
│       │   │       ├── NotSelectedPatchCount: *int
│       │   │       ├── PendingPatchCount: *int
│       │   │       ├── StartTime: *string
│       │   │       └── Status: *Enum (5 values)
│       │   │           ├── "CompletedWithWarnings"
│       │   │           ├── "Failed"
│       │   │           ├── "InProgress"
│       │   │           ├── "Succeeded"
│       │   │           └── "Unknown"
│       │   ├── PlatformFaultDomain: *int
│       │   ├── PlatformUpdateDomain: *int
│       │   ├── RdpThumbPrint: *string
│       │   ├── Statuses: Object (5 properties)[]
│       │   │   ├── Code: *string
│       │   │   ├── DisplayStatus: *string
│       │   │   ├── Level: *Enum (3 values)
│       │   │   │   ├── "Error"
│       │   │   │   ├── "Info"
│       │   │   │   └── "Warning"
│       │   │   ├── Message: *string
│       │   │   └── Time: *string
│       │   ├── VmAgent: *Object (3 properties)
│       │   │   ├── ExtensionHandlers: Object (3 properties)[]
│       │   │   │   ├── Status: *Object (5 properties)
│       │   │   │   │   ├── Code: *string
│       │   │   │   │   ├── DisplayStatus: *string
│       │   │   │   │   ├── Level: *Enum (3 values)
│       │   │   │   │   │   ├── "Error"
│       │   │   │   │   │   ├── "Info"
│       │   │   │   │   │   └── "Warning"
│       │   │   │   │   ├── Message: *string
│       │   │   │   │   └── Time: *string
│       │   │   │   ├── Type: *string
│       │   │   │   └── TypeHandlerVersion: *string
│       │   │   ├── Statuses: Object (5 properties)[]
│       │   │   │   ├── Code: *string
│       │   │   │   ├── DisplayStatus: *string
│       │   │   │   ├── Level: *Enum (3 values)
│       │   │   │   │   ├── "Error"
│       │   │   │   │   ├── "Info"
│       │   │   │   │   └── "Warning"
│       │   │   │   ├── Message: *string
│       │   │   │   └── Time: *string
│       │   │   └── VmAgentVersion: *string
│       │   └── VmHealth: *Object (1 property)
│       │       └── Status: *Object (5 properties)
│       │           ├── Code: *string
│       │           ├── DisplayStatus: *string
│       │           ├── Level: *Enum (3 values)
│       │           │   ├── "Error"
│       │           │   ├── "Info"
│       │           │   └── "Warning"
│       │           ├── Message: *string
│       │           └── Time: *string
│       ├── LicenseType: *string
│       ├── Location: *string
│       ├── Name: *string
│       ├── NetworkProfile: *Object (1 property)
│       │   └── NetworkInterfaces: Object (2 properties)[]
│       │       ├── Id: *string
│       │       └── Primary: *bool
│       ├── OsProfile: *Object (8 properties)
│       │   ├── AdminUsername: *string
│       │   ├── AllowExtensionOperations: *bool
│       │   ├── ComputerName: *string
│       │   ├── CustomData: *string
│       │   ├── LinuxConfiguration: *Object (4 properties)
│       │   │   ├── DisablePasswordAuthentication: *bool
│       │   │   ├── PatchSettings: *Object (1 property)
│       │   │   │   └── PatchMode: *Enum (2 values)
│       │   │   │       ├── "AutomaticByPlatform"
│       │   │   │       └── "ImageDefault"
│       │   │   ├── ProvisionVMAgent: *bool
│       │   │   └── Ssh: *Object (1 property)
│       │   │       └── PublicKeys: Object (2 properties)[]
│       │   │           ├── KeyData: *string
│       │   │           └── Path: *string
│       │   ├── RequireGuestProvisionSignal: *bool
│       │   ├── Secrets: Object (2 properties)[]
│       │   │   ├── SourceVault: *Object (1 property)
│       │   │   │   └── Id: *string
│       │   │   └── VaultCertificates: Object (2 properties)[]
│       │   │       ├── CertificateStore: *string
│       │   │       └── CertificateUrl: *string
│       │   └── WindowsConfiguration: *Object (6 properties)
│       │       ├── AdditionalUnattendContent: Object (4 properties)[]
│       │       │   ├── ComponentName: *Enum (1 value)
│       │       │   │   └── "Microsoft-Windows-Shell-Setup"
│       │       │   ├── Content: *string
│       │       │   ├── PassName: *Enum (1 value)
│       │       │   │   └── "OobeSystem"
│       │       │   └── SettingName: *Enum (2 values)
│       │       │       ├── "AutoLogon"
│       │       │       └── "FirstLogonCommands"
│       │       ├── EnableAutomaticUpdates: *bool
│       │       ├── PatchSettings: *Object (2 properties)
│       │       │   ├── EnableHotpatching: *bool
│       │       │   └── PatchMode: *Enum (3 values)
│       │       │       ├── "AutomaticByOS"
│       │       │       ├── "AutomaticByPlatform"
│       │       │       └── "Manual"
│       │       ├── ProvisionVMAgent: *bool
│       │       ├── TimeZone: *string
│       │       └── WinRM: *Object (1 property)
│       │           └── Listeners: Object (2 properties)[]
│       │               ├── CertificateUrl: *string
│       │               └── Protocol: *Enum (2 values)
│       │                   ├── "Http"
│       │                   └── "Https"
│       ├── Plan: *Object (4 properties)
│       │   ├── Name: *string
│       │   ├── Product: *string
│       │   ├── PromotionCode: *string
│       │   └── Publisher: *string
│       ├── PlatformFaultDomain: *int
│       ├── Priority: *Enum (3 values)
│       │   ├── "Low"
│       │   ├── "Regular"
│       │   └── "Spot"
│       ├── ProvisioningState: *string
│       ├── ProximityPlacementGroup: *Object (1 property)
│       │   └── Id: *string
│       ├── Resources: Object (15 properties)[]
│       │   ├── AutoUpgradeMinorVersion: *bool
│       │   ├── EnableAutomaticUpgrade: *bool
│       │   ├── ForceUpdateTag: *string
│       │   ├── Id: *string
│       │   ├── InstanceView: *Object (5 properties)
│       │   │   ├── Name: *string
│       │   │   ├── Statuses: Object (5 properties)[]
│       │   │   │   ├── Code: *string
│       │   │   │   ├── DisplayStatus: *string
│       │   │   │   ├── Level: *Enum (3 values)
│       │   │   │   │   ├── "Error"
│       │   │   │   │   ├── "Info"
│       │   │   │   │   └── "Warning"
│       │   │   │   ├── Message: *string
│       │   │   │   └── Time: *string
│       │   │   ├── Substatuses: Object (5 properties)[]
│       │   │   │   ├── Code: *string
│       │   │   │   ├── DisplayStatus: *string
│       │   │   │   ├── Level: *Enum (3 values)
│       │   │   │   │   ├── "Error"
│       │   │   │   │   ├── "Info"
│       │   │   │   │   └── "Warning"
│       │   │   │   ├── Message: *string
│       │   │   │   └── Time: *string
│       │   │   ├── Type: *string
│       │   │   └── TypeHandlerVersion: *string
│       │   ├── Location: *string
│       │   ├── Name: *string
│       │   ├── PropertiesType: *string
│       │   ├── ProtectedSettings: map[string]v1.JSON
│       │   ├── ProvisioningState: *string
│       │   ├── Publisher: *string
│       │   ├── Settings: map[string]v1.JSON
│       │   ├── Tags: map[string]string
│       │   ├── Type: *string
│       │   └── TypeHandlerVersion: *string
│       ├── SecurityProfile: *Object (3 properties)
│       │   ├── EncryptionAtHost: *bool
│       │   ├── SecurityType: *Enum (1 value)
│       │   │   └── "TrustedLaunch"
│       │   └── UefiSettings: *Object (2 properties)
│       │       ├── SecureBootEnabled: *bool
│       │       └── VTpmEnabled: *bool
│       ├── StorageProfile: *Object (3 properties)
│       │   ├── DataDisks: Object (13 properties)[]
│       │   │   ├── Caching: *Enum (3 values)
│       │   │   │   ├── "None"
│       │   │   │   ├── "ReadOnly"
│       │   │   │   └── "ReadWrite"
│       │   │   ├── CreateOption: *Enum (3 values)
│       │   │   │   ├── "Attach"
│       │   │   │   ├── "Empty"
│       │   │   │   └── "FromImage"
│       │   │   ├── DetachOption: *Enum (1 value)
│       │   │   │   └── "ForceDetach"
│       │   │   ├── DiskIOPSReadWrite: *int
│       │   │   ├── DiskMBpsReadWrite: *int
│       │   │   ├── DiskSizeGB: *int
│       │   │   ├── Image: *Object (1 property)
│       │   │   │   └── Uri: *string
│       │   │   ├── Lun: *int
│       │   │   ├── ManagedDisk: *Object (3 properties)
│       │   │   │   ├── DiskEncryptionSet: *Object (1 property)
│       │   │   │   │   └── Id: *string
│       │   │   │   ├── Id: *string
│       │   │   │   └── StorageAccountType: *Enum (6 values)
│       │   │   │       ├── "Premium_LRS"
│       │   │   │       ├── "Premium_ZRS"
│       │   │   │       ├── "StandardSSD_LRS"
│       │   │   │       ├── "StandardSSD_ZRS"
│       │   │   │       ├── "Standard_LRS"
│       │   │   │       └── "UltraSSD_LRS"
│       │   │   ├── Name: *string
│       │   │   ├── ToBeDetached: *bool
│       │   │   ├── Vhd: *Object (1 property)
│       │   │   │   └── Uri: *string
│       │   │   └── WriteAcceleratorEnabled: *bool
│       │   ├── ImageReference: *Object (6 properties)
│       │   │   ├── ExactVersion: *string
│       │   │   ├── Id: *string
│       │   │   ├── Offer: *string
│       │   │   ├── Publisher: *string
│       │   │   ├── Sku: *string
│       │   │   └── Version: *string
│       │   └── OsDisk: *Object (11 properties)
│       │       ├── Caching: *Enum (3 values)
│       │       │   ├── "None"
│       │       │   ├── "ReadOnly"
│       │       │   └── "ReadWrite"
│       │       ├── CreateOption: *Enum (3 values)
│       │       │   ├── "Attach"
│       │       │   ├── "Empty"
│       │       │   └── "FromImage"
│       │       ├── DiffDiskSettings: *Object (2 properties)
│       │       │   ├── Option: *Enum (1 value)
│       │       │   │   └── "Local"
│       │       │   └── Placement: *Enum (2 values)
│       │       │       ├── "CacheDisk"
│       │       │       └── "ResourceDisk"
│       │       ├── DiskSizeGB: *int
│       │       ├── EncryptionSettings: *Object (3 properties)
│       │       │   ├── DiskEncryptionKey: *Object (2 properties)
│       │       │   │   ├── SecretUrl: *string
│       │       │   │   └── SourceVault: *Object (1 property)
│       │       │   │       └── Id: *string
│       │       │   ├── Enabled: *bool
│       │       │   └── KeyEncryptionKey: *Object (2 properties)
│       │       │       ├── KeyUrl: *string
│       │       │       └── SourceVault: *Object (1 property)
│       │       │           └── Id: *string
│       │       ├── Image: *Object (1 property)
│       │       │   └── Uri: *string
│       │       ├── ManagedDisk: *Object (3 properties)
│       │       │   ├── DiskEncryptionSet: *Object (1 property)
│       │       │   │   └── Id: *string
│       │       │   ├── Id: *string
│       │       │   └── StorageAccountType: *Enum (6 values)
│       │       │       ├── "Premium_LRS"
│       │       │       ├── "Premium_ZRS"
│       │       │       ├── "StandardSSD_LRS"
│       │       │       ├── "StandardSSD_ZRS"
│       │       │       ├── "Standard_LRS"
│       │       │       └── "UltraSSD_LRS"
│       │       ├── Name: *string
│       │       ├── OsType: *Enum (2 values)
│       │       │   ├── "Linux"
│       │       │   └── "Windows"
│       │       ├── Vhd: *Object (1 property)
│       │       │   └── Uri: *string
│       │       └── WriteAcceleratorEnabled: *bool
│       ├── Tags: map[string]string
│       ├── Type: *string
│       ├── VirtualMachineScaleSet: *Object (1 property)
│       │   └── Id: *string
│       ├── VmId: *string
│       └── Zones: string[]
├── VirtualMachineScaleSet: Resource
│   ├── Spec: Object (22 properties)
│   │   ├── AdditionalCapabilities: *Object (1 property)
│   │   │   └── UltraSSDEnabled: *bool
│   │   ├── AutomaticRepairsPolicy: *Object (2 properties)
│   │   │   ├── Enabled: *bool
│   │   │   └── GracePeriod: *string
│   │   ├── AzureName: string
│   │   ├── DoNotRunExtensionsOnOverprovisionedVMs: *bool
│   │   ├── ExtendedLocation: *Object (2 properties)
│   │   │   ├── Name: *string
│   │   │   └── Type: *Enum (1 value)
│   │   │       └── "EdgeZone"
│   │   ├── HostGroup: *Object (1 property)
│   │   │   └── Reference: *genruntime.ResourceReference
│   │   ├── Identity: *Object (1 property)
│   │   │   └── Type: *Enum (4 values)
│   │   │       ├── "None"
│   │   │       ├── "SystemAssigned"
│   │   │       ├── "SystemAssigned, UserAssigned"
│   │   │       └── "UserAssigned"
│   │   ├── Location: *string
│   │   ├── OrchestrationMode: *Enum (2 values)
│   │   │   ├── "Flexible"
│   │   │   └── "Uniform"
│   │   ├── Overprovision: *bool
│   │   ├── Owner: *genruntime.KnownResourceReference
│   │   ├── Plan: *Object (4 properties)
│   │   │   ├── Name: *string
│   │   │   ├── Product: *string
│   │   │   ├── PromotionCode: *string
│   │   │   └── Publisher: *string
│   │   ├── PlatformFaultDomainCount: *int
│   │   ├── ProximityPlacementGroup: *Object (1 property)
│   │   │   └── Reference: *genruntime.ResourceReference
│   │   ├── ScaleInPolicy: *Object (1 property)
│   │   │   └── Rules: Enum (3 values)[]
│   │   │       ├── "Default"
│   │   │       ├── "NewestVM"
│   │   │       └── "OldestVM"
│   │   ├── SinglePlacementGroup: *bool
│   │   ├── Sku: *Object (3 properties)
│   │   │   ├── Capacity: *int
│   │   │   ├── Name: *string
│   │   │   └── Tier: *string
│   │   ├── Tags: map[string]string
│   │   ├── UpgradePolicy: *Object (3 properties)
│   │   │   ├── AutomaticOSUpgradePolicy: *Object (2 properties)
│   │   │   │   ├── DisableAutomaticRollback: *bool
│   │   │   │   └── EnableAutomaticOSUpgrade: *bool
│   │   │   ├── Mode: *Enum (3 values)
│   │   │   │   ├── "Automatic"
│   │   │   │   ├── "Manual"
│   │   │   │   └── "Rolling"
│   │   │   └── RollingUpgradePolicy: *Object (6 properties)
│   │   │       ├── EnableCrossZoneUpgrade: *bool
│   │   │       ├── MaxBatchInstancePercent: Validated<*int> (2 rules)
│   │   │       │   ├── Rule 0: {Maximum 100}
│   │   │       │   └── Rule 1: {Minimum 5}
│   │   │       ├── MaxUnhealthyInstancePercent: Validated<*int> (2 rules)
│   │   │       │   ├── Rule 0: {Maximum 100}
│   │   │       │   └── Rule 1: {Minimum 5}
│   │   │       ├── MaxUnhealthyUpgradedInstancePercent: Validated<*int> (2 rules)
│   │   │       │   ├── Rule 0: {Maximum 100}
│   │   │       │   └── Rule 1: {Minimum 0}
│   │   │       ├── PauseTimeBetweenBatches: *string
│   │   │       └── PrioritizeUnhealthyInstances: *bool
│   │   ├── VirtualMachineProfile: *Object (11 properties)
│   │   │   ├── BillingProfile: *Object (1 property)
│   │   │   │   └── MaxPrice: *float64
│   │   │   ├── DiagnosticsProfile: *Object (1 property)
│   │   │   │   └── BootDiagnostics: *Object (2 properties)
│   │   │   │       ├── Enabled: *bool
│   │   │   │       └── StorageUri: *string
│   │   │   ├── EvictionPolicy: *Enum (2 values)
│   │   │   │   ├── "Deallocate"
│   │   │   │   └── "Delete"
<<<<<<< HEAD
│   │   │   ├── ExtensionProfile: Object (2 properties)
│   │   │   │   ├── Extensions: Object (10 properties)
│   │   │   │   │   ├── AutoUpgradeMinorVersion: *bool
│   │   │   │   │   ├── EnableAutomaticUpgrade: *bool
│   │   │   │   │   ├── ForceUpdateTag: *string
=======
│   │   │   ├── ExtensionProfile: *Object (2 properties)
│   │   │   │   ├── Extensions: Object (5 properties)[]
>>>>>>> 36107e02
│   │   │   │   │   ├── Name: *string
│   │   │   │   │   ├── ProtectedSettings: map[string]v1.JSON
│   │   │   │   │   ├── ProvisionAfterExtensions: string[]
│   │   │   │   │   ├── Publisher: *string
│   │   │   │   │   ├── Settings: map[string]v1.JSON
│   │   │   │   │   ├── Type: *string
│   │   │   │   │   └── TypeHandlerVersion: *string
│   │   │   │   └── ExtensionsTimeBudget: *string
│   │   │   ├── LicenseType: *string
│   │   │   ├── NetworkProfile: *Object (2 properties)
│   │   │   │   ├── HealthProbe: *Object (1 property)
│   │   │   │   │   └── Reference: *genruntime.ResourceReference
│   │   │   │   └── NetworkInterfaceConfigurations: Object (9 properties)[]
│   │   │   │       ├── DnsSettings: *Object (1 property)
│   │   │   │       │   └── DnsServers: string[]
│   │   │   │       ├── EnableAcceleratedNetworking: *bool
│   │   │   │       ├── EnableFpga: *bool
│   │   │   │       ├── EnableIPForwarding: *bool
<<<<<<< HEAD
│   │   │   │       ├── IpConfigurations: Object (10 properties)
│   │   │   │       │   ├── ApplicationGatewayBackendAddressPools: Object (1 property)
=======
│   │   │   │       ├── Id: *string
│   │   │   │       ├── IpConfigurations: Object (10 properties)[]
│   │   │   │       │   ├── ApplicationGatewayBackendAddressPools: Object (1 property)[]
>>>>>>> 36107e02
│   │   │   │       │   │   └── Reference: *genruntime.ResourceReference
│   │   │   │       │   ├── ApplicationSecurityGroups: Object (1 property)[]
│   │   │   │       │   │   └── Reference: *genruntime.ResourceReference
<<<<<<< HEAD
│   │   │   │       │   ├── LoadBalancerBackendAddressPools: Object (1 property)
=======
│   │   │   │       │   ├── Id: *string
│   │   │   │       │   ├── LoadBalancerBackendAddressPools: Object (1 property)[]
>>>>>>> 36107e02
│   │   │   │       │   │   └── Reference: *genruntime.ResourceReference
│   │   │   │       │   ├── LoadBalancerInboundNatPools: Object (1 property)[]
│   │   │   │       │   │   └── Reference: *genruntime.ResourceReference
│   │   │   │       │   ├── Name: *string
│   │   │   │       │   ├── Primary: *bool
│   │   │   │       │   ├── PrivateIPAddressVersion: *Enum (2 values)
│   │   │   │       │   │   ├── "IPv4"
│   │   │   │       │   │   └── "IPv6"
│   │   │   │       │   ├── PublicIPAddressConfiguration: *Object (6 properties)
│   │   │   │       │   │   ├── DnsSettings: *Object (1 property)
│   │   │   │       │   │   │   └── DomainNameLabel: *string
│   │   │   │       │   │   ├── IdleTimeoutInMinutes: *int
│   │   │   │       │   │   ├── IpTags: Object (2 properties)[]
│   │   │   │       │   │   │   ├── IpTagType: *string
│   │   │   │       │   │   │   └── Tag: *string
│   │   │   │       │   │   ├── Name: *string
│   │   │   │       │   │   ├── PublicIPAddressVersion: *Enum (2 values)
│   │   │   │       │   │   │   ├── "IPv4"
│   │   │   │       │   │   │   └── "IPv6"
│   │   │   │       │   │   └── PublicIPPrefix: *Object (1 property)
│   │   │   │       │   │       └── Reference: *genruntime.ResourceReference
<<<<<<< HEAD
│   │   │   │       │   ├── Reference: *genruntime.ResourceReference
│   │   │   │       │   └── Subnet: Object (1 property)
=======
│   │   │   │       │   └── Subnet: *Object (1 property)
>>>>>>> 36107e02
│   │   │   │       │       └── Reference: *genruntime.ResourceReference
│   │   │   │       ├── Name: *string
│   │   │   │       ├── NetworkSecurityGroup: *Object (1 property)
│   │   │   │       │   └── Reference: *genruntime.ResourceReference
<<<<<<< HEAD
│   │   │   │       ├── Primary: *bool
│   │   │   │       └── Reference: *genruntime.ResourceReference
│   │   │   ├── OsProfile: Object (7 properties)
=======
│   │   │   │       └── Primary: *bool
│   │   │   ├── OsProfile: *Object (7 properties)
>>>>>>> 36107e02
│   │   │   │   ├── AdminPassword: *genruntime.SecretReference
│   │   │   │   ├── AdminUsername: *string
│   │   │   │   ├── ComputerNamePrefix: *string
│   │   │   │   ├── CustomData: *string
│   │   │   │   ├── LinuxConfiguration: *Object (4 properties)
│   │   │   │   │   ├── DisablePasswordAuthentication: *bool
│   │   │   │   │   ├── PatchSettings: *Object (1 property)
│   │   │   │   │   │   └── PatchMode: *Enum (2 values)
│   │   │   │   │   │       ├── "AutomaticByPlatform"
│   │   │   │   │   │       └── "ImageDefault"
│   │   │   │   │   ├── ProvisionVMAgent: *bool
│   │   │   │   │   └── Ssh: *Object (1 property)
│   │   │   │   │       └── PublicKeys: Object (2 properties)[]
│   │   │   │   │           ├── KeyData: *string
│   │   │   │   │           └── Path: *string
│   │   │   │   ├── Secrets: Object (2 properties)[]
│   │   │   │   │   ├── SourceVault: *Object (1 property)
│   │   │   │   │   │   └── Reference: *genruntime.ResourceReference
│   │   │   │   │   └── VaultCertificates: Object (2 properties)[]
│   │   │   │   │       ├── CertificateStore: *string
│   │   │   │   │       └── CertificateUrl: *string
│   │   │   │   └── WindowsConfiguration: *Object (6 properties)
│   │   │   │       ├── AdditionalUnattendContent: Object (4 properties)[]
│   │   │   │       │   ├── ComponentName: *Enum (1 value)
│   │   │   │       │   │   └── "Microsoft-Windows-Shell-Setup"
│   │   │   │       │   ├── Content: *string
│   │   │   │       │   ├── PassName: *Enum (1 value)
│   │   │   │       │   │   └── "OobeSystem"
│   │   │   │       │   └── SettingName: *Enum (2 values)
│   │   │   │       │       ├── "AutoLogon"
│   │   │   │       │       └── "FirstLogonCommands"
│   │   │   │       ├── EnableAutomaticUpdates: *bool
│   │   │   │       ├── PatchSettings: *Object (2 properties)
│   │   │   │       │   ├── EnableHotpatching: *bool
│   │   │   │       │   └── PatchMode: *Enum (3 values)
│   │   │   │       │       ├── "AutomaticByOS"
│   │   │   │       │       ├── "AutomaticByPlatform"
│   │   │   │       │       └── "Manual"
│   │   │   │       ├── ProvisionVMAgent: *bool
│   │   │   │       ├── TimeZone: *string
│   │   │   │       └── WinRM: *Object (1 property)
│   │   │   │           └── Listeners: Object (2 properties)[]
│   │   │   │               ├── CertificateUrl: *string
│   │   │   │               └── Protocol: *Enum (2 values)
│   │   │   │                   ├── "Http"
│   │   │   │                   └── "Https"
│   │   │   ├── Priority: *Enum (3 values)
│   │   │   │   ├── "Low"
│   │   │   │   ├── "Regular"
│   │   │   │   └── "Spot"
│   │   │   ├── ScheduledEventsProfile: *Object (1 property)
│   │   │   │   └── TerminateNotificationProfile: *Object (2 properties)
│   │   │   │       ├── Enable: *bool
│   │   │   │       └── NotBeforeTimeout: *string
│   │   │   ├── SecurityProfile: *Object (3 properties)
│   │   │   │   ├── EncryptionAtHost: *bool
│   │   │   │   ├── SecurityType: *Enum (1 value)
│   │   │   │   │   └── "TrustedLaunch"
│   │   │   │   └── UefiSettings: *Object (2 properties)
│   │   │   │       ├── SecureBootEnabled: *bool
│   │   │   │       └── VTpmEnabled: *bool
│   │   │   └── StorageProfile: *Object (3 properties)
│   │   │       ├── DataDisks: Object (9 properties)[]
│   │   │       │   ├── Caching: *Enum (3 values)
│   │   │       │   │   ├── "None"
│   │   │       │   │   ├── "ReadOnly"
│   │   │       │   │   └── "ReadWrite"
│   │   │       │   ├── CreateOption: *Enum (3 values)
│   │   │       │   │   ├── "Attach"
│   │   │       │   │   ├── "Empty"
│   │   │       │   │   └── "FromImage"
│   │   │       │   ├── DiskIOPSReadWrite: *int
│   │   │       │   ├── DiskMBpsReadWrite: *int
│   │   │       │   ├── DiskSizeGB: *int
│   │   │       │   ├── Lun: *int
│   │   │       │   ├── ManagedDisk: *Object (2 properties)
│   │   │       │   │   ├── DiskEncryptionSet: *Object (1 property)
│   │   │       │   │   │   └── Reference: *genruntime.ResourceReference
│   │   │       │   │   └── StorageAccountType: *Enum (6 values)
│   │   │       │   │       ├── "Premium_LRS"
│   │   │       │   │       ├── "Premium_ZRS"
│   │   │       │   │       ├── "StandardSSD_LRS"
│   │   │       │   │       ├── "StandardSSD_ZRS"
│   │   │       │   │       ├── "Standard_LRS"
│   │   │       │   │       └── "UltraSSD_LRS"
│   │   │       │   ├── Name: *string
│   │   │       │   └── WriteAcceleratorEnabled: *bool
│   │   │       ├── ImageReference: *Object (5 properties)
│   │   │       │   ├── Offer: *string
│   │   │       │   ├── Publisher: *string
│   │   │       │   ├── Reference: *genruntime.ResourceReference
│   │   │       │   ├── Sku: *string
│   │   │       │   └── Version: *string
│   │   │       └── OsDisk: *Object (10 properties)
│   │   │           ├── Caching: *Enum (3 values)
│   │   │           │   ├── "None"
│   │   │           │   ├── "ReadOnly"
│   │   │           │   └── "ReadWrite"
│   │   │           ├── CreateOption: *Enum (3 values)
│   │   │           │   ├── "Attach"
│   │   │           │   ├── "Empty"
│   │   │           │   └── "FromImage"
│   │   │           ├── DiffDiskSettings: *Object (2 properties)
│   │   │           │   ├── Option: *Enum (1 value)
│   │   │           │   │   └── "Local"
│   │   │           │   └── Placement: *Enum (2 values)
│   │   │           │       ├── "CacheDisk"
│   │   │           │       └── "ResourceDisk"
│   │   │           ├── DiskSizeGB: *int
│   │   │           ├── Image: *Object (1 property)
│   │   │           │   └── Uri: *string
│   │   │           ├── ManagedDisk: *Object (2 properties)
│   │   │           │   ├── DiskEncryptionSet: *Object (1 property)
│   │   │           │   │   └── Reference: *genruntime.ResourceReference
│   │   │           │   └── StorageAccountType: *Enum (6 values)
│   │   │           │       ├── "Premium_LRS"
│   │   │           │       ├── "Premium_ZRS"
│   │   │           │       ├── "StandardSSD_LRS"
│   │   │           │       ├── "StandardSSD_ZRS"
│   │   │           │       ├── "Standard_LRS"
│   │   │           │       └── "UltraSSD_LRS"
│   │   │           ├── Name: *string
│   │   │           ├── OsType: *Enum (2 values)
│   │   │           │   ├── "Linux"
│   │   │           │   └── "Windows"
│   │   │           ├── VhdContainers: string[]
│   │   │           └── WriteAcceleratorEnabled: *bool
│   │   ├── ZoneBalance: *bool
│   │   └── Zones: string[]
│   └── Status: Object (26 properties)
│       ├── AdditionalCapabilities: *Object (1 property)
│       │   └── UltraSSDEnabled: *bool
│       ├── AutomaticRepairsPolicy: *Object (2 properties)
│       │   ├── Enabled: *bool
│       │   └── GracePeriod: *string
│       ├── Conditions: conditions.Condition[]
│       ├── DoNotRunExtensionsOnOverprovisionedVMs: *bool
│       ├── ExtendedLocation: *Object (2 properties)
│       │   ├── Name: *string
│       │   └── Type: *Enum (1 value)
│       │       └── "EdgeZone"
│       ├── HostGroup: *Object (1 property)
│       │   └── Id: *string
│       ├── Id: *string
│       ├── Identity: *Object (3 properties)
│       │   ├── PrincipalId: *string
│       │   ├── TenantId: *string
│       │   └── Type: *Enum (4 values)
│       │       ├── "None"
│       │       ├── "SystemAssigned"
│       │       ├── "SystemAssigned, UserAssigned"
│       │       └── "UserAssigned"
│       ├── Location: *string
│       ├── Name: *string
│       ├── OrchestrationMode: *Enum (2 values)
│       │   ├── "Flexible"
│       │   └── "Uniform"
│       ├── Overprovision: *bool
│       ├── Plan: *Object (4 properties)
│       │   ├── Name: *string
│       │   ├── Product: *string
│       │   ├── PromotionCode: *string
│       │   └── Publisher: *string
│       ├── PlatformFaultDomainCount: *int
│       ├── ProvisioningState: *string
│       ├── ProximityPlacementGroup: *Object (1 property)
│       │   └── Id: *string
│       ├── ScaleInPolicy: *Object (1 property)
│       │   └── Rules: Enum (3 values)[]
│       │       ├── "Default"
│       │       ├── "NewestVM"
│       │       └── "OldestVM"
│       ├── SinglePlacementGroup: *bool
│       ├── Sku: *Object (3 properties)
│       │   ├── Capacity: *int
│       │   ├── Name: *string
│       │   └── Tier: *string
│       ├── Tags: map[string]string
│       ├── Type: *string
│       ├── UniqueId: *string
│       ├── UpgradePolicy: *Object (3 properties)
│       │   ├── AutomaticOSUpgradePolicy: *Object (2 properties)
│       │   │   ├── DisableAutomaticRollback: *bool
│       │   │   └── EnableAutomaticOSUpgrade: *bool
│       │   ├── Mode: *Enum (3 values)
│       │   │   ├── "Automatic"
│       │   │   ├── "Manual"
│       │   │   └── "Rolling"
│       │   └── RollingUpgradePolicy: *Object (6 properties)
│       │       ├── EnableCrossZoneUpgrade: *bool
│       │       ├── MaxBatchInstancePercent: *int
│       │       ├── MaxUnhealthyInstancePercent: *int
│       │       ├── MaxUnhealthyUpgradedInstancePercent: *int
│       │       ├── PauseTimeBetweenBatches: *string
│       │       └── PrioritizeUnhealthyInstances: *bool
│       ├── VirtualMachineProfile: *Object (11 properties)
│       │   ├── BillingProfile: *Object (1 property)
│       │   │   └── MaxPrice: *float64
│       │   ├── DiagnosticsProfile: *Object (1 property)
│       │   │   └── BootDiagnostics: *Object (2 properties)
│       │   │       ├── Enabled: *bool
│       │   │       └── StorageUri: *string
│       │   ├── EvictionPolicy: *Enum (2 values)
│       │   │   ├── "Deallocate"
│       │   │   └── "Delete"
│       │   ├── ExtensionProfile: *Object (2 properties)
│       │   │   ├── Extensions: Object (13 properties)[]
│       │   │   │   ├── AutoUpgradeMinorVersion: *bool
│       │   │   │   ├── EnableAutomaticUpgrade: *bool
│       │   │   │   ├── ForceUpdateTag: *string
│       │   │   │   ├── Id: *string
│       │   │   │   ├── Name: *string
│       │   │   │   ├── PropertiesType: *string
│       │   │   │   ├── ProtectedSettings: map[string]v1.JSON
│       │   │   │   ├── ProvisionAfterExtensions: string[]
│       │   │   │   ├── ProvisioningState: *string
│       │   │   │   ├── Publisher: *string
│       │   │   │   ├── Settings: map[string]v1.JSON
│       │   │   │   ├── Type: *string
│       │   │   │   └── TypeHandlerVersion: *string
│       │   │   └── ExtensionsTimeBudget: *string
│       │   ├── LicenseType: *string
│       │   ├── NetworkProfile: *Object (2 properties)
│       │   │   ├── HealthProbe: *Object (1 property)
│       │   │   │   └── Id: *string
│       │   │   └── NetworkInterfaceConfigurations: Object (9 properties)[]
│       │   │       ├── DnsSettings: *Object (1 property)
│       │   │       │   └── DnsServers: string[]
│       │   │       ├── EnableAcceleratedNetworking: *bool
│       │   │       ├── EnableFpga: *bool
│       │   │       ├── EnableIPForwarding: *bool
│       │   │       ├── Id: *string
│       │   │       ├── IpConfigurations: Object (10 properties)[]
│       │   │       │   ├── ApplicationGatewayBackendAddressPools: Object (1 property)[]
│       │   │       │   │   └── Id: *string
│       │   │       │   ├── ApplicationSecurityGroups: Object (1 property)[]
│       │   │       │   │   └── Id: *string
│       │   │       │   ├── Id: *string
│       │   │       │   ├── LoadBalancerBackendAddressPools: Object (1 property)[]
│       │   │       │   │   └── Id: *string
│       │   │       │   ├── LoadBalancerInboundNatPools: Object (1 property)[]
│       │   │       │   │   └── Id: *string
│       │   │       │   ├── Name: *string
│       │   │       │   ├── Primary: *bool
│       │   │       │   ├── PrivateIPAddressVersion: *Enum (2 values)
│       │   │       │   │   ├── "IPv4"
│       │   │       │   │   └── "IPv6"
│       │   │       │   ├── PublicIPAddressConfiguration: *Object (6 properties)
│       │   │       │   │   ├── DnsSettings: *Object (1 property)
│       │   │       │   │   │   └── DomainNameLabel: *string
│       │   │       │   │   ├── IdleTimeoutInMinutes: *int
│       │   │       │   │   ├── IpTags: Object (2 properties)[]
│       │   │       │   │   │   ├── IpTagType: *string
│       │   │       │   │   │   └── Tag: *string
│       │   │       │   │   ├── Name: *string
│       │   │       │   │   ├── PublicIPAddressVersion: *Enum (2 values)
│       │   │       │   │   │   ├── "IPv4"
│       │   │       │   │   │   └── "IPv6"
│       │   │       │   │   └── PublicIPPrefix: *Object (1 property)
│       │   │       │   │       └── Id: *string
│       │   │       │   └── Subnet: *Object (1 property)
│       │   │       │       └── Id: *string
│       │   │       ├── Name: *string
│       │   │       ├── NetworkSecurityGroup: *Object (1 property)
│       │   │       │   └── Id: *string
│       │   │       └── Primary: *bool
│       │   ├── OsProfile: *Object (6 properties)
│       │   │   ├── AdminUsername: *string
│       │   │   ├── ComputerNamePrefix: *string
│       │   │   ├── CustomData: *string
│       │   │   ├── LinuxConfiguration: *Object (4 properties)
│       │   │   │   ├── DisablePasswordAuthentication: *bool
│       │   │   │   ├── PatchSettings: *Object (1 property)
│       │   │   │   │   └── PatchMode: *Enum (2 values)
│       │   │   │   │       ├── "AutomaticByPlatform"
│       │   │   │   │       └── "ImageDefault"
│       │   │   │   ├── ProvisionVMAgent: *bool
│       │   │   │   └── Ssh: *Object (1 property)
│       │   │   │       └── PublicKeys: Object (2 properties)[]
│       │   │   │           ├── KeyData: *string
│       │   │   │           └── Path: *string
│       │   │   ├── Secrets: Object (2 properties)[]
│       │   │   │   ├── SourceVault: *Object (1 property)
│       │   │   │   │   └── Id: *string
│       │   │   │   └── VaultCertificates: Object (2 properties)[]
│       │   │   │       ├── CertificateStore: *string
│       │   │   │       └── CertificateUrl: *string
│       │   │   └── WindowsConfiguration: *Object (6 properties)
│       │   │       ├── AdditionalUnattendContent: Object (4 properties)[]
│       │   │       │   ├── ComponentName: *Enum (1 value)
│       │   │       │   │   └── "Microsoft-Windows-Shell-Setup"
│       │   │       │   ├── Content: *string
│       │   │       │   ├── PassName: *Enum (1 value)
│       │   │       │   │   └── "OobeSystem"
│       │   │       │   └── SettingName: *Enum (2 values)
│       │   │       │       ├── "AutoLogon"
│       │   │       │       └── "FirstLogonCommands"
│       │   │       ├── EnableAutomaticUpdates: *bool
│       │   │       ├── PatchSettings: *Object (2 properties)
│       │   │       │   ├── EnableHotpatching: *bool
│       │   │       │   └── PatchMode: *Enum (3 values)
│       │   │       │       ├── "AutomaticByOS"
│       │   │       │       ├── "AutomaticByPlatform"
│       │   │       │       └── "Manual"
│       │   │       ├── ProvisionVMAgent: *bool
│       │   │       ├── TimeZone: *string
│       │   │       └── WinRM: *Object (1 property)
│       │   │           └── Listeners: Object (2 properties)[]
│       │   │               ├── CertificateUrl: *string
│       │   │               └── Protocol: *Enum (2 values)
│       │   │                   ├── "Http"
│       │   │                   └── "Https"
│       │   ├── Priority: *Enum (3 values)
│       │   │   ├── "Low"
│       │   │   ├── "Regular"
│       │   │   └── "Spot"
│       │   ├── ScheduledEventsProfile: *Object (1 property)
│       │   │   └── TerminateNotificationProfile: *Object (2 properties)
│       │   │       ├── Enable: *bool
│       │   │       └── NotBeforeTimeout: *string
│       │   ├── SecurityProfile: *Object (3 properties)
│       │   │   ├── EncryptionAtHost: *bool
│       │   │   ├── SecurityType: *Enum (1 value)
│       │   │   │   └── "TrustedLaunch"
│       │   │   └── UefiSettings: *Object (2 properties)
│       │   │       ├── SecureBootEnabled: *bool
│       │   │       └── VTpmEnabled: *bool
│       │   └── StorageProfile: *Object (3 properties)
│       │       ├── DataDisks: Object (9 properties)[]
│       │       │   ├── Caching: *Enum (3 values)
│       │       │   │   ├── "None"
│       │       │   │   ├── "ReadOnly"
│       │       │   │   └── "ReadWrite"
│       │       │   ├── CreateOption: *Enum (3 values)
│       │       │   │   ├── "Attach"
│       │       │   │   ├── "Empty"
│       │       │   │   └── "FromImage"
│       │       │   ├── DiskIOPSReadWrite: *int
│       │       │   ├── DiskMBpsReadWrite: *int
│       │       │   ├── DiskSizeGB: *int
│       │       │   ├── Lun: *int
│       │       │   ├── ManagedDisk: *Object (2 properties)
│       │       │   │   ├── DiskEncryptionSet: *Object (1 property)
│       │       │   │   │   └── Id: *string
│       │       │   │   └── StorageAccountType: *Enum (6 values)
│       │       │   │       ├── "Premium_LRS"
│       │       │   │       ├── "Premium_ZRS"
│       │       │   │       ├── "StandardSSD_LRS"
│       │       │   │       ├── "StandardSSD_ZRS"
│       │       │   │       ├── "Standard_LRS"
│       │       │   │       └── "UltraSSD_LRS"
│       │       │   ├── Name: *string
│       │       │   └── WriteAcceleratorEnabled: *bool
│       │       ├── ImageReference: *Object (6 properties)
│       │       │   ├── ExactVersion: *string
│       │       │   ├── Id: *string
│       │       │   ├── Offer: *string
│       │       │   ├── Publisher: *string
│       │       │   ├── Sku: *string
│       │       │   └── Version: *string
│       │       └── OsDisk: *Object (10 properties)
│       │           ├── Caching: *Enum (3 values)
│       │           │   ├── "None"
│       │           │   ├── "ReadOnly"
│       │           │   └── "ReadWrite"
│       │           ├── CreateOption: *Enum (3 values)
│       │           │   ├── "Attach"
│       │           │   ├── "Empty"
│       │           │   └── "FromImage"
│       │           ├── DiffDiskSettings: *Object (2 properties)
│       │           │   ├── Option: *Enum (1 value)
│       │           │   │   └── "Local"
│       │           │   └── Placement: *Enum (2 values)
│       │           │       ├── "CacheDisk"
│       │           │       └── "ResourceDisk"
│       │           ├── DiskSizeGB: *int
│       │           ├── Image: *Object (1 property)
│       │           │   └── Uri: *string
│       │           ├── ManagedDisk: *Object (2 properties)
│       │           │   ├── DiskEncryptionSet: *Object (1 property)
│       │           │   │   └── Id: *string
│       │           │   └── StorageAccountType: *Enum (6 values)
│       │           │       ├── "Premium_LRS"
│       │           │       ├── "Premium_ZRS"
│       │           │       ├── "StandardSSD_LRS"
│       │           │       ├── "StandardSSD_ZRS"
│       │           │       ├── "Standard_LRS"
│       │           │       └── "UltraSSD_LRS"
│       │           ├── Name: *string
│       │           ├── OsType: *Enum (2 values)
│       │           │   ├── "Linux"
│       │           │   └── "Windows"
│       │           ├── VhdContainers: string[]
│       │           └── WriteAcceleratorEnabled: *bool
│       ├── ZoneBalance: *bool
│       └── Zones: string[]
├── VirtualMachineScaleSet_STATUS_ARM: Object (11 properties)
│   ├── ExtendedLocation: *Object (2 properties)
│   │   ├── Name: *string
│   │   └── Type: *Enum (1 value)
│   │       └── "EdgeZone"
│   ├── Id: *string
│   ├── Identity: *Object (3 properties)
│   │   ├── PrincipalId: *string
│   │   ├── TenantId: *string
│   │   └── Type: *Enum (4 values)
│   │       ├── "None"
│   │       ├── "SystemAssigned"
│   │       ├── "SystemAssigned, UserAssigned"
│   │       └── "UserAssigned"
│   ├── Location: *string
│   ├── Name: *string
│   ├── Plan: *Object (4 properties)
│   │   ├── Name: *string
│   │   ├── Product: *string
│   │   ├── PromotionCode: *string
│   │   └── Publisher: *string
│   ├── Properties: *Object (15 properties)
│   │   ├── AdditionalCapabilities: *Object (1 property)
│   │   │   └── UltraSSDEnabled: *bool
│   │   ├── AutomaticRepairsPolicy: *Object (2 properties)
│   │   │   ├── Enabled: *bool
│   │   │   └── GracePeriod: *string
│   │   ├── DoNotRunExtensionsOnOverprovisionedVMs: *bool
│   │   ├── HostGroup: *Object (1 property)
│   │   │   └── Id: *string
│   │   ├── OrchestrationMode: *Enum (2 values)
│   │   │   ├── "Flexible"
│   │   │   └── "Uniform"
│   │   ├── Overprovision: *bool
│   │   ├── PlatformFaultDomainCount: *int
│   │   ├── ProvisioningState: *string
│   │   ├── ProximityPlacementGroup: *Object (1 property)
│   │   │   └── Id: *string
│   │   ├── ScaleInPolicy: *Object (1 property)
│   │   │   └── Rules: Enum (3 values)[]
│   │   │       ├── "Default"
│   │   │       ├── "NewestVM"
│   │   │       └── "OldestVM"
│   │   ├── SinglePlacementGroup: *bool
│   │   ├── UniqueId: *string
│   │   ├── UpgradePolicy: *Object (3 properties)
│   │   │   ├── AutomaticOSUpgradePolicy: *Object (2 properties)
│   │   │   │   ├── DisableAutomaticRollback: *bool
│   │   │   │   └── EnableAutomaticOSUpgrade: *bool
│   │   │   ├── Mode: *Enum (3 values)
│   │   │   │   ├── "Automatic"
│   │   │   │   ├── "Manual"
│   │   │   │   └── "Rolling"
│   │   │   └── RollingUpgradePolicy: *Object (6 properties)
│   │   │       ├── EnableCrossZoneUpgrade: *bool
│   │   │       ├── MaxBatchInstancePercent: *int
│   │   │       ├── MaxUnhealthyInstancePercent: *int
│   │   │       ├── MaxUnhealthyUpgradedInstancePercent: *int
│   │   │       ├── PauseTimeBetweenBatches: *string
│   │   │       └── PrioritizeUnhealthyInstances: *bool
│   │   ├── VirtualMachineProfile: *Object (11 properties)
│   │   │   ├── BillingProfile: *Object (1 property)
│   │   │   │   └── MaxPrice: *float64
│   │   │   ├── DiagnosticsProfile: *Object (1 property)
│   │   │   │   └── BootDiagnostics: *Object (2 properties)
│   │   │   │       ├── Enabled: *bool
│   │   │   │       └── StorageUri: *string
│   │   │   ├── EvictionPolicy: *Enum (2 values)
│   │   │   │   ├── "Deallocate"
│   │   │   │   └── "Delete"
│   │   │   ├── ExtensionProfile: *Object (2 properties)
│   │   │   │   ├── Extensions: Object (4 properties)[]
│   │   │   │   │   ├── Id: *string
│   │   │   │   │   ├── Name: *string
│   │   │   │   │   ├── Properties: *Object (10 properties)
│   │   │   │   │   │   ├── AutoUpgradeMinorVersion: *bool
│   │   │   │   │   │   ├── EnableAutomaticUpgrade: *bool
│   │   │   │   │   │   ├── ForceUpdateTag: *string
│   │   │   │   │   │   ├── ProtectedSettings: map[string]v1.JSON
│   │   │   │   │   │   ├── ProvisionAfterExtensions: string[]
│   │   │   │   │   │   ├── ProvisioningState: *string
│   │   │   │   │   │   ├── Publisher: *string
│   │   │   │   │   │   ├── Settings: map[string]v1.JSON
│   │   │   │   │   │   ├── Type: *string
│   │   │   │   │   │   └── TypeHandlerVersion: *string
│   │   │   │   │   └── Type: *string
│   │   │   │   └── ExtensionsTimeBudget: *string
│   │   │   ├── LicenseType: *string
│   │   │   ├── NetworkProfile: *Object (2 properties)
│   │   │   │   ├── HealthProbe: *Object (1 property)
│   │   │   │   │   └── Id: *string
│   │   │   │   └── NetworkInterfaceConfigurations: Object (3 properties)[]
│   │   │   │       ├── Id: *string
│   │   │   │       ├── Name: *string
│   │   │   │       └── Properties: *Object (7 properties)
│   │   │   │           ├── DnsSettings: *Object (1 property)
│   │   │   │           │   └── DnsServers: string[]
│   │   │   │           ├── EnableAcceleratedNetworking: *bool
│   │   │   │           ├── EnableFpga: *bool
│   │   │   │           ├── EnableIPForwarding: *bool
│   │   │   │           ├── IpConfigurations: Object (3 properties)[]
│   │   │   │           │   ├── Id: *string
│   │   │   │           │   ├── Name: *string
│   │   │   │           │   └── Properties: *Object (8 properties)
│   │   │   │           │       ├── ApplicationGatewayBackendAddressPools: Object (1 property)[]
│   │   │   │           │       │   └── Id: *string
│   │   │   │           │       ├── ApplicationSecurityGroups: Object (1 property)[]
│   │   │   │           │       │   └── Id: *string
│   │   │   │           │       ├── LoadBalancerBackendAddressPools: Object (1 property)[]
│   │   │   │           │       │   └── Id: *string
│   │   │   │           │       ├── LoadBalancerInboundNatPools: Object (1 property)[]
│   │   │   │           │       │   └── Id: *string
│   │   │   │           │       ├── Primary: *bool
│   │   │   │           │       ├── PrivateIPAddressVersion: *Enum (2 values)
│   │   │   │           │       │   ├── "IPv4"
│   │   │   │           │       │   └── "IPv6"
│   │   │   │           │       ├── PublicIPAddressConfiguration: *Object (2 properties)
│   │   │   │           │       │   ├── Name: *string
│   │   │   │           │       │   └── Properties: *Object (5 properties)
│   │   │   │           │       │       ├── DnsSettings: *Object (1 property)
│   │   │   │           │       │       │   └── DomainNameLabel: *string
│   │   │   │           │       │       ├── IdleTimeoutInMinutes: *int
│   │   │   │           │       │       ├── IpTags: Object (2 properties)[]
│   │   │   │           │       │       │   ├── IpTagType: *string
│   │   │   │           │       │       │   └── Tag: *string
│   │   │   │           │       │       ├── PublicIPAddressVersion: *Enum (2 values)
│   │   │   │           │       │       │   ├── "IPv4"
│   │   │   │           │       │       │   └── "IPv6"
│   │   │   │           │       │       └── PublicIPPrefix: *Object (1 property)
│   │   │   │           │       │           └── Id: *string
│   │   │   │           │       └── Subnet: *Object (1 property)
│   │   │   │           │           └── Id: *string
│   │   │   │           ├── NetworkSecurityGroup: *Object (1 property)
│   │   │   │           │   └── Id: *string
│   │   │   │           └── Primary: *bool
│   │   │   ├── OsProfile: *Object (6 properties)
│   │   │   │   ├── AdminUsername: *string
│   │   │   │   ├── ComputerNamePrefix: *string
│   │   │   │   ├── CustomData: *string
│   │   │   │   ├── LinuxConfiguration: *Object (4 properties)
│   │   │   │   │   ├── DisablePasswordAuthentication: *bool
│   │   │   │   │   ├── PatchSettings: *Object (1 property)
│   │   │   │   │   │   └── PatchMode: *Enum (2 values)
│   │   │   │   │   │       ├── "AutomaticByPlatform"
│   │   │   │   │   │       └── "ImageDefault"
│   │   │   │   │   ├── ProvisionVMAgent: *bool
│   │   │   │   │   └── Ssh: *Object (1 property)
│   │   │   │   │       └── PublicKeys: Object (2 properties)[]
│   │   │   │   │           ├── KeyData: *string
│   │   │   │   │           └── Path: *string
│   │   │   │   ├── Secrets: Object (2 properties)[]
│   │   │   │   │   ├── SourceVault: *Object (1 property)
│   │   │   │   │   │   └── Id: *string
│   │   │   │   │   └── VaultCertificates: Object (2 properties)[]
│   │   │   │   │       ├── CertificateStore: *string
│   │   │   │   │       └── CertificateUrl: *string
│   │   │   │   └── WindowsConfiguration: *Object (6 properties)
│   │   │   │       ├── AdditionalUnattendContent: Object (4 properties)[]
│   │   │   │       │   ├── ComponentName: *Enum (1 value)
│   │   │   │       │   │   └── "Microsoft-Windows-Shell-Setup"
│   │   │   │       │   ├── Content: *string
│   │   │   │       │   ├── PassName: *Enum (1 value)
│   │   │   │       │   │   └── "OobeSystem"
│   │   │   │       │   └── SettingName: *Enum (2 values)
│   │   │   │       │       ├── "AutoLogon"
│   │   │   │       │       └── "FirstLogonCommands"
│   │   │   │       ├── EnableAutomaticUpdates: *bool
│   │   │   │       ├── PatchSettings: *Object (2 properties)
│   │   │   │       │   ├── EnableHotpatching: *bool
│   │   │   │       │   └── PatchMode: *Enum (3 values)
│   │   │   │       │       ├── "AutomaticByOS"
│   │   │   │       │       ├── "AutomaticByPlatform"
│   │   │   │       │       └── "Manual"
│   │   │   │       ├── ProvisionVMAgent: *bool
│   │   │   │       ├── TimeZone: *string
│   │   │   │       └── WinRM: *Object (1 property)
│   │   │   │           └── Listeners: Object (2 properties)[]
│   │   │   │               ├── CertificateUrl: *string
│   │   │   │               └── Protocol: *Enum (2 values)
│   │   │   │                   ├── "Http"
│   │   │   │                   └── "Https"
│   │   │   ├── Priority: *Enum (3 values)
│   │   │   │   ├── "Low"
│   │   │   │   ├── "Regular"
│   │   │   │   └── "Spot"
│   │   │   ├── ScheduledEventsProfile: *Object (1 property)
│   │   │   │   └── TerminateNotificationProfile: *Object (2 properties)
│   │   │   │       ├── Enable: *bool
│   │   │   │       └── NotBeforeTimeout: *string
│   │   │   ├── SecurityProfile: *Object (3 properties)
│   │   │   │   ├── EncryptionAtHost: *bool
│   │   │   │   ├── SecurityType: *Enum (1 value)
│   │   │   │   │   └── "TrustedLaunch"
│   │   │   │   └── UefiSettings: *Object (2 properties)
│   │   │   │       ├── SecureBootEnabled: *bool
│   │   │   │       └── VTpmEnabled: *bool
│   │   │   └── StorageProfile: *Object (3 properties)
│   │   │       ├── DataDisks: Object (9 properties)[]
│   │   │       │   ├── Caching: *Enum (3 values)
│   │   │       │   │   ├── "None"
│   │   │       │   │   ├── "ReadOnly"
│   │   │       │   │   └── "ReadWrite"
│   │   │       │   ├── CreateOption: *Enum (3 values)
│   │   │       │   │   ├── "Attach"
│   │   │       │   │   ├── "Empty"
│   │   │       │   │   └── "FromImage"
│   │   │       │   ├── DiskIOPSReadWrite: *int
│   │   │       │   ├── DiskMBpsReadWrite: *int
│   │   │       │   ├── DiskSizeGB: *int
│   │   │       │   ├── Lun: *int
│   │   │       │   ├── ManagedDisk: *Object (2 properties)
│   │   │       │   │   ├── DiskEncryptionSet: *Object (1 property)
│   │   │       │   │   │   └── Id: *string
│   │   │       │   │   └── StorageAccountType: *Enum (6 values)
│   │   │       │   │       ├── "Premium_LRS"
│   │   │       │   │       ├── "Premium_ZRS"
│   │   │       │   │       ├── "StandardSSD_LRS"
│   │   │       │   │       ├── "StandardSSD_ZRS"
│   │   │       │   │       ├── "Standard_LRS"
│   │   │       │   │       └── "UltraSSD_LRS"
│   │   │       │   ├── Name: *string
│   │   │       │   └── WriteAcceleratorEnabled: *bool
│   │   │       ├── ImageReference: *Object (6 properties)
│   │   │       │   ├── ExactVersion: *string
│   │   │       │   ├── Id: *string
│   │   │       │   ├── Offer: *string
│   │   │       │   ├── Publisher: *string
│   │   │       │   ├── Sku: *string
│   │   │       │   └── Version: *string
│   │   │       └── OsDisk: *Object (10 properties)
│   │   │           ├── Caching: *Enum (3 values)
│   │   │           │   ├── "None"
│   │   │           │   ├── "ReadOnly"
│   │   │           │   └── "ReadWrite"
│   │   │           ├── CreateOption: *Enum (3 values)
│   │   │           │   ├── "Attach"
│   │   │           │   ├── "Empty"
│   │   │           │   └── "FromImage"
│   │   │           ├── DiffDiskSettings: *Object (2 properties)
│   │   │           │   ├── Option: *Enum (1 value)
│   │   │           │   │   └── "Local"
│   │   │           │   └── Placement: *Enum (2 values)
│   │   │           │       ├── "CacheDisk"
│   │   │           │       └── "ResourceDisk"
│   │   │           ├── DiskSizeGB: *int
│   │   │           ├── Image: *Object (1 property)
│   │   │           │   └── Uri: *string
│   │   │           ├── ManagedDisk: *Object (2 properties)
│   │   │           │   ├── DiskEncryptionSet: *Object (1 property)
│   │   │           │   │   └── Id: *string
│   │   │           │   └── StorageAccountType: *Enum (6 values)
│   │   │           │       ├── "Premium_LRS"
│   │   │           │       ├── "Premium_ZRS"
│   │   │           │       ├── "StandardSSD_LRS"
│   │   │           │       ├── "StandardSSD_ZRS"
│   │   │           │       ├── "Standard_LRS"
│   │   │           │       └── "UltraSSD_LRS"
│   │   │           ├── Name: *string
│   │   │           ├── OsType: *Enum (2 values)
│   │   │           │   ├── "Linux"
│   │   │           │   └── "Windows"
│   │   │           ├── VhdContainers: string[]
│   │   │           └── WriteAcceleratorEnabled: *bool
│   │   └── ZoneBalance: *bool
│   ├── Sku: *Object (3 properties)
│   │   ├── Capacity: *int
│   │   ├── Name: *string
│   │   └── Tier: *string
│   ├── Tags: map[string]string
│   ├── Type: *string
│   └── Zones: string[]
├── VirtualMachineScaleSet_Spec_ARM: Object (9 properties)
│   ├── ExtendedLocation: *Object (2 properties)
│   │   ├── Name: *string
│   │   └── Type: *Enum (1 value)
│   │       └── "EdgeZone"
│   ├── Identity: *Object (1 property)
│   │   └── Type: *Enum (4 values)
│   │       ├── "None"
│   │       ├── "SystemAssigned"
│   │       ├── "SystemAssigned, UserAssigned"
│   │       └── "UserAssigned"
│   ├── Location: *string
│   ├── Name: string
│   ├── Plan: *Object (4 properties)
│   │   ├── Name: *string
│   │   ├── Product: *string
│   │   ├── PromotionCode: *string
│   │   └── Publisher: *string
│   ├── Properties: *Object (13 properties)
│   │   ├── AdditionalCapabilities: *Object (1 property)
│   │   │   └── UltraSSDEnabled: *bool
│   │   ├── AutomaticRepairsPolicy: *Object (2 properties)
│   │   │   ├── Enabled: *bool
│   │   │   └── GracePeriod: *string
│   │   ├── DoNotRunExtensionsOnOverprovisionedVMs: *bool
│   │   ├── HostGroup: *Object (1 property)
│   │   │   └── Id: *string
│   │   ├── OrchestrationMode: *Enum (2 values)
│   │   │   ├── "Flexible"
│   │   │   └── "Uniform"
│   │   ├── Overprovision: *bool
│   │   ├── PlatformFaultDomainCount: *int
│   │   ├── ProximityPlacementGroup: *Object (1 property)
│   │   │   └── Id: *string
│   │   ├── ScaleInPolicy: *Object (1 property)
│   │   │   └── Rules: Enum (3 values)[]
│   │   │       ├── "Default"
│   │   │       ├── "NewestVM"
│   │   │       └── "OldestVM"
│   │   ├── SinglePlacementGroup: *bool
│   │   ├── UpgradePolicy: *Object (3 properties)
│   │   │   ├── AutomaticOSUpgradePolicy: *Object (2 properties)
│   │   │   │   ├── DisableAutomaticRollback: *bool
│   │   │   │   └── EnableAutomaticOSUpgrade: *bool
│   │   │   ├── Mode: *Enum (3 values)
│   │   │   │   ├── "Automatic"
│   │   │   │   ├── "Manual"
│   │   │   │   └── "Rolling"
│   │   │   └── RollingUpgradePolicy: *Object (6 properties)
│   │   │       ├── EnableCrossZoneUpgrade: *bool
│   │   │       ├── MaxBatchInstancePercent: *int
│   │   │       ├── MaxUnhealthyInstancePercent: *int
│   │   │       ├── MaxUnhealthyUpgradedInstancePercent: *int
│   │   │       ├── PauseTimeBetweenBatches: *string
│   │   │       └── PrioritizeUnhealthyInstances: *bool
│   │   ├── VirtualMachineProfile: *Object (11 properties)
│   │   │   ├── BillingProfile: *Object (1 property)
│   │   │   │   └── MaxPrice: *float64
│   │   │   ├── DiagnosticsProfile: *Object (1 property)
│   │   │   │   └── BootDiagnostics: *Object (2 properties)
│   │   │   │       ├── Enabled: *bool
│   │   │   │       └── StorageUri: *string
│   │   │   ├── EvictionPolicy: *Enum (2 values)
│   │   │   │   ├── "Deallocate"
│   │   │   │   └── "Delete"
│   │   │   ├── ExtensionProfile: *Object (2 properties)
│   │   │   │   ├── Extensions: Object (2 properties)[]
│   │   │   │   │   ├── Name: *string
<<<<<<< HEAD
│   │   │   │   │   └── Properties: Object (9 properties)
│   │   │   │   │       ├── AutoUpgradeMinorVersion: *bool
│   │   │   │   │       ├── EnableAutomaticUpgrade: *bool
│   │   │   │   │       ├── ForceUpdateTag: *string
│   │   │   │   │       ├── ProtectedSettings: map[string]v1.JSON
│   │   │   │   │       ├── ProvisionAfterExtensions: string[]
=======
│   │   │   │   │   └── Properties: *Object (4 properties)
>>>>>>> 36107e02
│   │   │   │   │       ├── Publisher: *string
│   │   │   │   │       ├── Settings: map[string]v1.JSON
│   │   │   │   │       ├── Type: *string
│   │   │   │   │       └── TypeHandlerVersion: *string
│   │   │   │   └── ExtensionsTimeBudget: *string
│   │   │   ├── LicenseType: *string
│   │   │   ├── NetworkProfile: *Object (2 properties)
│   │   │   │   ├── HealthProbe: *Object (1 property)
│   │   │   │   │   └── Id: *string
│   │   │   │   └── NetworkInterfaceConfigurations: Object (3 properties)[]
│   │   │   │       ├── Id: *string
│   │   │   │       ├── Name: *string
│   │   │   │       └── Properties: *Object (7 properties)
│   │   │   │           ├── DnsSettings: *Object (1 property)
│   │   │   │           │   └── DnsServers: string[]
│   │   │   │           ├── EnableAcceleratedNetworking: *bool
│   │   │   │           ├── EnableFpga: *bool
│   │   │   │           ├── EnableIPForwarding: *bool
│   │   │   │           ├── IpConfigurations: Object (3 properties)[]
│   │   │   │           │   ├── Id: *string
│   │   │   │           │   ├── Name: *string
│   │   │   │           │   └── Properties: *Object (8 properties)
│   │   │   │           │       ├── ApplicationGatewayBackendAddressPools: Object (1 property)[]
│   │   │   │           │       │   └── Id: *string
│   │   │   │           │       ├── ApplicationSecurityGroups: Object (1 property)[]
│   │   │   │           │       │   └── Id: *string
│   │   │   │           │       ├── LoadBalancerBackendAddressPools: Object (1 property)[]
│   │   │   │           │       │   └── Id: *string
│   │   │   │           │       ├── LoadBalancerInboundNatPools: Object (1 property)[]
│   │   │   │           │       │   └── Id: *string
│   │   │   │           │       ├── Primary: *bool
│   │   │   │           │       ├── PrivateIPAddressVersion: *Enum (2 values)
│   │   │   │           │       │   ├── "IPv4"
│   │   │   │           │       │   └── "IPv6"
│   │   │   │           │       ├── PublicIPAddressConfiguration: *Object (2 properties)
│   │   │   │           │       │   ├── Name: *string
│   │   │   │           │       │   └── Properties: *Object (5 properties)
│   │   │   │           │       │       ├── DnsSettings: *Object (1 property)
│   │   │   │           │       │       │   └── DomainNameLabel: *string
│   │   │   │           │       │       ├── IdleTimeoutInMinutes: *int
│   │   │   │           │       │       ├── IpTags: Object (2 properties)[]
│   │   │   │           │       │       │   ├── IpTagType: *string
│   │   │   │           │       │       │   └── Tag: *string
│   │   │   │           │       │       ├── PublicIPAddressVersion: *Enum (2 values)
│   │   │   │           │       │       │   ├── "IPv4"
│   │   │   │           │       │       │   └── "IPv6"
│   │   │   │           │       │       └── PublicIPPrefix: *Object (1 property)
│   │   │   │           │       │           └── Id: *string
│   │   │   │           │       └── Subnet: *Object (1 property)
│   │   │   │           │           └── Id: *string
│   │   │   │           ├── NetworkSecurityGroup: *Object (1 property)
│   │   │   │           │   └── Id: *string
│   │   │   │           └── Primary: *bool
│   │   │   ├── OsProfile: *Object (7 properties)
│   │   │   │   ├── AdminPassword: *string
│   │   │   │   ├── AdminUsername: *string
│   │   │   │   ├── ComputerNamePrefix: *string
│   │   │   │   ├── CustomData: *string
│   │   │   │   ├── LinuxConfiguration: *Object (4 properties)
│   │   │   │   │   ├── DisablePasswordAuthentication: *bool
│   │   │   │   │   ├── PatchSettings: *Object (1 property)
│   │   │   │   │   │   └── PatchMode: *Enum (2 values)
│   │   │   │   │   │       ├── "AutomaticByPlatform"
│   │   │   │   │   │       └── "ImageDefault"
│   │   │   │   │   ├── ProvisionVMAgent: *bool
│   │   │   │   │   └── Ssh: *Object (1 property)
│   │   │   │   │       └── PublicKeys: Object (2 properties)[]
│   │   │   │   │           ├── KeyData: *string
│   │   │   │   │           └── Path: *string
│   │   │   │   ├── Secrets: Object (2 properties)[]
│   │   │   │   │   ├── SourceVault: *Object (1 property)
│   │   │   │   │   │   └── Id: *string
│   │   │   │   │   └── VaultCertificates: Object (2 properties)[]
│   │   │   │   │       ├── CertificateStore: *string
│   │   │   │   │       └── CertificateUrl: *string
│   │   │   │   └── WindowsConfiguration: *Object (6 properties)
│   │   │   │       ├── AdditionalUnattendContent: Object (4 properties)[]
│   │   │   │       │   ├── ComponentName: *Enum (1 value)
│   │   │   │       │   │   └── "Microsoft-Windows-Shell-Setup"
│   │   │   │       │   ├── Content: *string
│   │   │   │       │   ├── PassName: *Enum (1 value)
│   │   │   │       │   │   └── "OobeSystem"
│   │   │   │       │   └── SettingName: *Enum (2 values)
│   │   │   │       │       ├── "AutoLogon"
│   │   │   │       │       └── "FirstLogonCommands"
│   │   │   │       ├── EnableAutomaticUpdates: *bool
│   │   │   │       ├── PatchSettings: *Object (2 properties)
│   │   │   │       │   ├── EnableHotpatching: *bool
│   │   │   │       │   └── PatchMode: *Enum (3 values)
│   │   │   │       │       ├── "AutomaticByOS"
│   │   │   │       │       ├── "AutomaticByPlatform"
│   │   │   │       │       └── "Manual"
│   │   │   │       ├── ProvisionVMAgent: *bool
│   │   │   │       ├── TimeZone: *string
│   │   │   │       └── WinRM: *Object (1 property)
│   │   │   │           └── Listeners: Object (2 properties)[]
│   │   │   │               ├── CertificateUrl: *string
│   │   │   │               └── Protocol: *Enum (2 values)
│   │   │   │                   ├── "Http"
│   │   │   │                   └── "Https"
│   │   │   ├── Priority: *Enum (3 values)
│   │   │   │   ├── "Low"
│   │   │   │   ├── "Regular"
│   │   │   │   └── "Spot"
│   │   │   ├── ScheduledEventsProfile: *Object (1 property)
│   │   │   │   └── TerminateNotificationProfile: *Object (2 properties)
│   │   │   │       ├── Enable: *bool
│   │   │   │       └── NotBeforeTimeout: *string
│   │   │   ├── SecurityProfile: *Object (3 properties)
│   │   │   │   ├── EncryptionAtHost: *bool
│   │   │   │   ├── SecurityType: *Enum (1 value)
│   │   │   │   │   └── "TrustedLaunch"
│   │   │   │   └── UefiSettings: *Object (2 properties)
│   │   │   │       ├── SecureBootEnabled: *bool
│   │   │   │       └── VTpmEnabled: *bool
│   │   │   └── StorageProfile: *Object (3 properties)
│   │   │       ├── DataDisks: Object (9 properties)[]
│   │   │       │   ├── Caching: *Enum (3 values)
│   │   │       │   │   ├── "None"
│   │   │       │   │   ├── "ReadOnly"
│   │   │       │   │   └── "ReadWrite"
│   │   │       │   ├── CreateOption: *Enum (3 values)
│   │   │       │   │   ├── "Attach"
│   │   │       │   │   ├── "Empty"
│   │   │       │   │   └── "FromImage"
│   │   │       │   ├── DiskIOPSReadWrite: *int
│   │   │       │   ├── DiskMBpsReadWrite: *int
│   │   │       │   ├── DiskSizeGB: *int
│   │   │       │   ├── Lun: *int
│   │   │       │   ├── ManagedDisk: *Object (2 properties)
│   │   │       │   │   ├── DiskEncryptionSet: *Object (1 property)
│   │   │       │   │   │   └── Id: *string
│   │   │       │   │   └── StorageAccountType: *Enum (6 values)
│   │   │       │   │       ├── "Premium_LRS"
│   │   │       │   │       ├── "Premium_ZRS"
│   │   │       │   │       ├── "StandardSSD_LRS"
│   │   │       │   │       ├── "StandardSSD_ZRS"
│   │   │       │   │       ├── "Standard_LRS"
│   │   │       │   │       └── "UltraSSD_LRS"
│   │   │       │   ├── Name: *string
│   │   │       │   └── WriteAcceleratorEnabled: *bool
│   │   │       ├── ImageReference: *Object (5 properties)
│   │   │       │   ├── Id: *string
│   │   │       │   ├── Offer: *string
│   │   │       │   ├── Publisher: *string
│   │   │       │   ├── Sku: *string
│   │   │       │   └── Version: *string
│   │   │       └── OsDisk: *Object (10 properties)
│   │   │           ├── Caching: *Enum (3 values)
│   │   │           │   ├── "None"
│   │   │           │   ├── "ReadOnly"
│   │   │           │   └── "ReadWrite"
│   │   │           ├── CreateOption: *Enum (3 values)
│   │   │           │   ├── "Attach"
│   │   │           │   ├── "Empty"
│   │   │           │   └── "FromImage"
│   │   │           ├── DiffDiskSettings: *Object (2 properties)
│   │   │           │   ├── Option: *Enum (1 value)
│   │   │           │   │   └── "Local"
│   │   │           │   └── Placement: *Enum (2 values)
│   │   │           │       ├── "CacheDisk"
│   │   │           │       └── "ResourceDisk"
│   │   │           ├── DiskSizeGB: *int
│   │   │           ├── Image: *Object (1 property)
│   │   │           │   └── Uri: *string
│   │   │           ├── ManagedDisk: *Object (2 properties)
│   │   │           │   ├── DiskEncryptionSet: *Object (1 property)
│   │   │           │   │   └── Id: *string
│   │   │           │   └── StorageAccountType: *Enum (6 values)
│   │   │           │       ├── "Premium_LRS"
│   │   │           │       ├── "Premium_ZRS"
│   │   │           │       ├── "StandardSSD_LRS"
│   │   │           │       ├── "StandardSSD_ZRS"
│   │   │           │       ├── "Standard_LRS"
│   │   │           │       └── "UltraSSD_LRS"
│   │   │           ├── Name: *string
│   │   │           ├── OsType: *Enum (2 values)
│   │   │           │   ├── "Linux"
│   │   │           │   └── "Windows"
│   │   │           ├── VhdContainers: string[]
│   │   │           └── WriteAcceleratorEnabled: *bool
│   │   └── ZoneBalance: *bool
│   ├── Sku: *Object (3 properties)
│   │   ├── Capacity: *int
│   │   ├── Name: *string
│   │   └── Tier: *string
│   ├── Tags: map[string]string
│   └── Zones: string[]
├── VirtualMachine_STATUS_ARM: Object (11 properties)
│   ├── ExtendedLocation: *Object (2 properties)
│   │   ├── Name: *string
│   │   └── Type: *Enum (1 value)
│   │       └── "EdgeZone"
│   ├── Id: *string
│   ├── Identity: *Object (3 properties)
│   │   ├── PrincipalId: *string
│   │   ├── TenantId: *string
│   │   └── Type: *Enum (4 values)
│   │       ├── "None"
│   │       ├── "SystemAssigned"
│   │       ├── "SystemAssigned, UserAssigned"
│   │       └── "UserAssigned"
│   ├── Location: *string
│   ├── Name: *string
│   ├── Plan: *Object (4 properties)
│   │   ├── Name: *string
│   │   ├── Product: *string
│   │   ├── PromotionCode: *string
│   │   └── Publisher: *string
│   ├── Properties: *Object (21 properties)
│   │   ├── AdditionalCapabilities: *Object (1 property)
│   │   │   └── UltraSSDEnabled: *bool
│   │   ├── AvailabilitySet: *Object (1 property)
│   │   │   └── Id: *string
│   │   ├── BillingProfile: *Object (1 property)
│   │   │   └── MaxPrice: *float64
│   │   ├── DiagnosticsProfile: *Object (1 property)
│   │   │   └── BootDiagnostics: *Object (2 properties)
│   │   │       ├── Enabled: *bool
│   │   │       └── StorageUri: *string
│   │   ├── EvictionPolicy: *Enum (2 values)
│   │   │   ├── "Deallocate"
│   │   │   └── "Delete"
│   │   ├── ExtensionsTimeBudget: *string
│   │   ├── HardwareProfile: *Object (1 property)
│   │   │   └── VmSize: *Enum (166 values)
│   │   │       ├── "Basic_A0"
│   │   │       ├── "Basic_A1"
│   │   │       ├── "Basic_A2"
│   │   │       ├── "Basic_A3"
│   │   │       ├── "Basic_A4"
│   │   │       ├── "Standard_A0"
│   │   │       ├── "Standard_A1"
│   │   │       ├── "Standard_A10"
│   │   │       ├── "Standard_A11"
│   │   │       ├── "Standard_A1_v2"
│   │   │       ├── "Standard_A2"
│   │   │       ├── "Standard_A2m_v2"
│   │   │       ├── "Standard_A2_v2"
│   │   │       ├── "Standard_A3"
│   │   │       ├── "Standard_A4"
│   │   │       ├── "Standard_A4m_v2"
│   │   │       ├── "Standard_A4_v2"
│   │   │       ├── "Standard_A5"
│   │   │       ├── "Standard_A6"
│   │   │       ├── "Standard_A7"
│   │   │       ├── "Standard_A8"
│   │   │       ├── "Standard_A8m_v2"
│   │   │       ├── "Standard_A8_v2"
│   │   │       ├── "Standard_A9"
│   │   │       ├── "Standard_B1ms"
│   │   │       ├── "Standard_B1s"
│   │   │       ├── "Standard_B2ms"
│   │   │       ├── "Standard_B2s"
│   │   │       ├── "Standard_B4ms"
│   │   │       ├── "Standard_B8ms"
│   │   │       ├── "Standard_D1"
│   │   │       ├── "Standard_D11"
│   │   │       ├── "Standard_D11_v2"
│   │   │       ├── "Standard_D12"
│   │   │       ├── "Standard_D12_v2"
│   │   │       ├── "Standard_D13"
│   │   │       ├── "Standard_D13_v2"
│   │   │       ├── "Standard_D14"
│   │   │       ├── "Standard_D14_v2"
│   │   │       ├── "Standard_D15_v2"
│   │   │       ├── "Standard_D16s_v3"
│   │   │       ├── "Standard_D16_v3"
│   │   │       ├── "Standard_D1_v2"
│   │   │       ├── "Standard_D2"
│   │   │       ├── "Standard_D2s_v3"
│   │   │       ├── "Standard_D2_v2"
│   │   │       ├── "Standard_D2_v3"
│   │   │       ├── "Standard_D3"
│   │   │       ├── "Standard_D32s_v3"
│   │   │       ├── "Standard_D32_v3"
│   │   │       ├── "Standard_D3_v2"
│   │   │       ├── "Standard_D4"
│   │   │       ├── "Standard_D4s_v3"
│   │   │       ├── "Standard_D4_v2"
│   │   │       ├── "Standard_D4_v3"
│   │   │       ├── "Standard_D5_v2"
│   │   │       ├── "Standard_D64s_v3"
│   │   │       ├── "Standard_D64_v3"
│   │   │       ├── "Standard_D8s_v3"
│   │   │       ├── "Standard_D8_v3"
│   │   │       ├── "Standard_DS1"
│   │   │       ├── "Standard_DS11"
│   │   │       ├── "Standard_DS11_v2"
│   │   │       ├── "Standard_DS12"
│   │   │       ├── "Standard_DS12_v2"
│   │   │       ├── "Standard_DS13"
│   │   │       ├── "Standard_DS13-2_v2"
│   │   │       ├── "Standard_DS13-4_v2"
│   │   │       ├── "Standard_DS13_v2"
│   │   │       ├── "Standard_DS14"
│   │   │       ├── "Standard_DS14-4_v2"
│   │   │       ├── "Standard_DS14-8_v2"
│   │   │       ├── "Standard_DS14_v2"
│   │   │       ├── "Standard_DS15_v2"
│   │   │       ├── "Standard_DS1_v2"
│   │   │       ├── "Standard_DS2"
│   │   │       ├── "Standard_DS2_v2"
│   │   │       ├── "Standard_DS3"
│   │   │       ├── "Standard_DS3_v2"
│   │   │       ├── "Standard_DS4"
│   │   │       ├── "Standard_DS4_v2"
│   │   │       ├── "Standard_DS5_v2"
│   │   │       ├── "Standard_E16s_v3"
│   │   │       ├── "Standard_E16_v3"
│   │   │       ├── "Standard_E2s_v3"
│   │   │       ├── "Standard_E2_v3"
│   │   │       ├── "Standard_E32-16_v3"
│   │   │       ├── "Standard_E32-8s_v3"
│   │   │       ├── "Standard_E32s_v3"
│   │   │       ├── "Standard_E32_v3"
│   │   │       ├── "Standard_E4s_v3"
│   │   │       ├── "Standard_E4_v3"
│   │   │       ├── "Standard_E64-16s_v3"
│   │   │       ├── "Standard_E64-32s_v3"
│   │   │       ├── "Standard_E64s_v3"
│   │   │       ├── "Standard_E64_v3"
│   │   │       ├── "Standard_E8s_v3"
│   │   │       ├── "Standard_E8_v3"
│   │   │       ├── "Standard_F1"
│   │   │       ├── "Standard_F16"
│   │   │       ├── "Standard_F16s"
│   │   │       ├── "Standard_F16s_v2"
│   │   │       ├── "Standard_F1s"
│   │   │       ├── "Standard_F2"
│   │   │       ├── "Standard_F2s"
│   │   │       ├── "Standard_F2s_v2"
│   │   │       ├── "Standard_F32s_v2"
│   │   │       ├── "Standard_F4"
│   │   │       ├── "Standard_F4s"
│   │   │       ├── "Standard_F4s_v2"
│   │   │       ├── "Standard_F64s_v2"
│   │   │       ├── "Standard_F72s_v2"
│   │   │       ├── "Standard_F8"
│   │   │       ├── "Standard_F8s"
│   │   │       ├── "Standard_F8s_v2"
│   │   │       ├── "Standard_G1"
│   │   │       ├── "Standard_G2"
│   │   │       ├── "Standard_G3"
│   │   │       ├── "Standard_G4"
│   │   │       ├── "Standard_G5"
│   │   │       ├── "Standard_GS1"
│   │   │       ├── "Standard_GS2"
│   │   │       ├── "Standard_GS3"
│   │   │       ├── "Standard_GS4"
│   │   │       ├── "Standard_GS4-4"
│   │   │       ├── "Standard_GS4-8"
│   │   │       ├── "Standard_GS5"
│   │   │       ├── "Standard_GS5-16"
│   │   │       ├── "Standard_GS5-8"
│   │   │       ├── "Standard_H16"
│   │   │       ├── "Standard_H16m"
│   │   │       ├── "Standard_H16mr"
│   │   │       ├── "Standard_H16r"
│   │   │       ├── "Standard_H8"
│   │   │       ├── "Standard_H8m"
│   │   │       ├── "Standard_L16s"
│   │   │       ├── "Standard_L32s"
│   │   │       ├── "Standard_L4s"
│   │   │       ├── "Standard_L8s"
│   │   │       ├── "Standard_M128-32ms"
│   │   │       ├── "Standard_M128-64ms"
│   │   │       ├── "Standard_M128ms"
│   │   │       ├── "Standard_M128s"
│   │   │       ├── "Standard_M64-16ms"
│   │   │       ├── "Standard_M64-32ms"
│   │   │       ├── "Standard_M64ms"
│   │   │       ├── "Standard_M64s"
│   │   │       ├── "Standard_NC12"
│   │   │       ├── "Standard_NC12s_v2"
│   │   │       ├── "Standard_NC12s_v3"
│   │   │       ├── "Standard_NC24"
│   │   │       ├── "Standard_NC24r"
│   │   │       ├── "Standard_NC24rs_v2"
│   │   │       ├── "Standard_NC24rs_v3"
│   │   │       ├── "Standard_NC24s_v2"
│   │   │       ├── "Standard_NC24s_v3"
│   │   │       ├── "Standard_NC6"
│   │   │       ├── "Standard_NC6s_v2"
│   │   │       ├── "Standard_NC6s_v3"
│   │   │       ├── "Standard_ND12s"
│   │   │       ├── "Standard_ND24rs"
│   │   │       ├── "Standard_ND24s"
│   │   │       ├── "Standard_ND6s"
│   │   │       ├── "Standard_NV12"
│   │   │       ├── "Standard_NV24"
│   │   │       └── "Standard_NV6"
│   │   ├── Host: *Object (1 property)
│   │   │   └── Id: *string
│   │   ├── HostGroup: *Object (1 property)
│   │   │   └── Id: *string
│   │   ├── InstanceView: *Object (16 properties)
│   │   │   ├── AssignedHost: *string
│   │   │   ├── BootDiagnostics: *Object (3 properties)
│   │   │   │   ├── ConsoleScreenshotBlobUri: *string
│   │   │   │   ├── SerialConsoleLogBlobUri: *string
│   │   │   │   └── Status: *Object (5 properties)
│   │   │   │       ├── Code: *string
│   │   │   │       ├── DisplayStatus: *string
│   │   │   │       ├── Level: *Enum (3 values)
│   │   │   │       │   ├── "Error"
│   │   │   │       │   ├── "Info"
│   │   │   │       │   └── "Warning"
│   │   │   │       ├── Message: *string
│   │   │   │       └── Time: *string
│   │   │   ├── ComputerName: *string
│   │   │   ├── Disks: Object (3 properties)[]
│   │   │   │   ├── EncryptionSettings: Object (3 properties)[]
│   │   │   │   │   ├── DiskEncryptionKey: *Object (2 properties)
│   │   │   │   │   │   ├── SecretUrl: *string
│   │   │   │   │   │   └── SourceVault: *Object (1 property)
│   │   │   │   │   │       └── Id: *string
│   │   │   │   │   ├── Enabled: *bool
│   │   │   │   │   └── KeyEncryptionKey: *Object (2 properties)
│   │   │   │   │       ├── KeyUrl: *string
│   │   │   │   │       └── SourceVault: *Object (1 property)
│   │   │   │   │           └── Id: *string
│   │   │   │   ├── Name: *string
│   │   │   │   └── Statuses: Object (5 properties)[]
│   │   │   │       ├── Code: *string
│   │   │   │       ├── DisplayStatus: *string
│   │   │   │       ├── Level: *Enum (3 values)
│   │   │   │       │   ├── "Error"
│   │   │   │       │   ├── "Info"
│   │   │   │       │   └── "Warning"
│   │   │   │       ├── Message: *string
│   │   │   │       └── Time: *string
│   │   │   ├── Extensions: Object (5 properties)[]
│   │   │   │   ├── Name: *string
│   │   │   │   ├── Statuses: Object (5 properties)[]
│   │   │   │   │   ├── Code: *string
│   │   │   │   │   ├── DisplayStatus: *string
│   │   │   │   │   ├── Level: *Enum (3 values)
│   │   │   │   │   │   ├── "Error"
│   │   │   │   │   │   ├── "Info"
│   │   │   │   │   │   └── "Warning"
│   │   │   │   │   ├── Message: *string
│   │   │   │   │   └── Time: *string
│   │   │   │   ├── Substatuses: Object (5 properties)[]
│   │   │   │   │   ├── Code: *string
│   │   │   │   │   ├── DisplayStatus: *string
│   │   │   │   │   ├── Level: *Enum (3 values)
│   │   │   │   │   │   ├── "Error"
│   │   │   │   │   │   ├── "Info"
│   │   │   │   │   │   └── "Warning"
│   │   │   │   │   ├── Message: *string
│   │   │   │   │   └── Time: *string
│   │   │   │   ├── Type: *string
│   │   │   │   └── TypeHandlerVersion: *string
│   │   │   ├── HyperVGeneration: *Enum (2 values)
│   │   │   │   ├── "V1"
│   │   │   │   └── "V2"
│   │   │   ├── MaintenanceRedeployStatus: *Object (7 properties)
│   │   │   │   ├── IsCustomerInitiatedMaintenanceAllowed: *bool
│   │   │   │   ├── LastOperationMessage: *string
│   │   │   │   ├── LastOperationResultCode: *Enum (4 values)
│   │   │   │   │   ├── "MaintenanceAborted"
│   │   │   │   │   ├── "MaintenanceCompleted"
│   │   │   │   │   ├── "None"
│   │   │   │   │   └── "RetryLater"
│   │   │   │   ├── MaintenanceWindowEndTime: *string
│   │   │   │   ├── MaintenanceWindowStartTime: *string
│   │   │   │   ├── PreMaintenanceWindowEndTime: *string
│   │   │   │   └── PreMaintenanceWindowStartTime: *string
│   │   │   ├── OsName: *string
│   │   │   ├── OsVersion: *string
│   │   │   ├── PatchStatus: *Object (3 properties)
│   │   │   │   ├── AvailablePatchSummary: *Object (8 properties)
│   │   │   │   │   ├── AssessmentActivityId: *string
│   │   │   │   │   ├── CriticalAndSecurityPatchCount: *int
│   │   │   │   │   ├── Error: *Object (5 properties)
│   │   │   │   │   │   ├── Code: *string
│   │   │   │   │   │   ├── Details: Object (3 properties)[]
│   │   │   │   │   │   │   ├── Code: *string
│   │   │   │   │   │   │   ├── Message: *string
│   │   │   │   │   │   │   └── Target: *string
│   │   │   │   │   │   ├── Innererror: *Object (2 properties)
│   │   │   │   │   │   │   ├── Errordetail: *string
│   │   │   │   │   │   │   └── Exceptiontype: *string
│   │   │   │   │   │   ├── Message: *string
│   │   │   │   │   │   └── Target: *string
│   │   │   │   │   ├── LastModifiedTime: *string
│   │   │   │   │   ├── OtherPatchCount: *int
│   │   │   │   │   ├── RebootPending: *bool
│   │   │   │   │   ├── StartTime: *string
│   │   │   │   │   └── Status: *Enum (5 values)
│   │   │   │   │       ├── "CompletedWithWarnings"
│   │   │   │   │       ├── "Failed"
│   │   │   │   │       ├── "InProgress"
│   │   │   │   │       ├── "Succeeded"
│   │   │   │   │       └── "Unknown"
│   │   │   │   ├── ConfigurationStatuses: Object (5 properties)[]
│   │   │   │   │   ├── Code: *string
│   │   │   │   │   ├── DisplayStatus: *string
│   │   │   │   │   ├── Level: *Enum (3 values)
│   │   │   │   │   │   ├── "Error"
│   │   │   │   │   │   ├── "Info"
│   │   │   │   │   │   └── "Warning"
│   │   │   │   │   ├── Message: *string
│   │   │   │   │   └── Time: *string
│   │   │   │   └── LastPatchInstallationSummary: *Object (11 properties)
│   │   │   │       ├── Error: *Object (5 properties)
│   │   │   │       │   ├── Code: *string
│   │   │   │       │   ├── Details: Object (3 properties)[]
│   │   │   │       │   │   ├── Code: *string
│   │   │   │       │   │   ├── Message: *string
│   │   │   │       │   │   └── Target: *string
│   │   │   │       │   ├── Innererror: *Object (2 properties)
│   │   │   │       │   │   ├── Errordetail: *string
│   │   │   │       │   │   └── Exceptiontype: *string
│   │   │   │       │   ├── Message: *string
│   │   │   │       │   └── Target: *string
│   │   │   │       ├── ExcludedPatchCount: *int
│   │   │   │       ├── FailedPatchCount: *int
│   │   │   │       ├── InstallationActivityId: *string
│   │   │   │       ├── InstalledPatchCount: *int
│   │   │   │       ├── LastModifiedTime: *string
│   │   │   │       ├── MaintenanceWindowExceeded: *bool
│   │   │   │       ├── NotSelectedPatchCount: *int
│   │   │   │       ├── PendingPatchCount: *int
│   │   │   │       ├── StartTime: *string
│   │   │   │       └── Status: *Enum (5 values)
│   │   │   │           ├── "CompletedWithWarnings"
│   │   │   │           ├── "Failed"
│   │   │   │           ├── "InProgress"
│   │   │   │           ├── "Succeeded"
│   │   │   │           └── "Unknown"
│   │   │   ├── PlatformFaultDomain: *int
│   │   │   ├── PlatformUpdateDomain: *int
│   │   │   ├── RdpThumbPrint: *string
│   │   │   ├── Statuses: Object (5 properties)[]
│   │   │   │   ├── Code: *string
│   │   │   │   ├── DisplayStatus: *string
│   │   │   │   ├── Level: *Enum (3 values)
│   │   │   │   │   ├── "Error"
│   │   │   │   │   ├── "Info"
│   │   │   │   │   └── "Warning"
│   │   │   │   ├── Message: *string
│   │   │   │   └── Time: *string
│   │   │   ├── VmAgent: *Object (3 properties)
│   │   │   │   ├── ExtensionHandlers: Object (3 properties)[]
│   │   │   │   │   ├── Status: *Object (5 properties)
│   │   │   │   │   │   ├── Code: *string
│   │   │   │   │   │   ├── DisplayStatus: *string
│   │   │   │   │   │   ├── Level: *Enum (3 values)
│   │   │   │   │   │   │   ├── "Error"
│   │   │   │   │   │   │   ├── "Info"
│   │   │   │   │   │   │   └── "Warning"
│   │   │   │   │   │   ├── Message: *string
│   │   │   │   │   │   └── Time: *string
│   │   │   │   │   ├── Type: *string
│   │   │   │   │   └── TypeHandlerVersion: *string
│   │   │   │   ├── Statuses: Object (5 properties)[]
│   │   │   │   │   ├── Code: *string
│   │   │   │   │   ├── DisplayStatus: *string
│   │   │   │   │   ├── Level: *Enum (3 values)
│   │   │   │   │   │   ├── "Error"
│   │   │   │   │   │   ├── "Info"
│   │   │   │   │   │   └── "Warning"
│   │   │   │   │   ├── Message: *string
│   │   │   │   │   └── Time: *string
│   │   │   │   └── VmAgentVersion: *string
│   │   │   └── VmHealth: *Object (1 property)
│   │   │       └── Status: *Object (5 properties)
│   │   │           ├── Code: *string
│   │   │           ├── DisplayStatus: *string
│   │   │           ├── Level: *Enum (3 values)
│   │   │           │   ├── "Error"
│   │   │           │   ├── "Info"
│   │   │           │   └── "Warning"
│   │   │           ├── Message: *string
│   │   │           └── Time: *string
│   │   ├── LicenseType: *string
│   │   ├── NetworkProfile: *Object (1 property)
│   │   │   └── NetworkInterfaces: Object (2 properties)[]
│   │   │       ├── Id: *string
│   │   │       └── Properties: *Object (1 property)
│   │   │           └── Primary: *bool
│   │   ├── OsProfile: *Object (8 properties)
│   │   │   ├── AdminUsername: *string
│   │   │   ├── AllowExtensionOperations: *bool
│   │   │   ├── ComputerName: *string
│   │   │   ├── CustomData: *string
│   │   │   ├── LinuxConfiguration: *Object (4 properties)
│   │   │   │   ├── DisablePasswordAuthentication: *bool
│   │   │   │   ├── PatchSettings: *Object (1 property)
│   │   │   │   │   └── PatchMode: *Enum (2 values)
│   │   │   │   │       ├── "AutomaticByPlatform"
│   │   │   │   │       └── "ImageDefault"
│   │   │   │   ├── ProvisionVMAgent: *bool
│   │   │   │   └── Ssh: *Object (1 property)
│   │   │   │       └── PublicKeys: Object (2 properties)[]
│   │   │   │           ├── KeyData: *string
│   │   │   │           └── Path: *string
│   │   │   ├── RequireGuestProvisionSignal: *bool
│   │   │   ├── Secrets: Object (2 properties)[]
│   │   │   │   ├── SourceVault: *Object (1 property)
│   │   │   │   │   └── Id: *string
│   │   │   │   └── VaultCertificates: Object (2 properties)[]
│   │   │   │       ├── CertificateStore: *string
│   │   │   │       └── CertificateUrl: *string
│   │   │   └── WindowsConfiguration: *Object (6 properties)
│   │   │       ├── AdditionalUnattendContent: Object (4 properties)[]
│   │   │       │   ├── ComponentName: *Enum (1 value)
│   │   │       │   │   └── "Microsoft-Windows-Shell-Setup"
│   │   │       │   ├── Content: *string
│   │   │       │   ├── PassName: *Enum (1 value)
│   │   │       │   │   └── "OobeSystem"
│   │   │       │   └── SettingName: *Enum (2 values)
│   │   │       │       ├── "AutoLogon"
│   │   │       │       └── "FirstLogonCommands"
│   │   │       ├── EnableAutomaticUpdates: *bool
│   │   │       ├── PatchSettings: *Object (2 properties)
│   │   │       │   ├── EnableHotpatching: *bool
│   │   │       │   └── PatchMode: *Enum (3 values)
│   │   │       │       ├── "AutomaticByOS"
│   │   │       │       ├── "AutomaticByPlatform"
│   │   │       │       └── "Manual"
│   │   │       ├── ProvisionVMAgent: *bool
│   │   │       ├── TimeZone: *string
│   │   │       └── WinRM: *Object (1 property)
│   │   │           └── Listeners: Object (2 properties)[]
│   │   │               ├── CertificateUrl: *string
│   │   │               └── Protocol: *Enum (2 values)
│   │   │                   ├── "Http"
│   │   │                   └── "Https"
│   │   ├── PlatformFaultDomain: *int
│   │   ├── Priority: *Enum (3 values)
│   │   │   ├── "Low"
│   │   │   ├── "Regular"
│   │   │   └── "Spot"
│   │   ├── ProvisioningState: *string
│   │   ├── ProximityPlacementGroup: *Object (1 property)
│   │   │   └── Id: *string
│   │   ├── SecurityProfile: *Object (3 properties)
│   │   │   ├── EncryptionAtHost: *bool
│   │   │   ├── SecurityType: *Enum (1 value)
│   │   │   │   └── "TrustedLaunch"
│   │   │   └── UefiSettings: *Object (2 properties)
│   │   │       ├── SecureBootEnabled: *bool
│   │   │       └── VTpmEnabled: *bool
│   │   ├── StorageProfile: *Object (3 properties)
│   │   │   ├── DataDisks: Object (13 properties)[]
│   │   │   │   ├── Caching: *Enum (3 values)
│   │   │   │   │   ├── "None"
│   │   │   │   │   ├── "ReadOnly"
│   │   │   │   │   └── "ReadWrite"
│   │   │   │   ├── CreateOption: *Enum (3 values)
│   │   │   │   │   ├── "Attach"
│   │   │   │   │   ├── "Empty"
│   │   │   │   │   └── "FromImage"
│   │   │   │   ├── DetachOption: *Enum (1 value)
│   │   │   │   │   └── "ForceDetach"
│   │   │   │   ├── DiskIOPSReadWrite: *int
│   │   │   │   ├── DiskMBpsReadWrite: *int
│   │   │   │   ├── DiskSizeGB: *int
│   │   │   │   ├── Image: *Object (1 property)
│   │   │   │   │   └── Uri: *string
│   │   │   │   ├── Lun: *int
│   │   │   │   ├── ManagedDisk: *Object (3 properties)
│   │   │   │   │   ├── DiskEncryptionSet: *Object (1 property)
│   │   │   │   │   │   └── Id: *string
│   │   │   │   │   ├── Id: *string
│   │   │   │   │   └── StorageAccountType: *Enum (6 values)
│   │   │   │   │       ├── "Premium_LRS"
│   │   │   │   │       ├── "Premium_ZRS"
│   │   │   │   │       ├── "StandardSSD_LRS"
│   │   │   │   │       ├── "StandardSSD_ZRS"
│   │   │   │   │       ├── "Standard_LRS"
│   │   │   │   │       └── "UltraSSD_LRS"
│   │   │   │   ├── Name: *string
│   │   │   │   ├── ToBeDetached: *bool
│   │   │   │   ├── Vhd: *Object (1 property)
│   │   │   │   │   └── Uri: *string
│   │   │   │   └── WriteAcceleratorEnabled: *bool
│   │   │   ├── ImageReference: *Object (6 properties)
│   │   │   │   ├── ExactVersion: *string
│   │   │   │   ├── Id: *string
│   │   │   │   ├── Offer: *string
│   │   │   │   ├── Publisher: *string
│   │   │   │   ├── Sku: *string
│   │   │   │   └── Version: *string
│   │   │   └── OsDisk: *Object (11 properties)
│   │   │       ├── Caching: *Enum (3 values)
│   │   │       │   ├── "None"
│   │   │       │   ├── "ReadOnly"
│   │   │       │   └── "ReadWrite"
│   │   │       ├── CreateOption: *Enum (3 values)
│   │   │       │   ├── "Attach"
│   │   │       │   ├── "Empty"
│   │   │       │   └── "FromImage"
│   │   │       ├── DiffDiskSettings: *Object (2 properties)
│   │   │       │   ├── Option: *Enum (1 value)
│   │   │       │   │   └── "Local"
│   │   │       │   └── Placement: *Enum (2 values)
│   │   │       │       ├── "CacheDisk"
│   │   │       │       └── "ResourceDisk"
│   │   │       ├── DiskSizeGB: *int
│   │   │       ├── EncryptionSettings: *Object (3 properties)
│   │   │       │   ├── DiskEncryptionKey: *Object (2 properties)
│   │   │       │   │   ├── SecretUrl: *string
│   │   │       │   │   └── SourceVault: *Object (1 property)
│   │   │       │   │       └── Id: *string
│   │   │       │   ├── Enabled: *bool
│   │   │       │   └── KeyEncryptionKey: *Object (2 properties)
│   │   │       │       ├── KeyUrl: *string
│   │   │       │       └── SourceVault: *Object (1 property)
│   │   │       │           └── Id: *string
│   │   │       ├── Image: *Object (1 property)
│   │   │       │   └── Uri: *string
│   │   │       ├── ManagedDisk: *Object (3 properties)
│   │   │       │   ├── DiskEncryptionSet: *Object (1 property)
│   │   │       │   │   └── Id: *string
│   │   │       │   ├── Id: *string
│   │   │       │   └── StorageAccountType: *Enum (6 values)
│   │   │       │       ├── "Premium_LRS"
│   │   │       │       ├── "Premium_ZRS"
│   │   │       │       ├── "StandardSSD_LRS"
│   │   │       │       ├── "StandardSSD_ZRS"
│   │   │       │       ├── "Standard_LRS"
│   │   │       │       └── "UltraSSD_LRS"
│   │   │       ├── Name: *string
│   │   │       ├── OsType: *Enum (2 values)
│   │   │       │   ├── "Linux"
│   │   │       │   └── "Windows"
│   │   │       ├── Vhd: *Object (1 property)
│   │   │       │   └── Uri: *string
│   │   │       └── WriteAcceleratorEnabled: *bool
│   │   ├── VirtualMachineScaleSet: *Object (1 property)
│   │   │   └── Id: *string
│   │   └── VmId: *string
│   ├── Resources: Object (6 properties)[]
│   │   ├── Id: *string
│   │   ├── Location: *string
│   │   ├── Name: *string
│   │   ├── Properties: *Object (10 properties)
│   │   │   ├── AutoUpgradeMinorVersion: *bool
│   │   │   ├── EnableAutomaticUpgrade: *bool
│   │   │   ├── ForceUpdateTag: *string
│   │   │   ├── InstanceView: *Object (5 properties)
│   │   │   │   ├── Name: *string
│   │   │   │   ├── Statuses: Object (5 properties)[]
│   │   │   │   │   ├── Code: *string
│   │   │   │   │   ├── DisplayStatus: *string
│   │   │   │   │   ├── Level: *Enum (3 values)
│   │   │   │   │   │   ├── "Error"
│   │   │   │   │   │   ├── "Info"
│   │   │   │   │   │   └── "Warning"
│   │   │   │   │   ├── Message: *string
│   │   │   │   │   └── Time: *string
│   │   │   │   ├── Substatuses: Object (5 properties)[]
│   │   │   │   │   ├── Code: *string
│   │   │   │   │   ├── DisplayStatus: *string
│   │   │   │   │   ├── Level: *Enum (3 values)
│   │   │   │   │   │   ├── "Error"
│   │   │   │   │   │   ├── "Info"
│   │   │   │   │   │   └── "Warning"
│   │   │   │   │   ├── Message: *string
│   │   │   │   │   └── Time: *string
│   │   │   │   ├── Type: *string
│   │   │   │   └── TypeHandlerVersion: *string
│   │   │   ├── ProtectedSettings: map[string]v1.JSON
│   │   │   ├── ProvisioningState: *string
│   │   │   ├── Publisher: *string
│   │   │   ├── Settings: map[string]v1.JSON
│   │   │   ├── Type: *string
│   │   │   └── TypeHandlerVersion: *string
│   │   ├── Tags: map[string]string
│   │   └── Type: *string
│   ├── Tags: map[string]string
│   ├── Type: *string
│   └── Zones: string[]
└── VirtualMachine_Spec_ARM: Object (8 properties)
    ├── ExtendedLocation: *Object (2 properties)
    │   ├── Name: *string
    │   └── Type: *Enum (1 value)
    │       └── "EdgeZone"
    ├── Identity: *Object (1 property)
    │   └── Type: *Enum (4 values)
    │       ├── "None"
    │       ├── "SystemAssigned"
    │       ├── "SystemAssigned, UserAssigned"
    │       └── "UserAssigned"
    ├── Location: *string
    ├── Name: string
    ├── Plan: *Object (4 properties)
    │   ├── Name: *string
    │   ├── Product: *string
    │   ├── PromotionCode: *string
    │   └── Publisher: *string
    ├── Properties: *Object (18 properties)
    │   ├── AdditionalCapabilities: *Object (1 property)
    │   │   └── UltraSSDEnabled: *bool
    │   ├── AvailabilitySet: *Object (1 property)
    │   │   └── Id: *string
    │   ├── BillingProfile: *Object (1 property)
    │   │   └── MaxPrice: *float64
    │   ├── DiagnosticsProfile: *Object (1 property)
    │   │   └── BootDiagnostics: *Object (2 properties)
    │   │       ├── Enabled: *bool
    │   │       └── StorageUri: *string
    │   ├── EvictionPolicy: *Enum (2 values)
    │   │   ├── "Deallocate"
    │   │   └── "Delete"
    │   ├── ExtensionsTimeBudget: *string
    │   ├── HardwareProfile: *Object (1 property)
    │   │   └── VmSize: *Enum (166 values)
    │   │       ├── "Basic_A0"
    │   │       ├── "Basic_A1"
    │   │       ├── "Basic_A2"
    │   │       ├── "Basic_A3"
    │   │       ├── "Basic_A4"
    │   │       ├── "Standard_A0"
    │   │       ├── "Standard_A1"
    │   │       ├── "Standard_A10"
    │   │       ├── "Standard_A11"
    │   │       ├── "Standard_A1_v2"
    │   │       ├── "Standard_A2"
    │   │       ├── "Standard_A2m_v2"
    │   │       ├── "Standard_A2_v2"
    │   │       ├── "Standard_A3"
    │   │       ├── "Standard_A4"
    │   │       ├── "Standard_A4m_v2"
    │   │       ├── "Standard_A4_v2"
    │   │       ├── "Standard_A5"
    │   │       ├── "Standard_A6"
    │   │       ├── "Standard_A7"
    │   │       ├── "Standard_A8"
    │   │       ├── "Standard_A8m_v2"
    │   │       ├── "Standard_A8_v2"
    │   │       ├── "Standard_A9"
    │   │       ├── "Standard_B1ms"
    │   │       ├── "Standard_B1s"
    │   │       ├── "Standard_B2ms"
    │   │       ├── "Standard_B2s"
    │   │       ├── "Standard_B4ms"
    │   │       ├── "Standard_B8ms"
    │   │       ├── "Standard_D1"
    │   │       ├── "Standard_D11"
    │   │       ├── "Standard_D11_v2"
    │   │       ├── "Standard_D12"
    │   │       ├── "Standard_D12_v2"
    │   │       ├── "Standard_D13"
    │   │       ├── "Standard_D13_v2"
    │   │       ├── "Standard_D14"
    │   │       ├── "Standard_D14_v2"
    │   │       ├── "Standard_D15_v2"
    │   │       ├── "Standard_D16s_v3"
    │   │       ├── "Standard_D16_v3"
    │   │       ├── "Standard_D1_v2"
    │   │       ├── "Standard_D2"
    │   │       ├── "Standard_D2s_v3"
    │   │       ├── "Standard_D2_v2"
    │   │       ├── "Standard_D2_v3"
    │   │       ├── "Standard_D3"
    │   │       ├── "Standard_D32s_v3"
    │   │       ├── "Standard_D32_v3"
    │   │       ├── "Standard_D3_v2"
    │   │       ├── "Standard_D4"
    │   │       ├── "Standard_D4s_v3"
    │   │       ├── "Standard_D4_v2"
    │   │       ├── "Standard_D4_v3"
    │   │       ├── "Standard_D5_v2"
    │   │       ├── "Standard_D64s_v3"
    │   │       ├── "Standard_D64_v3"
    │   │       ├── "Standard_D8s_v3"
    │   │       ├── "Standard_D8_v3"
    │   │       ├── "Standard_DS1"
    │   │       ├── "Standard_DS11"
    │   │       ├── "Standard_DS11_v2"
    │   │       ├── "Standard_DS12"
    │   │       ├── "Standard_DS12_v2"
    │   │       ├── "Standard_DS13"
    │   │       ├── "Standard_DS13-2_v2"
    │   │       ├── "Standard_DS13-4_v2"
    │   │       ├── "Standard_DS13_v2"
    │   │       ├── "Standard_DS14"
    │   │       ├── "Standard_DS14-4_v2"
    │   │       ├── "Standard_DS14-8_v2"
    │   │       ├── "Standard_DS14_v2"
    │   │       ├── "Standard_DS15_v2"
    │   │       ├── "Standard_DS1_v2"
    │   │       ├── "Standard_DS2"
    │   │       ├── "Standard_DS2_v2"
    │   │       ├── "Standard_DS3"
    │   │       ├── "Standard_DS3_v2"
    │   │       ├── "Standard_DS4"
    │   │       ├── "Standard_DS4_v2"
    │   │       ├── "Standard_DS5_v2"
    │   │       ├── "Standard_E16s_v3"
    │   │       ├── "Standard_E16_v3"
    │   │       ├── "Standard_E2s_v3"
    │   │       ├── "Standard_E2_v3"
    │   │       ├── "Standard_E32-16_v3"
    │   │       ├── "Standard_E32-8s_v3"
    │   │       ├── "Standard_E32s_v3"
    │   │       ├── "Standard_E32_v3"
    │   │       ├── "Standard_E4s_v3"
    │   │       ├── "Standard_E4_v3"
    │   │       ├── "Standard_E64-16s_v3"
    │   │       ├── "Standard_E64-32s_v3"
    │   │       ├── "Standard_E64s_v3"
    │   │       ├── "Standard_E64_v3"
    │   │       ├── "Standard_E8s_v3"
    │   │       ├── "Standard_E8_v3"
    │   │       ├── "Standard_F1"
    │   │       ├── "Standard_F16"
    │   │       ├── "Standard_F16s"
    │   │       ├── "Standard_F16s_v2"
    │   │       ├── "Standard_F1s"
    │   │       ├── "Standard_F2"
    │   │       ├── "Standard_F2s"
    │   │       ├── "Standard_F2s_v2"
    │   │       ├── "Standard_F32s_v2"
    │   │       ├── "Standard_F4"
    │   │       ├── "Standard_F4s"
    │   │       ├── "Standard_F4s_v2"
    │   │       ├── "Standard_F64s_v2"
    │   │       ├── "Standard_F72s_v2"
    │   │       ├── "Standard_F8"
    │   │       ├── "Standard_F8s"
    │   │       ├── "Standard_F8s_v2"
    │   │       ├── "Standard_G1"
    │   │       ├── "Standard_G2"
    │   │       ├── "Standard_G3"
    │   │       ├── "Standard_G4"
    │   │       ├── "Standard_G5"
    │   │       ├── "Standard_GS1"
    │   │       ├── "Standard_GS2"
    │   │       ├── "Standard_GS3"
    │   │       ├── "Standard_GS4"
    │   │       ├── "Standard_GS4-4"
    │   │       ├── "Standard_GS4-8"
    │   │       ├── "Standard_GS5"
    │   │       ├── "Standard_GS5-16"
    │   │       ├── "Standard_GS5-8"
    │   │       ├── "Standard_H16"
    │   │       ├── "Standard_H16m"
    │   │       ├── "Standard_H16mr"
    │   │       ├── "Standard_H16r"
    │   │       ├── "Standard_H8"
    │   │       ├── "Standard_H8m"
    │   │       ├── "Standard_L16s"
    │   │       ├── "Standard_L32s"
    │   │       ├── "Standard_L4s"
    │   │       ├── "Standard_L8s"
    │   │       ├── "Standard_M128-32ms"
    │   │       ├── "Standard_M128-64ms"
    │   │       ├── "Standard_M128ms"
    │   │       ├── "Standard_M128s"
    │   │       ├── "Standard_M64-16ms"
    │   │       ├── "Standard_M64-32ms"
    │   │       ├── "Standard_M64ms"
    │   │       ├── "Standard_M64s"
    │   │       ├── "Standard_NC12"
    │   │       ├── "Standard_NC12s_v2"
    │   │       ├── "Standard_NC12s_v3"
    │   │       ├── "Standard_NC24"
    │   │       ├── "Standard_NC24r"
    │   │       ├── "Standard_NC24rs_v2"
    │   │       ├── "Standard_NC24rs_v3"
    │   │       ├── "Standard_NC24s_v2"
    │   │       ├── "Standard_NC24s_v3"
    │   │       ├── "Standard_NC6"
    │   │       ├── "Standard_NC6s_v2"
    │   │       ├── "Standard_NC6s_v3"
    │   │       ├── "Standard_ND12s"
    │   │       ├── "Standard_ND24rs"
    │   │       ├── "Standard_ND24s"
    │   │       ├── "Standard_ND6s"
    │   │       ├── "Standard_NV12"
    │   │       ├── "Standard_NV24"
    │   │       └── "Standard_NV6"
    │   ├── Host: *Object (1 property)
    │   │   └── Id: *string
    │   ├── HostGroup: *Object (1 property)
    │   │   └── Id: *string
    │   ├── LicenseType: *string
    │   ├── NetworkProfile: *Object (1 property)
    │   │   └── NetworkInterfaces: Object (2 properties)[]
    │   │       ├── Id: *string
    │   │       └── Properties: *Object (1 property)
    │   │           └── Primary: *bool
    │   ├── OsProfile: *Object (9 properties)
    │   │   ├── AdminPassword: *string
    │   │   ├── AdminUsername: *string
    │   │   ├── AllowExtensionOperations: *bool
    │   │   ├── ComputerName: *string
    │   │   ├── CustomData: *string
    │   │   ├── LinuxConfiguration: *Object (4 properties)
    │   │   │   ├── DisablePasswordAuthentication: *bool
    │   │   │   ├── PatchSettings: *Object (1 property)
    │   │   │   │   └── PatchMode: *Enum (2 values)
    │   │   │   │       ├── "AutomaticByPlatform"
    │   │   │   │       └── "ImageDefault"
    │   │   │   ├── ProvisionVMAgent: *bool
    │   │   │   └── Ssh: *Object (1 property)
    │   │   │       └── PublicKeys: Object (2 properties)[]
    │   │   │           ├── KeyData: *string
    │   │   │           └── Path: *string
    │   │   ├── RequireGuestProvisionSignal: *bool
    │   │   ├── Secrets: Object (2 properties)[]
    │   │   │   ├── SourceVault: *Object (1 property)
    │   │   │   │   └── Id: *string
    │   │   │   └── VaultCertificates: Object (2 properties)[]
    │   │   │       ├── CertificateStore: *string
    │   │   │       └── CertificateUrl: *string
    │   │   └── WindowsConfiguration: *Object (6 properties)
    │   │       ├── AdditionalUnattendContent: Object (4 properties)[]
    │   │       │   ├── ComponentName: *Enum (1 value)
    │   │       │   │   └── "Microsoft-Windows-Shell-Setup"
    │   │       │   ├── Content: *string
    │   │       │   ├── PassName: *Enum (1 value)
    │   │       │   │   └── "OobeSystem"
    │   │       │   └── SettingName: *Enum (2 values)
    │   │       │       ├── "AutoLogon"
    │   │       │       └── "FirstLogonCommands"
    │   │       ├── EnableAutomaticUpdates: *bool
    │   │       ├── PatchSettings: *Object (2 properties)
    │   │       │   ├── EnableHotpatching: *bool
    │   │       │   └── PatchMode: *Enum (3 values)
    │   │       │       ├── "AutomaticByOS"
    │   │       │       ├── "AutomaticByPlatform"
    │   │       │       └── "Manual"
    │   │       ├── ProvisionVMAgent: *bool
    │   │       ├── TimeZone: *string
    │   │       └── WinRM: *Object (1 property)
    │   │           └── Listeners: Object (2 properties)[]
    │   │               ├── CertificateUrl: *string
    │   │               └── Protocol: *Enum (2 values)
    │   │                   ├── "Http"
    │   │                   └── "Https"
    │   ├── PlatformFaultDomain: *int
    │   ├── Priority: *Enum (3 values)
    │   │   ├── "Low"
    │   │   ├── "Regular"
    │   │   └── "Spot"
    │   ├── ProximityPlacementGroup: *Object (1 property)
    │   │   └── Id: *string
    │   ├── SecurityProfile: *Object (3 properties)
    │   │   ├── EncryptionAtHost: *bool
    │   │   ├── SecurityType: *Enum (1 value)
    │   │   │   └── "TrustedLaunch"
    │   │   └── UefiSettings: *Object (2 properties)
    │   │       ├── SecureBootEnabled: *bool
    │   │       └── VTpmEnabled: *bool
    │   ├── StorageProfile: *Object (3 properties)
    │   │   ├── DataDisks: Object (11 properties)[]
    │   │   │   ├── Caching: *Enum (3 values)
    │   │   │   │   ├── "None"
    │   │   │   │   ├── "ReadOnly"
    │   │   │   │   └── "ReadWrite"
    │   │   │   ├── CreateOption: *Enum (3 values)
    │   │   │   │   ├── "Attach"
    │   │   │   │   ├── "Empty"
    │   │   │   │   └── "FromImage"
    │   │   │   ├── DetachOption: *Enum (1 value)
    │   │   │   │   └── "ForceDetach"
    │   │   │   ├── DiskSizeGB: *int
    │   │   │   ├── Image: *Object (1 property)
    │   │   │   │   └── Uri: *string
    │   │   │   ├── Lun: *int
    │   │   │   ├── ManagedDisk: *Object (3 properties)
    │   │   │   │   ├── DiskEncryptionSet: *Object (1 property)
    │   │   │   │   │   └── Id: *string
    │   │   │   │   ├── Id: *string
    │   │   │   │   └── StorageAccountType: *Enum (6 values)
    │   │   │   │       ├── "Premium_LRS"
    │   │   │   │       ├── "Premium_ZRS"
    │   │   │   │       ├── "StandardSSD_LRS"
    │   │   │   │       ├── "StandardSSD_ZRS"
    │   │   │   │       ├── "Standard_LRS"
    │   │   │   │       └── "UltraSSD_LRS"
    │   │   │   ├── Name: *string
    │   │   │   ├── ToBeDetached: *bool
    │   │   │   ├── Vhd: *Object (1 property)
    │   │   │   │   └── Uri: *string
    │   │   │   └── WriteAcceleratorEnabled: *bool
    │   │   ├── ImageReference: *Object (5 properties)
    │   │   │   ├── Id: *string
    │   │   │   ├── Offer: *string
    │   │   │   ├── Publisher: *string
    │   │   │   ├── Sku: *string
    │   │   │   └── Version: *string
    │   │   └── OsDisk: *Object (11 properties)
    │   │       ├── Caching: *Enum (3 values)
    │   │       │   ├── "None"
    │   │       │   ├── "ReadOnly"
    │   │       │   └── "ReadWrite"
    │   │       ├── CreateOption: *Enum (3 values)
    │   │       │   ├── "Attach"
    │   │       │   ├── "Empty"
    │   │       │   └── "FromImage"
    │   │       ├── DiffDiskSettings: *Object (2 properties)
    │   │       │   ├── Option: *Enum (1 value)
    │   │       │   │   └── "Local"
    │   │       │   └── Placement: *Enum (2 values)
    │   │       │       ├── "CacheDisk"
    │   │       │       └── "ResourceDisk"
    │   │       ├── DiskSizeGB: *int
    │   │       ├── EncryptionSettings: *Object (3 properties)
    │   │       │   ├── DiskEncryptionKey: *Object (2 properties)
    │   │       │   │   ├── SecretUrl: *string
    │   │       │   │   └── SourceVault: *Object (1 property)
    │   │       │   │       └── Id: *string
    │   │       │   ├── Enabled: *bool
    │   │       │   └── KeyEncryptionKey: *Object (2 properties)
    │   │       │       ├── KeyUrl: *string
    │   │       │       └── SourceVault: *Object (1 property)
    │   │       │           └── Id: *string
    │   │       ├── Image: *Object (1 property)
    │   │       │   └── Uri: *string
    │   │       ├── ManagedDisk: *Object (3 properties)
    │   │       │   ├── DiskEncryptionSet: *Object (1 property)
    │   │       │   │   └── Id: *string
    │   │       │   ├── Id: *string
    │   │       │   └── StorageAccountType: *Enum (6 values)
    │   │       │       ├── "Premium_LRS"
    │   │       │       ├── "Premium_ZRS"
    │   │       │       ├── "StandardSSD_LRS"
    │   │       │       ├── "StandardSSD_ZRS"
    │   │       │       ├── "Standard_LRS"
    │   │       │       └── "UltraSSD_LRS"
    │   │       ├── Name: *string
    │   │       ├── OsType: *Enum (2 values)
    │   │       │   ├── "Linux"
    │   │       │   └── "Windows"
    │   │       ├── Vhd: *Object (1 property)
    │   │       │   └── Uri: *string
    │   │       └── WriteAcceleratorEnabled: *bool
    │   └── VirtualMachineScaleSet: *Object (1 property)
    │       └── Id: *string
    ├── Tags: map[string]string
    └── Zones: string[]<|MERGE_RESOLUTION|>--- conflicted
+++ resolved
@@ -1027,16 +1027,11 @@
 │   │   │   ├── EvictionPolicy: *Enum (2 values)
 │   │   │   │   ├── "Deallocate"
 │   │   │   │   └── "Delete"
-<<<<<<< HEAD
-│   │   │   ├── ExtensionProfile: Object (2 properties)
-│   │   │   │   ├── Extensions: Object (10 properties)
+│   │   │   ├── ExtensionProfile: *Object (2 properties)
+│   │   │   │   ├── Extensions: Object (10 properties)[]
 │   │   │   │   │   ├── AutoUpgradeMinorVersion: *bool
 │   │   │   │   │   ├── EnableAutomaticUpgrade: *bool
 │   │   │   │   │   ├── ForceUpdateTag: *string
-=======
-│   │   │   ├── ExtensionProfile: *Object (2 properties)
-│   │   │   │   ├── Extensions: Object (5 properties)[]
->>>>>>> 36107e02
 │   │   │   │   │   ├── Name: *string
 │   │   │   │   │   ├── ProtectedSettings: map[string]v1.JSON
 │   │   │   │   │   ├── ProvisionAfterExtensions: string[]
@@ -1055,23 +1050,12 @@
 │   │   │   │       ├── EnableAcceleratedNetworking: *bool
 │   │   │   │       ├── EnableFpga: *bool
 │   │   │   │       ├── EnableIPForwarding: *bool
-<<<<<<< HEAD
-│   │   │   │       ├── IpConfigurations: Object (10 properties)
-│   │   │   │       │   ├── ApplicationGatewayBackendAddressPools: Object (1 property)
-=======
-│   │   │   │       ├── Id: *string
 │   │   │   │       ├── IpConfigurations: Object (10 properties)[]
 │   │   │   │       │   ├── ApplicationGatewayBackendAddressPools: Object (1 property)[]
->>>>>>> 36107e02
 │   │   │   │       │   │   └── Reference: *genruntime.ResourceReference
 │   │   │   │       │   ├── ApplicationSecurityGroups: Object (1 property)[]
 │   │   │   │       │   │   └── Reference: *genruntime.ResourceReference
-<<<<<<< HEAD
-│   │   │   │       │   ├── LoadBalancerBackendAddressPools: Object (1 property)
-=======
-│   │   │   │       │   ├── Id: *string
 │   │   │   │       │   ├── LoadBalancerBackendAddressPools: Object (1 property)[]
->>>>>>> 36107e02
 │   │   │   │       │   │   └── Reference: *genruntime.ResourceReference
 │   │   │   │       │   ├── LoadBalancerInboundNatPools: Object (1 property)[]
 │   │   │   │       │   │   └── Reference: *genruntime.ResourceReference
@@ -1093,24 +1077,15 @@
 │   │   │   │       │   │   │   └── "IPv6"
 │   │   │   │       │   │   └── PublicIPPrefix: *Object (1 property)
 │   │   │   │       │   │       └── Reference: *genruntime.ResourceReference
-<<<<<<< HEAD
 │   │   │   │       │   ├── Reference: *genruntime.ResourceReference
-│   │   │   │       │   └── Subnet: Object (1 property)
-=======
 │   │   │   │       │   └── Subnet: *Object (1 property)
->>>>>>> 36107e02
 │   │   │   │       │       └── Reference: *genruntime.ResourceReference
 │   │   │   │       ├── Name: *string
 │   │   │   │       ├── NetworkSecurityGroup: *Object (1 property)
 │   │   │   │       │   └── Reference: *genruntime.ResourceReference
-<<<<<<< HEAD
 │   │   │   │       ├── Primary: *bool
 │   │   │   │       └── Reference: *genruntime.ResourceReference
-│   │   │   ├── OsProfile: Object (7 properties)
-=======
-│   │   │   │       └── Primary: *bool
 │   │   │   ├── OsProfile: *Object (7 properties)
->>>>>>> 36107e02
 │   │   │   │   ├── AdminPassword: *genruntime.SecretReference
 │   │   │   │   ├── AdminUsername: *string
 │   │   │   │   ├── ComputerNamePrefix: *string
@@ -1846,16 +1821,12 @@
 │   │   │   ├── ExtensionProfile: *Object (2 properties)
 │   │   │   │   ├── Extensions: Object (2 properties)[]
 │   │   │   │   │   ├── Name: *string
-<<<<<<< HEAD
-│   │   │   │   │   └── Properties: Object (9 properties)
+│   │   │   │   │   └── Properties: *Object (9 properties)
 │   │   │   │   │       ├── AutoUpgradeMinorVersion: *bool
 │   │   │   │   │       ├── EnableAutomaticUpgrade: *bool
 │   │   │   │   │       ├── ForceUpdateTag: *string
 │   │   │   │   │       ├── ProtectedSettings: map[string]v1.JSON
 │   │   │   │   │       ├── ProvisionAfterExtensions: string[]
-=======
-│   │   │   │   │   └── Properties: *Object (4 properties)
->>>>>>> 36107e02
 │   │   │   │   │       ├── Publisher: *string
 │   │   │   │   │       ├── Settings: map[string]v1.JSON
 │   │   │   │   │       ├── Type: *string
