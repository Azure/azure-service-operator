github.com/Azure/azure-service-operator/v2/api/signalrservice/v1alpha1api20211001
├── APIVersion: Enum (1 value)
│   └── "2021-10-01"
├── SignalR: Resource
│   ├── Spec: Object (16 properties)
│   │   ├── AzureName: string
│   │   ├── Cors: *Object (1 property)
│   │   │   └── AllowedOrigins: string[]
│   │   ├── DisableAadAuth: *bool
│   │   ├── DisableLocalAuth: *bool
│   │   ├── Features: Object (3 properties)[]
│   │   │   ├── Flag: *Enum (4 values)
│   │   │   │   ├── "EnableConnectivityLogs"
│   │   │   │   ├── "EnableLiveTrace"
│   │   │   │   ├── "EnableMessagingLogs"
│   │   │   │   └── "ServiceMode"
│   │   │   ├── Properties: map[string]string
│   │   │   └── Value: Validated<*string> (2 rules)
│   │   │       ├── Rule 0: {MaxLength %!s(int64=128)}
│   │   │       └── Rule 1: {MinLength %!s(int64=1)}
<<<<<<< HEAD
│   │   ├── Identity: Object (1 property)
│   │   │   └── Type: Enum (3 values)
│   │   │       ├── "None"
│   │   │       ├── "SystemAssigned"
│   │   │       └── "UserAssigned"
│   │   ├── Kind: Enum (2 values)
=======
│   │   ├── Identity: *Object (2 properties)
│   │   │   ├── Type: *Enum (3 values)
│   │   │   │   ├── "None"
│   │   │   │   ├── "SystemAssigned"
│   │   │   │   └── "UserAssigned"
│   │   │   └── UserAssignedIdentities: map[string]v1.JSON
│   │   ├── Kind: *Enum (2 values)
>>>>>>> 36107e02
│   │   │   ├── "RawWebSockets"
│   │   │   └── "SignalR"
│   │   ├── Location: *string
│   │   ├── NetworkACLs: *Object (3 properties)
│   │   │   ├── DefaultAction: *Enum (2 values)
│   │   │   │   ├── "Allow"
│   │   │   │   └── "Deny"
│   │   │   ├── PrivateEndpoints: Object (3 properties)[]
│   │   │   │   ├── Allow: Enum (4 values)[]
│   │   │   │   │   ├── "ClientConnection"
│   │   │   │   │   ├── "RESTAPI"
│   │   │   │   │   ├── "ServerConnection"
│   │   │   │   │   └── "Trace"
│   │   │   │   ├── Deny: Enum (4 values)[]
│   │   │   │   │   ├── "ClientConnection"
│   │   │   │   │   ├── "RESTAPI"
│   │   │   │   │   ├── "ServerConnection"
│   │   │   │   │   └── "Trace"
│   │   │   │   └── Name: *string
│   │   │   └── PublicNetwork: *Object (2 properties)
│   │   │       ├── Allow: Enum (4 values)[]
│   │   │       │   ├── "ClientConnection"
│   │   │       │   ├── "RESTAPI"
│   │   │       │   ├── "ServerConnection"
│   │   │       │   └── "Trace"
│   │   │       └── Deny: Enum (4 values)[]
│   │   │           ├── "ClientConnection"
│   │   │           ├── "RESTAPI"
│   │   │           ├── "ServerConnection"
│   │   │           └── "Trace"
│   │   ├── Owner: *genruntime.KnownResourceReference
│   │   ├── PublicNetworkAccess: *string
│   │   ├── ResourceLogConfiguration: *Object (1 property)
│   │   │   └── Categories: Object (2 properties)[]
│   │   │       ├── Enabled: *string
│   │   │       └── Name: *string
│   │   ├── Sku: *Object (3 properties)
│   │   │   ├── Capacity: *int
│   │   │   ├── Name: *string
│   │   │   └── Tier: *Enum (4 values)
│   │   │       ├── "Basic"
│   │   │       ├── "Free"
│   │   │       ├── "Premium"
│   │   │       └── "Standard"
│   │   ├── Tags: map[string]string
│   │   ├── Tls: *Object (1 property)
│   │   │   └── ClientCertEnabled: *bool
│   │   └── Upstream: *Object (1 property)
│   │       └── Templates: Object (5 properties)[]
│   │           ├── Auth: *Object (2 properties)
│   │           │   ├── ManagedIdentity: *Object (1 property)
│   │           │   │   └── Resource: *string
│   │           │   └── Type: *Enum (2 values)
│   │           │       ├── "ManagedIdentity"
│   │           │       └── "None"
│   │           ├── CategoryPattern: *string
│   │           ├── EventPattern: *string
│   │           ├── HubPattern: *string
│   │           └── UrlTemplate: *string
│   └── Status: Object (28 properties)
│       ├── Conditions: conditions.Condition[]
│       ├── Cors: *Object (1 property)
│       │   └── AllowedOrigins: string[]
│       ├── DisableAadAuth: *bool
│       ├── DisableLocalAuth: *bool
│       ├── ExternalIP: *string
│       ├── Features: Object (3 properties)[]
│       │   ├── Flag: *Enum (4 values)
│       │   │   ├── "EnableConnectivityLogs"
│       │   │   ├── "EnableLiveTrace"
│       │   │   ├── "EnableMessagingLogs"
│       │   │   └── "ServiceMode"
│       │   ├── Properties: map[string]string
│       │   └── Value: *string
│       ├── HostName: *string
│       ├── HostNamePrefix: *string
│       ├── Id: *string
│       ├── Identity: *Object (4 properties)
│       │   ├── PrincipalId: *string
│       │   ├── TenantId: *string
│       │   ├── Type: *Enum (3 values)
│       │   │   ├── "None"
│       │   │   ├── "SystemAssigned"
│       │   │   └── "UserAssigned"
│       │   └── UserAssignedIdentities: map[string]Object (2 properties)
│       │       ├── ClientId: *string
│       │       └── PrincipalId: *string
│       ├── Kind: *Enum (2 values)
│       │   ├── "RawWebSockets"
│       │   └── "SignalR"
│       ├── Location: *string
│       ├── Name: *string
│       ├── NetworkACLs: *Object (3 properties)
│       │   ├── DefaultAction: *Enum (2 values)
│       │   │   ├── "Allow"
│       │   │   └── "Deny"
│       │   ├── PrivateEndpoints: Object (3 properties)[]
│       │   │   ├── Allow: Enum (4 values)[]
│       │   │   │   ├── "ClientConnection"
│       │   │   │   ├── "RESTAPI"
│       │   │   │   ├── "ServerConnection"
│       │   │   │   └── "Trace"
│       │   │   ├── Deny: Enum (4 values)[]
│       │   │   │   ├── "ClientConnection"
│       │   │   │   ├── "RESTAPI"
│       │   │   │   ├── "ServerConnection"
│       │   │   │   └── "Trace"
│       │   │   └── Name: *string
│       │   └── PublicNetwork: *Object (2 properties)
│       │       ├── Allow: Enum (4 values)[]
│       │       │   ├── "ClientConnection"
│       │       │   ├── "RESTAPI"
│       │       │   ├── "ServerConnection"
│       │       │   └── "Trace"
│       │       └── Deny: Enum (4 values)[]
│       │           ├── "ClientConnection"
│       │           ├── "RESTAPI"
│       │           ├── "ServerConnection"
│       │           └── "Trace"
<<<<<<< HEAD
│       ├── PrivateEndpointConnections: Object (1 property)
│       │   └── Id: *string
│       ├── ProvisioningState: Enum (9 values)
=======
│       ├── PrivateEndpointConnections: Object (2 properties)[]
│       │   ├── Id: *string
│       │   └── SystemData: *Object (6 properties)
│       │       ├── CreatedAt: *string
│       │       ├── CreatedBy: *string
│       │       ├── CreatedByType: *Enum (4 values)
│       │       │   ├── "Application"
│       │       │   ├── "Key"
│       │       │   ├── "ManagedIdentity"
│       │       │   └── "User"
│       │       ├── LastModifiedAt: *string
│       │       ├── LastModifiedBy: *string
│       │       └── LastModifiedByType: *Enum (4 values)
│       │           ├── "Application"
│       │           ├── "Key"
│       │           ├── "ManagedIdentity"
│       │           └── "User"
│       ├── ProvisioningState: *Enum (9 values)
>>>>>>> 36107e02
│       │   ├── "Canceled"
│       │   ├── "Creating"
│       │   ├── "Deleting"
│       │   ├── "Failed"
│       │   ├── "Moving"
│       │   ├── "Running"
│       │   ├── "Succeeded"
│       │   ├── "Unknown"
│       │   └── "Updating"
│       ├── PublicNetworkAccess: *string
│       ├── PublicPort: *int
│       ├── ResourceLogConfiguration: *Object (1 property)
│       │   └── Categories: Object (2 properties)[]
│       │       ├── Enabled: *string
│       │       └── Name: *string
│       ├── ServerPort: *int
<<<<<<< HEAD
│       ├── SharedPrivateLinkResources: Object (1 property)
│       │   └── Id: *string
│       ├── Sku: Object (5 properties)
=======
│       ├── SharedPrivateLinkResources: Object (2 properties)[]
│       │   ├── Id: *string
│       │   └── SystemData: *Object (6 properties)
│       │       ├── CreatedAt: *string
│       │       ├── CreatedBy: *string
│       │       ├── CreatedByType: *Enum (4 values)
│       │       │   ├── "Application"
│       │       │   ├── "Key"
│       │       │   ├── "ManagedIdentity"
│       │       │   └── "User"
│       │       ├── LastModifiedAt: *string
│       │       ├── LastModifiedBy: *string
│       │       └── LastModifiedByType: *Enum (4 values)
│       │           ├── "Application"
│       │           ├── "Key"
│       │           ├── "ManagedIdentity"
│       │           └── "User"
│       ├── Sku: *Object (5 properties)
>>>>>>> 36107e02
│       │   ├── Capacity: *int
│       │   ├── Family: *string
│       │   ├── Name: *string
│       │   ├── Size: *string
│       │   └── Tier: *Enum (4 values)
│       │       ├── "Basic"
│       │       ├── "Free"
│       │       ├── "Premium"
│       │       └── "Standard"
│       ├── SystemData: *Object (6 properties)
│       │   ├── CreatedAt: *string
│       │   ├── CreatedBy: *string
│       │   ├── CreatedByType: *Enum (4 values)
│       │   │   ├── "Application"
│       │   │   ├── "Key"
│       │   │   ├── "ManagedIdentity"
│       │   │   └── "User"
│       │   ├── LastModifiedAt: *string
│       │   ├── LastModifiedBy: *string
│       │   └── LastModifiedByType: *Enum (4 values)
│       │       ├── "Application"
│       │       ├── "Key"
│       │       ├── "ManagedIdentity"
│       │       └── "User"
│       ├── Tags: map[string]string
│       ├── Tls: *Object (1 property)
│       │   └── ClientCertEnabled: *bool
│       ├── Type: *string
│       ├── Upstream: *Object (1 property)
│       │   └── Templates: Object (5 properties)[]
│       │       ├── Auth: *Object (2 properties)
│       │       │   ├── ManagedIdentity: *Object (1 property)
│       │       │   │   └── Resource: *string
│       │       │   └── Type: *Enum (2 values)
│       │       │       ├── "ManagedIdentity"
│       │       │       └── "None"
│       │       ├── CategoryPattern: *string
│       │       ├── EventPattern: *string
│       │       ├── HubPattern: *string
│       │       └── UrlTemplate: *string
│       └── Version: *string
├── SignalR_STATUS_ARM: Object (10 properties)
│   ├── Id: *string
│   ├── Identity: *Object (4 properties)
│   │   ├── PrincipalId: *string
│   │   ├── TenantId: *string
│   │   ├── Type: *Enum (3 values)
│   │   │   ├── "None"
│   │   │   ├── "SystemAssigned"
│   │   │   └── "UserAssigned"
│   │   └── UserAssignedIdentities: map[string]Object (2 properties)
│   │       ├── ClientId: *string
│   │       └── PrincipalId: *string
│   ├── Kind: *Enum (2 values)
│   │   ├── "RawWebSockets"
│   │   └── "SignalR"
│   ├── Location: *string
│   ├── Name: *string
│   ├── Properties: *Object (18 properties)
│   │   ├── Cors: *Object (1 property)
│   │   │   └── AllowedOrigins: string[]
│   │   ├── DisableAadAuth: *bool
│   │   ├── DisableLocalAuth: *bool
│   │   ├── ExternalIP: *string
│   │   ├── Features: Object (3 properties)[]
│   │   │   ├── Flag: *Enum (4 values)
│   │   │   │   ├── "EnableConnectivityLogs"
│   │   │   │   ├── "EnableLiveTrace"
│   │   │   │   ├── "EnableMessagingLogs"
│   │   │   │   └── "ServiceMode"
│   │   │   ├── Properties: map[string]string
│   │   │   └── Value: *string
│   │   ├── HostName: *string
│   │   ├── HostNamePrefix: *string
│   │   ├── NetworkACLs: *Object (3 properties)
│   │   │   ├── DefaultAction: *Enum (2 values)
│   │   │   │   ├── "Allow"
│   │   │   │   └── "Deny"
│   │   │   ├── PrivateEndpoints: Object (3 properties)[]
│   │   │   │   ├── Allow: Enum (4 values)[]
│   │   │   │   │   ├── "ClientConnection"
│   │   │   │   │   ├── "RESTAPI"
│   │   │   │   │   ├── "ServerConnection"
│   │   │   │   │   └── "Trace"
│   │   │   │   ├── Deny: Enum (4 values)[]
│   │   │   │   │   ├── "ClientConnection"
│   │   │   │   │   ├── "RESTAPI"
│   │   │   │   │   ├── "ServerConnection"
│   │   │   │   │   └── "Trace"
│   │   │   │   └── Name: *string
│   │   │   └── PublicNetwork: *Object (2 properties)
│   │   │       ├── Allow: Enum (4 values)[]
│   │   │       │   ├── "ClientConnection"
│   │   │       │   ├── "RESTAPI"
│   │   │       │   ├── "ServerConnection"
│   │   │       │   └── "Trace"
│   │   │       └── Deny: Enum (4 values)[]
│   │   │           ├── "ClientConnection"
│   │   │           ├── "RESTAPI"
│   │   │           ├── "ServerConnection"
│   │   │           └── "Trace"
<<<<<<< HEAD
│   │   ├── PrivateEndpointConnections: Object (1 property)
│   │   │   └── Id: *string
│   │   ├── ProvisioningState: Enum (9 values)
=======
│   │   ├── PrivateEndpointConnections: Object (2 properties)[]
│   │   │   ├── Id: *string
│   │   │   └── SystemData: *Object (6 properties)
│   │   │       ├── CreatedAt: *string
│   │   │       ├── CreatedBy: *string
│   │   │       ├── CreatedByType: *Enum (4 values)
│   │   │       │   ├── "Application"
│   │   │       │   ├── "Key"
│   │   │       │   ├── "ManagedIdentity"
│   │   │       │   └── "User"
│   │   │       ├── LastModifiedAt: *string
│   │   │       ├── LastModifiedBy: *string
│   │   │       └── LastModifiedByType: *Enum (4 values)
│   │   │           ├── "Application"
│   │   │           ├── "Key"
│   │   │           ├── "ManagedIdentity"
│   │   │           └── "User"
│   │   ├── ProvisioningState: *Enum (9 values)
>>>>>>> 36107e02
│   │   │   ├── "Canceled"
│   │   │   ├── "Creating"
│   │   │   ├── "Deleting"
│   │   │   ├── "Failed"
│   │   │   ├── "Moving"
│   │   │   ├── "Running"
│   │   │   ├── "Succeeded"
│   │   │   ├── "Unknown"
│   │   │   └── "Updating"
│   │   ├── PublicNetworkAccess: *string
│   │   ├── PublicPort: *int
│   │   ├── ResourceLogConfiguration: *Object (1 property)
│   │   │   └── Categories: Object (2 properties)[]
│   │   │       ├── Enabled: *string
│   │   │       └── Name: *string
│   │   ├── ServerPort: *int
<<<<<<< HEAD
│   │   ├── SharedPrivateLinkResources: Object (1 property)
│   │   │   └── Id: *string
│   │   ├── Tls: Object (1 property)
=======
│   │   ├── SharedPrivateLinkResources: Object (2 properties)[]
│   │   │   ├── Id: *string
│   │   │   └── SystemData: *Object (6 properties)
│   │   │       ├── CreatedAt: *string
│   │   │       ├── CreatedBy: *string
│   │   │       ├── CreatedByType: *Enum (4 values)
│   │   │       │   ├── "Application"
│   │   │       │   ├── "Key"
│   │   │       │   ├── "ManagedIdentity"
│   │   │       │   └── "User"
│   │   │       ├── LastModifiedAt: *string
│   │   │       ├── LastModifiedBy: *string
│   │   │       └── LastModifiedByType: *Enum (4 values)
│   │   │           ├── "Application"
│   │   │           ├── "Key"
│   │   │           ├── "ManagedIdentity"
│   │   │           └── "User"
│   │   ├── Tls: *Object (1 property)
>>>>>>> 36107e02
│   │   │   └── ClientCertEnabled: *bool
│   │   ├── Upstream: *Object (1 property)
│   │   │   └── Templates: Object (5 properties)[]
│   │   │       ├── Auth: *Object (2 properties)
│   │   │       │   ├── ManagedIdentity: *Object (1 property)
│   │   │       │   │   └── Resource: *string
│   │   │       │   └── Type: *Enum (2 values)
│   │   │       │       ├── "ManagedIdentity"
│   │   │       │       └── "None"
│   │   │       ├── CategoryPattern: *string
│   │   │       ├── EventPattern: *string
│   │   │       ├── HubPattern: *string
│   │   │       └── UrlTemplate: *string
│   │   └── Version: *string
│   ├── Sku: *Object (5 properties)
│   │   ├── Capacity: *int
│   │   ├── Family: *string
│   │   ├── Name: *string
│   │   ├── Size: *string
│   │   └── Tier: *Enum (4 values)
│   │       ├── "Basic"
│   │       ├── "Free"
│   │       ├── "Premium"
│   │       └── "Standard"
│   ├── SystemData: *Object (6 properties)
│   │   ├── CreatedAt: *string
│   │   ├── CreatedBy: *string
│   │   ├── CreatedByType: *Enum (4 values)
│   │   │   ├── "Application"
│   │   │   ├── "Key"
│   │   │   ├── "ManagedIdentity"
│   │   │   └── "User"
│   │   ├── LastModifiedAt: *string
│   │   ├── LastModifiedBy: *string
│   │   └── LastModifiedByType: *Enum (4 values)
│   │       ├── "Application"
│   │       ├── "Key"
│   │       ├── "ManagedIdentity"
│   │       └── "User"
│   ├── Tags: map[string]string
│   └── Type: *string
└── SignalR_Spec_ARM: Object (7 properties)
<<<<<<< HEAD
    ├── Identity: Object (1 property)
    │   └── Type: Enum (3 values)
    │       ├── "None"
    │       ├── "SystemAssigned"
    │       └── "UserAssigned"
    ├── Kind: Enum (2 values)
=======
    ├── Identity: *Object (2 properties)
    │   ├── Type: *Enum (3 values)
    │   │   ├── "None"
    │   │   ├── "SystemAssigned"
    │   │   └── "UserAssigned"
    │   └── UserAssignedIdentities: map[string]v1.JSON
    ├── Kind: *Enum (2 values)
>>>>>>> 36107e02
    │   ├── "RawWebSockets"
    │   └── "SignalR"
    ├── Location: *string
    ├── Name: string
    ├── Properties: *Object (9 properties)
    │   ├── Cors: *Object (1 property)
    │   │   └── AllowedOrigins: string[]
    │   ├── DisableAadAuth: *bool
    │   ├── DisableLocalAuth: *bool
    │   ├── Features: Object (3 properties)[]
    │   │   ├── Flag: *Enum (4 values)
    │   │   │   ├── "EnableConnectivityLogs"
    │   │   │   ├── "EnableLiveTrace"
    │   │   │   ├── "EnableMessagingLogs"
    │   │   │   └── "ServiceMode"
    │   │   ├── Properties: map[string]string
    │   │   └── Value: *string
    │   ├── NetworkACLs: *Object (3 properties)
    │   │   ├── DefaultAction: *Enum (2 values)
    │   │   │   ├── "Allow"
    │   │   │   └── "Deny"
    │   │   ├── PrivateEndpoints: Object (3 properties)[]
    │   │   │   ├── Allow: Enum (4 values)[]
    │   │   │   │   ├── "ClientConnection"
    │   │   │   │   ├── "RESTAPI"
    │   │   │   │   ├── "ServerConnection"
    │   │   │   │   └── "Trace"
    │   │   │   ├── Deny: Enum (4 values)[]
    │   │   │   │   ├── "ClientConnection"
    │   │   │   │   ├── "RESTAPI"
    │   │   │   │   ├── "ServerConnection"
    │   │   │   │   └── "Trace"
    │   │   │   └── Name: *string
    │   │   └── PublicNetwork: *Object (2 properties)
    │   │       ├── Allow: Enum (4 values)[]
    │   │       │   ├── "ClientConnection"
    │   │       │   ├── "RESTAPI"
    │   │       │   ├── "ServerConnection"
    │   │       │   └── "Trace"
    │   │       └── Deny: Enum (4 values)[]
    │   │           ├── "ClientConnection"
    │   │           ├── "RESTAPI"
    │   │           ├── "ServerConnection"
    │   │           └── "Trace"
    │   ├── PublicNetworkAccess: *string
    │   ├── ResourceLogConfiguration: *Object (1 property)
    │   │   └── Categories: Object (2 properties)[]
    │   │       ├── Enabled: *string
    │   │       └── Name: *string
    │   ├── Tls: *Object (1 property)
    │   │   └── ClientCertEnabled: *bool
    │   └── Upstream: *Object (1 property)
    │       └── Templates: Object (5 properties)[]
    │           ├── Auth: *Object (2 properties)
    │           │   ├── ManagedIdentity: *Object (1 property)
    │           │   │   └── Resource: *string
    │           │   └── Type: *Enum (2 values)
    │           │       ├── "ManagedIdentity"
    │           │       └── "None"
    │           ├── CategoryPattern: *string
    │           ├── EventPattern: *string
    │           ├── HubPattern: *string
    │           └── UrlTemplate: *string
    ├── Sku: *Object (3 properties)
    │   ├── Capacity: *int
    │   ├── Name: *string
    │   └── Tier: *Enum (4 values)
    │       ├── "Basic"
    │       ├── "Free"
    │       ├── "Premium"
    │       └── "Standard"
    └── Tags: map[string]string<|MERGE_RESOLUTION|>--- conflicted
+++ resolved
@@ -18,22 +18,12 @@
 │   │   │   └── Value: Validated<*string> (2 rules)
 │   │   │       ├── Rule 0: {MaxLength %!s(int64=128)}
 │   │   │       └── Rule 1: {MinLength %!s(int64=1)}
-<<<<<<< HEAD
-│   │   ├── Identity: Object (1 property)
-│   │   │   └── Type: Enum (3 values)
+│   │   ├── Identity: *Object (1 property)
+│   │   │   └── Type: *Enum (3 values)
 │   │   │       ├── "None"
 │   │   │       ├── "SystemAssigned"
 │   │   │       └── "UserAssigned"
-│   │   ├── Kind: Enum (2 values)
-=======
-│   │   ├── Identity: *Object (2 properties)
-│   │   │   ├── Type: *Enum (3 values)
-│   │   │   │   ├── "None"
-│   │   │   │   ├── "SystemAssigned"
-│   │   │   │   └── "UserAssigned"
-│   │   │   └── UserAssignedIdentities: map[string]v1.JSON
 │   │   ├── Kind: *Enum (2 values)
->>>>>>> 36107e02
 │   │   │   ├── "RawWebSockets"
 │   │   │   └── "SignalR"
 │   │   ├── Location: *string
@@ -153,30 +143,9 @@
 │       │           ├── "RESTAPI"
 │       │           ├── "ServerConnection"
 │       │           └── "Trace"
-<<<<<<< HEAD
-│       ├── PrivateEndpointConnections: Object (1 property)
+│       ├── PrivateEndpointConnections: Object (1 property)[]
 │       │   └── Id: *string
-│       ├── ProvisioningState: Enum (9 values)
-=======
-│       ├── PrivateEndpointConnections: Object (2 properties)[]
-│       │   ├── Id: *string
-│       │   └── SystemData: *Object (6 properties)
-│       │       ├── CreatedAt: *string
-│       │       ├── CreatedBy: *string
-│       │       ├── CreatedByType: *Enum (4 values)
-│       │       │   ├── "Application"
-│       │       │   ├── "Key"
-│       │       │   ├── "ManagedIdentity"
-│       │       │   └── "User"
-│       │       ├── LastModifiedAt: *string
-│       │       ├── LastModifiedBy: *string
-│       │       └── LastModifiedByType: *Enum (4 values)
-│       │           ├── "Application"
-│       │           ├── "Key"
-│       │           ├── "ManagedIdentity"
-│       │           └── "User"
 │       ├── ProvisioningState: *Enum (9 values)
->>>>>>> 36107e02
 │       │   ├── "Canceled"
 │       │   ├── "Creating"
 │       │   ├── "Deleting"
@@ -193,30 +162,9 @@
 │       │       ├── Enabled: *string
 │       │       └── Name: *string
 │       ├── ServerPort: *int
-<<<<<<< HEAD
-│       ├── SharedPrivateLinkResources: Object (1 property)
+│       ├── SharedPrivateLinkResources: Object (1 property)[]
 │       │   └── Id: *string
-│       ├── Sku: Object (5 properties)
-=======
-│       ├── SharedPrivateLinkResources: Object (2 properties)[]
-│       │   ├── Id: *string
-│       │   └── SystemData: *Object (6 properties)
-│       │       ├── CreatedAt: *string
-│       │       ├── CreatedBy: *string
-│       │       ├── CreatedByType: *Enum (4 values)
-│       │       │   ├── "Application"
-│       │       │   ├── "Key"
-│       │       │   ├── "ManagedIdentity"
-│       │       │   └── "User"
-│       │       ├── LastModifiedAt: *string
-│       │       ├── LastModifiedBy: *string
-│       │       └── LastModifiedByType: *Enum (4 values)
-│       │           ├── "Application"
-│       │           ├── "Key"
-│       │           ├── "ManagedIdentity"
-│       │           └── "User"
 │       ├── Sku: *Object (5 properties)
->>>>>>> 36107e02
 │       │   ├── Capacity: *int
 │       │   ├── Family: *string
 │       │   ├── Name: *string
@@ -318,30 +266,9 @@
 │   │   │           ├── "RESTAPI"
 │   │   │           ├── "ServerConnection"
 │   │   │           └── "Trace"
-<<<<<<< HEAD
-│   │   ├── PrivateEndpointConnections: Object (1 property)
+│   │   ├── PrivateEndpointConnections: Object (1 property)[]
 │   │   │   └── Id: *string
-│   │   ├── ProvisioningState: Enum (9 values)
-=======
-│   │   ├── PrivateEndpointConnections: Object (2 properties)[]
-│   │   │   ├── Id: *string
-│   │   │   └── SystemData: *Object (6 properties)
-│   │   │       ├── CreatedAt: *string
-│   │   │       ├── CreatedBy: *string
-│   │   │       ├── CreatedByType: *Enum (4 values)
-│   │   │       │   ├── "Application"
-│   │   │       │   ├── "Key"
-│   │   │       │   ├── "ManagedIdentity"
-│   │   │       │   └── "User"
-│   │   │       ├── LastModifiedAt: *string
-│   │   │       ├── LastModifiedBy: *string
-│   │   │       └── LastModifiedByType: *Enum (4 values)
-│   │   │           ├── "Application"
-│   │   │           ├── "Key"
-│   │   │           ├── "ManagedIdentity"
-│   │   │           └── "User"
 │   │   ├── ProvisioningState: *Enum (9 values)
->>>>>>> 36107e02
 │   │   │   ├── "Canceled"
 │   │   │   ├── "Creating"
 │   │   │   ├── "Deleting"
@@ -358,30 +285,9 @@
 │   │   │       ├── Enabled: *string
 │   │   │       └── Name: *string
 │   │   ├── ServerPort: *int
-<<<<<<< HEAD
-│   │   ├── SharedPrivateLinkResources: Object (1 property)
+│   │   ├── SharedPrivateLinkResources: Object (1 property)[]
 │   │   │   └── Id: *string
-│   │   ├── Tls: Object (1 property)
-=======
-│   │   ├── SharedPrivateLinkResources: Object (2 properties)[]
-│   │   │   ├── Id: *string
-│   │   │   └── SystemData: *Object (6 properties)
-│   │   │       ├── CreatedAt: *string
-│   │   │       ├── CreatedBy: *string
-│   │   │       ├── CreatedByType: *Enum (4 values)
-│   │   │       │   ├── "Application"
-│   │   │       │   ├── "Key"
-│   │   │       │   ├── "ManagedIdentity"
-│   │   │       │   └── "User"
-│   │   │       ├── LastModifiedAt: *string
-│   │   │       ├── LastModifiedBy: *string
-│   │   │       └── LastModifiedByType: *Enum (4 values)
-│   │   │           ├── "Application"
-│   │   │           ├── "Key"
-│   │   │           ├── "ManagedIdentity"
-│   │   │           └── "User"
 │   │   ├── Tls: *Object (1 property)
->>>>>>> 36107e02
 │   │   │   └── ClientCertEnabled: *bool
 │   │   ├── Upstream: *Object (1 property)
 │   │   │   └── Templates: Object (5 properties)[]
@@ -424,22 +330,12 @@
 │   ├── Tags: map[string]string
 │   └── Type: *string
 └── SignalR_Spec_ARM: Object (7 properties)
-<<<<<<< HEAD
-    ├── Identity: Object (1 property)
-    │   └── Type: Enum (3 values)
+    ├── Identity: *Object (1 property)
+    │   └── Type: *Enum (3 values)
     │       ├── "None"
     │       ├── "SystemAssigned"
     │       └── "UserAssigned"
-    ├── Kind: Enum (2 values)
-=======
-    ├── Identity: *Object (2 properties)
-    │   ├── Type: *Enum (3 values)
-    │   │   ├── "None"
-    │   │   ├── "SystemAssigned"
-    │   │   └── "UserAssigned"
-    │   └── UserAssignedIdentities: map[string]v1.JSON
     ├── Kind: *Enum (2 values)
->>>>>>> 36107e02
     │   ├── "RawWebSockets"
     │   └── "SignalR"
     ├── Location: *string
