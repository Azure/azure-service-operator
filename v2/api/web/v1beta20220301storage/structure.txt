--- conflicted
+++ resolved
@@ -157,11 +157,7 @@
     │   │   └── Reference: *genruntime.ResourceReference
     │   ├── HttpsOnly: *bool
     │   ├── HyperV: *bool
-<<<<<<< HEAD
-    │   ├── Identity: Object (2 properties)
-=======
-    │   ├── Identity: *Object (3 properties)
->>>>>>> 36107e02
+    │   ├── Identity: *Object (2 properties)
     │   │   ├── PropertyBag: genruntime.PropertyBag
     │   │   └── Type: *string
     │   ├── IsXenon: *bool
