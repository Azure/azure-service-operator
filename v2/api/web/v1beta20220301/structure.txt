--- conflicted
+++ resolved
@@ -1,74 +1,6 @@
 github.com/Azure/azure-service-operator/v2/api/web/v1beta20220301
 ├── APIVersion: Enum (1 value)
 │   └── "2022-03-01"
-<<<<<<< HEAD
-=======
-├── AppServicePlan_STATUS_ARM: Object (9 properties)
-│   ├── ExtendedLocation: *Object (2 properties)
-│   │   ├── Name: *string
-│   │   └── Type: *string
-│   ├── Id: *string
-│   ├── Kind: *string
-│   ├── Location: *string
-│   ├── Name: *string
-│   ├── Properties: *Object (23 properties)
-│   │   ├── ElasticScaleEnabled: *bool
-│   │   ├── FreeOfferExpirationTime: *string
-│   │   ├── GeoRegion: *string
-│   │   ├── HostingEnvironmentProfile: *Object (3 properties)
-│   │   │   ├── Id: *string
-│   │   │   ├── Name: *string
-│   │   │   └── Type: *string
-│   │   ├── HyperV: *bool
-│   │   ├── IsSpot: *bool
-│   │   ├── IsXenon: *bool
-│   │   ├── KubeEnvironmentProfile: *Object (3 properties)
-│   │   │   ├── Id: *string
-│   │   │   ├── Name: *string
-│   │   │   └── Type: *string
-│   │   ├── MaximumElasticWorkerCount: *int
-│   │   ├── MaximumNumberOfWorkers: *int
-│   │   ├── NumberOfSites: *int
-│   │   ├── NumberOfWorkers: *int
-│   │   ├── PerSiteScaling: *bool
-│   │   ├── ProvisioningState: *Enum (5 values)
-│   │   │   ├── "Canceled"
-│   │   │   ├── "Deleting"
-│   │   │   ├── "Failed"
-│   │   │   ├── "InProgress"
-│   │   │   └── "Succeeded"
-│   │   ├── Reserved: *bool
-│   │   ├── ResourceGroup: *string
-│   │   ├── SpotExpirationTime: *string
-│   │   ├── Status: *Enum (3 values)
-│   │   │   ├── "Creating"
-│   │   │   ├── "Pending"
-│   │   │   └── "Ready"
-│   │   ├── Subscription: *string
-│   │   ├── TargetWorkerCount: *int
-│   │   ├── TargetWorkerSizeId: *int
-│   │   ├── WorkerTierName: *string
-│   │   └── ZoneRedundant: *bool
-│   ├── Sku: *Object (8 properties)
-│   │   ├── Capabilities: Object (3 properties)[]
-│   │   │   ├── Name: *string
-│   │   │   ├── Reason: *string
-│   │   │   └── Value: *string
-│   │   ├── Capacity: *int
-│   │   ├── Family: *string
-│   │   ├── Locations: string[]
-│   │   ├── Name: *string
-│   │   ├── Size: *string
-│   │   ├── SkuCapacity: *Object (5 properties)
-│   │   │   ├── Default: *int
-│   │   │   ├── ElasticMaximum: *int
-│   │   │   ├── Maximum: *int
-│   │   │   ├── Minimum: *int
-│   │   │   └── ScaleType: *string
-│   │   └── Tier: *string
-│   ├── Tags: map[string]string
-│   └── Type: *string
->>>>>>> 36107e02
 ├── ServerFarm: Resource
 │   ├── Spec: Object (22 properties)
 │   │   ├── AzureName: string
@@ -178,25 +110,25 @@
 │       ├── WorkerTierName: *string
 │       └── ZoneRedundant: *bool
 ├── Serverfarm_STATUS_ARM: Object (9 properties)
-│   ├── ExtendedLocation: Object (2 properties)
+│   ├── ExtendedLocation: *Object (2 properties)
 │   │   ├── Name: *string
 │   │   └── Type: *string
 │   ├── Id: *string
 │   ├── Kind: *string
 │   ├── Location: *string
 │   ├── Name: *string
-│   ├── Properties: Object (23 properties)
+│   ├── Properties: *Object (23 properties)
 │   │   ├── ElasticScaleEnabled: *bool
 │   │   ├── FreeOfferExpirationTime: *string
 │   │   ├── GeoRegion: *string
-│   │   ├── HostingEnvironmentProfile: Object (3 properties)
+│   │   ├── HostingEnvironmentProfile: *Object (3 properties)
 │   │   │   ├── Id: *string
 │   │   │   ├── Name: *string
 │   │   │   └── Type: *string
 │   │   ├── HyperV: *bool
 │   │   ├── IsSpot: *bool
 │   │   ├── IsXenon: *bool
-│   │   ├── KubeEnvironmentProfile: Object (3 properties)
+│   │   ├── KubeEnvironmentProfile: *Object (3 properties)
 │   │   │   ├── Id: *string
 │   │   │   ├── Name: *string
 │   │   │   └── Type: *string
@@ -205,7 +137,7 @@
 │   │   ├── NumberOfSites: *int
 │   │   ├── NumberOfWorkers: *int
 │   │   ├── PerSiteScaling: *bool
-│   │   ├── ProvisioningState: Enum (5 values)
+│   │   ├── ProvisioningState: *Enum (5 values)
 │   │   │   ├── "Canceled"
 │   │   │   ├── "Deleting"
 │   │   │   ├── "Failed"
@@ -214,7 +146,7 @@
 │   │   ├── Reserved: *bool
 │   │   ├── ResourceGroup: *string
 │   │   ├── SpotExpirationTime: *string
-│   │   ├── Status: Enum (3 values)
+│   │   ├── Status: *Enum (3 values)
 │   │   │   ├── "Creating"
 │   │   │   ├── "Pending"
 │   │   │   └── "Ready"
@@ -223,8 +155,8 @@
 │   │   ├── TargetWorkerSizeId: *int
 │   │   ├── WorkerTierName: *string
 │   │   └── ZoneRedundant: *bool
-│   ├── Sku: Object (8 properties)
-│   │   ├── Capabilities: Object (3 properties)
+│   ├── Sku: *Object (8 properties)
+│   │   ├── Capabilities: Object (3 properties)[]
 │   │   │   ├── Name: *string
 │   │   │   ├── Reason: *string
 │   │   │   └── Value: *string
@@ -233,7 +165,7 @@
 │   │   ├── Locations: string[]
 │   │   ├── Name: *string
 │   │   ├── Size: *string
-│   │   ├── SkuCapacity: Object (5 properties)
+│   │   ├── SkuCapacity: *Object (5 properties)
 │   │   │   ├── Default: *int
 │   │   │   ├── ElasticMaximum: *int
 │   │   │   ├── Maximum: *int
@@ -330,22 +262,12 @@
 │   │   │   └── Reference: *genruntime.ResourceReference
 │   │   ├── HttpsOnly: *bool
 │   │   ├── HyperV: *bool
-<<<<<<< HEAD
-│   │   ├── Identity: Object (1 property)
-│   │   │   └── Type: Enum (4 values)
+│   │   ├── Identity: *Object (1 property)
+│   │   │   └── Type: *Enum (4 values)
 │   │   │       ├── "None"
 │   │   │       ├── "SystemAssigned"
 │   │   │       ├── "SystemAssigned, UserAssigned"
 │   │   │       └── "UserAssigned"
-=======
-│   │   ├── Identity: *Object (2 properties)
-│   │   │   ├── Type: *Enum (4 values)
-│   │   │   │   ├── "None"
-│   │   │   │   ├── "SystemAssigned"
-│   │   │   │   ├── "SystemAssigned, UserAssigned"
-│   │   │   │   └── "UserAssigned"
-│   │   │   └── UserAssignedIdentities: map[string]v1.JSON
->>>>>>> 36107e02
 │   │   ├── IsXenon: *bool
 │   │   ├── KeyVaultReferenceIdentity: *string
 │   │   ├── Kind: *string
@@ -1259,22 +1181,12 @@
 └── Site_Spec_ARM: Object (7 properties)
     ├── ExtendedLocation: *Object (1 property)
     │   └── Name: *string
-<<<<<<< HEAD
-    ├── Identity: Object (1 property)
-    │   └── Type: Enum (4 values)
+    ├── Identity: *Object (1 property)
+    │   └── Type: *Enum (4 values)
     │       ├── "None"
     │       ├── "SystemAssigned"
     │       ├── "SystemAssigned, UserAssigned"
     │       └── "UserAssigned"
-=======
-    ├── Identity: *Object (2 properties)
-    │   ├── Type: *Enum (4 values)
-    │   │   ├── "None"
-    │   │   ├── "SystemAssigned"
-    │   │   ├── "SystemAssigned, UserAssigned"
-    │   │   └── "UserAssigned"
-    │   └── UserAssignedIdentities: map[string]v1.JSON
->>>>>>> 36107e02
     ├── Kind: *string
     ├── Location: *string
     ├── Name: string
