--- conflicted
+++ resolved
@@ -101,12 +101,8 @@
 │       ├── Type: *string
 │       └── Version: *string
 ├── FlexibleServersConfiguration: Resource
-<<<<<<< HEAD
+│   ├── Owner: github.com/Azure/azure-service-operator/v2/api/dbforpostgresql/v1beta20210601.FlexibleServer
 │   ├── Spec: Object (6 properties)
-=======
-│   ├── Owner: github.com/Azure/azure-service-operator/v2/api/dbforpostgresql/v1beta20210601.FlexibleServer
-│   ├── Spec: Object (8 properties)
->>>>>>> e979cd95
 │   │   ├── AzureName: string
 │   │   ├── OriginalVersion: string
 │   │   ├── Owner: *genruntime.KnownResourceReference
@@ -139,12 +135,8 @@
 │       ├── Unit: *string
 │       └── Value: *string
 ├── FlexibleServersDatabase: Resource
-<<<<<<< HEAD
+│   ├── Owner: github.com/Azure/azure-service-operator/v2/api/dbforpostgresql/v1beta20210601.FlexibleServer
 │   ├── Spec: Object (6 properties)
-=======
-│   ├── Owner: github.com/Azure/azure-service-operator/v2/api/dbforpostgresql/v1beta20210601.FlexibleServer
-│   ├── Spec: Object (8 properties)
->>>>>>> e979cd95
 │   │   ├── AzureName: string
 │   │   ├── Charset: *string
 │   │   ├── Collation: *string
@@ -168,12 +160,8 @@
 │       │   └── PropertyBag: genruntime.PropertyBag
 │       └── Type: *string
 └── FlexibleServersFirewallRule: Resource
-<<<<<<< HEAD
+    ├── Owner: github.com/Azure/azure-service-operator/v2/api/dbforpostgresql/v1beta20210601.FlexibleServer
     ├── Spec: Object (6 properties)
-=======
-    ├── Owner: github.com/Azure/azure-service-operator/v2/api/dbforpostgresql/v1beta20210601.FlexibleServer
-    ├── Spec: Object (8 properties)
->>>>>>> e979cd95
     │   ├── AzureName: string
     │   ├── EndIpAddress: *string
     │   ├── OriginalVersion: string
