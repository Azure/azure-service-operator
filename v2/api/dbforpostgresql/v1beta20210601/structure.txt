--- conflicted
+++ resolved
@@ -1,88 +1,6 @@
 github.com/Azure/azure-service-operator/v2/api/dbforpostgresql/v1beta20210601
 ├── APIVersion: Enum (1 value)
 │   └── "2021-06-01"
-<<<<<<< HEAD
-=======
-├── Configuration_STATUS_ARM: Object (5 properties)
-│   ├── Id: *string
-│   ├── Name: *string
-│   ├── Properties: *Object (11 properties)
-│   │   ├── AllowedValues: *string
-│   │   ├── DataType: *Enum (4 values)
-│   │   │   ├── "Boolean"
-│   │   │   ├── "Enumeration"
-│   │   │   ├── "Integer"
-│   │   │   └── "Numeric"
-│   │   ├── DefaultValue: *string
-│   │   ├── Description: *string
-│   │   ├── DocumentationLink: *string
-│   │   ├── IsConfigPendingRestart: *bool
-│   │   ├── IsDynamicConfig: *bool
-│   │   ├── IsReadOnly: *bool
-│   │   ├── Source: *string
-│   │   ├── Unit: *string
-│   │   └── Value: *string
-│   ├── SystemData: *Object (6 properties)
-│   │   ├── CreatedAt: *string
-│   │   ├── CreatedBy: *string
-│   │   ├── CreatedByType: *Enum (4 values)
-│   │   │   ├── "Application"
-│   │   │   ├── "Key"
-│   │   │   ├── "ManagedIdentity"
-│   │   │   └── "User"
-│   │   ├── LastModifiedAt: *string
-│   │   ├── LastModifiedBy: *string
-│   │   └── LastModifiedByType: *Enum (4 values)
-│   │       ├── "Application"
-│   │       ├── "Key"
-│   │       ├── "ManagedIdentity"
-│   │       └── "User"
-│   └── Type: *string
-├── Database_STATUS_ARM: Object (5 properties)
-│   ├── Id: *string
-│   ├── Name: *string
-│   ├── Properties: *Object (2 properties)
-│   │   ├── Charset: *string
-│   │   └── Collation: *string
-│   ├── SystemData: *Object (6 properties)
-│   │   ├── CreatedAt: *string
-│   │   ├── CreatedBy: *string
-│   │   ├── CreatedByType: *Enum (4 values)
-│   │   │   ├── "Application"
-│   │   │   ├── "Key"
-│   │   │   ├── "ManagedIdentity"
-│   │   │   └── "User"
-│   │   ├── LastModifiedAt: *string
-│   │   ├── LastModifiedBy: *string
-│   │   └── LastModifiedByType: *Enum (4 values)
-│   │       ├── "Application"
-│   │       ├── "Key"
-│   │       ├── "ManagedIdentity"
-│   │       └── "User"
-│   └── Type: *string
-├── FirewallRule_STATUS_ARM: Object (5 properties)
-│   ├── Id: *string
-│   ├── Name: *string
-│   ├── Properties: *Object (2 properties)
-│   │   ├── EndIpAddress: *string
-│   │   └── StartIpAddress: *string
-│   ├── SystemData: *Object (6 properties)
-│   │   ├── CreatedAt: *string
-│   │   ├── CreatedBy: *string
-│   │   ├── CreatedByType: *Enum (4 values)
-│   │   │   ├── "Application"
-│   │   │   ├── "Key"
-│   │   │   ├── "ManagedIdentity"
-│   │   │   └── "User"
-│   │   ├── LastModifiedAt: *string
-│   │   ├── LastModifiedBy: *string
-│   │   └── LastModifiedByType: *Enum (4 values)
-│   │       ├── "Application"
-│   │       ├── "Key"
-│   │       ├── "ManagedIdentity"
-│   │       └── "User"
-│   └── Type: *string
->>>>>>> 36107e02
 ├── FlexibleServer: Resource
 │   ├── Spec: Object (18 properties)
 │   │   ├── AdministratorLogin: *string
@@ -220,48 +138,48 @@
 │   ├── Id: *string
 │   ├── Location: *string
 │   ├── Name: *string
-│   ├── Properties: Object (14 properties)
+│   ├── Properties: *Object (14 properties)
 │   │   ├── AdministratorLogin: *string
 │   │   ├── AvailabilityZone: *string
-│   │   ├── Backup: Object (3 properties)
+│   │   ├── Backup: *Object (3 properties)
 │   │   │   ├── BackupRetentionDays: *int
 │   │   │   ├── EarliestRestoreDate: *string
-│   │   │   └── GeoRedundantBackup: Enum (2 values)
+│   │   │   └── GeoRedundantBackup: *Enum (2 values)
 │   │   │       ├── "Disabled"
 │   │   │       └── "Enabled"
-│   │   ├── CreateMode: Enum (4 values)
+│   │   ├── CreateMode: *Enum (4 values)
 │   │   │   ├── "Create"
 │   │   │   ├── "Default"
 │   │   │   ├── "PointInTimeRestore"
 │   │   │   └── "Update"
 │   │   ├── FullyQualifiedDomainName: *string
-│   │   ├── HighAvailability: Object (3 properties)
-│   │   │   ├── Mode: Enum (2 values)
+│   │   ├── HighAvailability: *Object (3 properties)
+│   │   │   ├── Mode: *Enum (2 values)
 │   │   │   │   ├── "Disabled"
 │   │   │   │   └── "ZoneRedundant"
 │   │   │   ├── StandbyAvailabilityZone: *string
-│   │   │   └── State: Enum (6 values)
+│   │   │   └── State: *Enum (6 values)
 │   │   │       ├── "CreatingStandby"
 │   │   │       ├── "FailingOver"
 │   │   │       ├── "Healthy"
 │   │   │       ├── "NotEnabled"
 │   │   │       ├── "RemovingStandby"
 │   │   │       └── "ReplicatingData"
-│   │   ├── MaintenanceWindow: Object (4 properties)
+│   │   ├── MaintenanceWindow: *Object (4 properties)
 │   │   │   ├── CustomWindow: *string
 │   │   │   ├── DayOfWeek: *int
 │   │   │   ├── StartHour: *int
 │   │   │   └── StartMinute: *int
 │   │   ├── MinorVersion: *string
-│   │   ├── Network: Object (3 properties)
+│   │   ├── Network: *Object (3 properties)
 │   │   │   ├── DelegatedSubnetResourceId: *string
 │   │   │   ├── PrivateDnsZoneArmResourceId: *string
-│   │   │   └── PublicNetworkAccess: Enum (2 values)
+│   │   │   └── PublicNetworkAccess: *Enum (2 values)
 │   │   │       ├── "Disabled"
 │   │   │       └── "Enabled"
 │   │   ├── PointInTimeUTC: *string
 │   │   ├── SourceServerResourceId: *string
-│   │   ├── State: Enum (7 values)
+│   │   ├── State: *Enum (7 values)
 │   │   │   ├── "Disabled"
 │   │   │   ├── "Dropping"
 │   │   │   ├── "Ready"
@@ -269,30 +187,30 @@
 │   │   │   ├── "Stopped"
 │   │   │   ├── "Stopping"
 │   │   │   └── "Updating"
-│   │   ├── Storage: Object (1 property)
+│   │   ├── Storage: *Object (1 property)
 │   │   │   └── StorageSizeGB: *int
-│   │   └── Version: Enum (4 values)
+│   │   └── Version: *Enum (4 values)
 │   │       ├── "11"
 │   │       ├── "12"
 │   │       ├── "13"
 │   │       └── "14"
-│   ├── Sku: Object (2 properties)
+│   ├── Sku: *Object (2 properties)
 │   │   ├── Name: *string
-│   │   └── Tier: Enum (3 values)
+│   │   └── Tier: *Enum (3 values)
 │   │       ├── "Burstable"
 │   │       ├── "GeneralPurpose"
 │   │       └── "MemoryOptimized"
-│   ├── SystemData: Object (6 properties)
+│   ├── SystemData: *Object (6 properties)
 │   │   ├── CreatedAt: *string
 │   │   ├── CreatedBy: *string
-│   │   ├── CreatedByType: Enum (4 values)
+│   │   ├── CreatedByType: *Enum (4 values)
 │   │   │   ├── "Application"
 │   │   │   ├── "Key"
 │   │   │   ├── "ManagedIdentity"
 │   │   │   └── "User"
 │   │   ├── LastModifiedAt: *string
 │   │   ├── LastModifiedBy: *string
-│   │   └── LastModifiedByType: Enum (4 values)
+│   │   └── LastModifiedByType: *Enum (4 values)
 │   │       ├── "Application"
 │   │       ├── "Key"
 │   │       ├── "ManagedIdentity"
@@ -444,13 +362,12 @@
 │       │       ├── "ManagedIdentity"
 │       │       └── "User"
 │       └── Type: *string
-<<<<<<< HEAD
 ├── FlexibleServers_Configuration_STATUS_ARM: Object (5 properties)
 │   ├── Id: *string
 │   ├── Name: *string
-│   ├── Properties: Object (11 properties)
+│   ├── Properties: *Object (11 properties)
 │   │   ├── AllowedValues: *string
-│   │   ├── DataType: Enum (4 values)
+│   │   ├── DataType: *Enum (4 values)
 │   │   │   ├── "Boolean"
 │   │   │   ├── "Enumeration"
 │   │   │   ├── "Integer"
@@ -461,26 +378,20 @@
 │   │   ├── IsConfigPendingRestart: *bool
 │   │   ├── IsDynamicConfig: *bool
 │   │   ├── IsReadOnly: *bool
-=======
-├── FlexibleServers_Configuration_Spec_ARM: Object (4 properties)
-│   ├── Location: *string
-│   ├── Name: string
-│   ├── Properties: *Object (2 properties)
->>>>>>> 36107e02
 │   │   ├── Source: *string
 │   │   ├── Unit: *string
 │   │   └── Value: *string
-│   ├── SystemData: Object (6 properties)
+│   ├── SystemData: *Object (6 properties)
 │   │   ├── CreatedAt: *string
 │   │   ├── CreatedBy: *string
-│   │   ├── CreatedByType: Enum (4 values)
+│   │   ├── CreatedByType: *Enum (4 values)
 │   │   │   ├── "Application"
 │   │   │   ├── "Key"
 │   │   │   ├── "ManagedIdentity"
 │   │   │   └── "User"
 │   │   ├── LastModifiedAt: *string
 │   │   ├── LastModifiedBy: *string
-│   │   └── LastModifiedByType: Enum (4 values)
+│   │   └── LastModifiedByType: *Enum (4 values)
 │   │       ├── "Application"
 │   │       ├── "Key"
 │   │       ├── "ManagedIdentity"
@@ -488,30 +399,26 @@
 │   └── Type: *string
 ├── FlexibleServers_Configuration_Spec_ARM: Object (2 properties)
 │   ├── Name: string
-<<<<<<< HEAD
-│   └── Properties: Object (2 properties)
+│   └── Properties: *Object (2 properties)
 │       ├── Source: *string
 │       └── Value: *string
 ├── FlexibleServers_Database_STATUS_ARM: Object (5 properties)
 │   ├── Id: *string
 │   ├── Name: *string
-│   ├── Properties: Object (2 properties)
-=======
 │   ├── Properties: *Object (2 properties)
->>>>>>> 36107e02
 │   │   ├── Charset: *string
 │   │   └── Collation: *string
-│   ├── SystemData: Object (6 properties)
+│   ├── SystemData: *Object (6 properties)
 │   │   ├── CreatedAt: *string
 │   │   ├── CreatedBy: *string
-│   │   ├── CreatedByType: Enum (4 values)
+│   │   ├── CreatedByType: *Enum (4 values)
 │   │   │   ├── "Application"
 │   │   │   ├── "Key"
 │   │   │   ├── "ManagedIdentity"
 │   │   │   └── "User"
 │   │   ├── LastModifiedAt: *string
 │   │   ├── LastModifiedBy: *string
-│   │   └── LastModifiedByType: Enum (4 values)
+│   │   └── LastModifiedByType: *Enum (4 values)
 │   │       ├── "Application"
 │   │       ├── "Key"
 │   │       ├── "ManagedIdentity"
@@ -519,27 +426,26 @@
 │   └── Type: *string
 ├── FlexibleServers_Database_Spec_ARM: Object (2 properties)
 │   ├── Name: string
-<<<<<<< HEAD
-│   └── Properties: Object (2 properties)
+│   └── Properties: *Object (2 properties)
 │       ├── Charset: *string
 │       └── Collation: *string
 ├── FlexibleServers_FirewallRule_STATUS_ARM: Object (5 properties)
 │   ├── Id: *string
 │   ├── Name: *string
-│   ├── Properties: Object (2 properties)
+│   ├── Properties: *Object (2 properties)
 │   │   ├── EndIpAddress: *string
 │   │   └── StartIpAddress: *string
-│   ├── SystemData: Object (6 properties)
+│   ├── SystemData: *Object (6 properties)
 │   │   ├── CreatedAt: *string
 │   │   ├── CreatedBy: *string
-│   │   ├── CreatedByType: Enum (4 values)
+│   │   ├── CreatedByType: *Enum (4 values)
 │   │   │   ├── "Application"
 │   │   │   ├── "Key"
 │   │   │   ├── "ManagedIdentity"
 │   │   │   └── "User"
 │   │   ├── LastModifiedAt: *string
 │   │   ├── LastModifiedBy: *string
-│   │   └── LastModifiedByType: Enum (4 values)
+│   │   └── LastModifiedByType: *Enum (4 values)
 │   │       ├── "Application"
 │   │       ├── "Key"
 │   │       ├── "ManagedIdentity"
@@ -547,95 +453,6 @@
 │   └── Type: *string
 └── FlexibleServers_FirewallRule_Spec_ARM: Object (2 properties)
     ├── Name: string
-    └── Properties: Object (2 properties)
+    └── Properties: *Object (2 properties)
         ├── EndIpAddress: *string
-        └── StartIpAddress: *string
-=======
-│   ├── Properties: *Object (2 properties)
-│   │   ├── EndIpAddress: *string
-│   │   └── StartIpAddress: *string
-│   └── Tags: map[string]string
-└── Server_STATUS_ARM: Object (8 properties)
-    ├── Id: *string
-    ├── Location: *string
-    ├── Name: *string
-    ├── Properties: *Object (14 properties)
-    │   ├── AdministratorLogin: *string
-    │   ├── AvailabilityZone: *string
-    │   ├── Backup: *Object (3 properties)
-    │   │   ├── BackupRetentionDays: *int
-    │   │   ├── EarliestRestoreDate: *string
-    │   │   └── GeoRedundantBackup: *Enum (2 values)
-    │   │       ├── "Disabled"
-    │   │       └── "Enabled"
-    │   ├── CreateMode: *Enum (4 values)
-    │   │   ├── "Create"
-    │   │   ├── "Default"
-    │   │   ├── "PointInTimeRestore"
-    │   │   └── "Update"
-    │   ├── FullyQualifiedDomainName: *string
-    │   ├── HighAvailability: *Object (3 properties)
-    │   │   ├── Mode: *Enum (2 values)
-    │   │   │   ├── "Disabled"
-    │   │   │   └── "ZoneRedundant"
-    │   │   ├── StandbyAvailabilityZone: *string
-    │   │   └── State: *Enum (6 values)
-    │   │       ├── "CreatingStandby"
-    │   │       ├── "FailingOver"
-    │   │       ├── "Healthy"
-    │   │       ├── "NotEnabled"
-    │   │       ├── "RemovingStandby"
-    │   │       └── "ReplicatingData"
-    │   ├── MaintenanceWindow: *Object (4 properties)
-    │   │   ├── CustomWindow: *string
-    │   │   ├── DayOfWeek: *int
-    │   │   ├── StartHour: *int
-    │   │   └── StartMinute: *int
-    │   ├── MinorVersion: *string
-    │   ├── Network: *Object (3 properties)
-    │   │   ├── DelegatedSubnetResourceId: *string
-    │   │   ├── PrivateDnsZoneArmResourceId: *string
-    │   │   └── PublicNetworkAccess: *Enum (2 values)
-    │   │       ├── "Disabled"
-    │   │       └── "Enabled"
-    │   ├── PointInTimeUTC: *string
-    │   ├── SourceServerResourceId: *string
-    │   ├── State: *Enum (7 values)
-    │   │   ├── "Disabled"
-    │   │   ├── "Dropping"
-    │   │   ├── "Ready"
-    │   │   ├── "Starting"
-    │   │   ├── "Stopped"
-    │   │   ├── "Stopping"
-    │   │   └── "Updating"
-    │   ├── Storage: *Object (1 property)
-    │   │   └── StorageSizeGB: *int
-    │   └── Version: *Enum (4 values)
-    │       ├── "11"
-    │       ├── "12"
-    │       ├── "13"
-    │       └── "14"
-    ├── Sku: *Object (2 properties)
-    │   ├── Name: *string
-    │   └── Tier: *Enum (3 values)
-    │       ├── "Burstable"
-    │       ├── "GeneralPurpose"
-    │       └── "MemoryOptimized"
-    ├── SystemData: *Object (6 properties)
-    │   ├── CreatedAt: *string
-    │   ├── CreatedBy: *string
-    │   ├── CreatedByType: *Enum (4 values)
-    │   │   ├── "Application"
-    │   │   ├── "Key"
-    │   │   ├── "ManagedIdentity"
-    │   │   └── "User"
-    │   ├── LastModifiedAt: *string
-    │   ├── LastModifiedBy: *string
-    │   └── LastModifiedByType: *Enum (4 values)
-    │       ├── "Application"
-    │       ├── "Key"
-    │       ├── "ManagedIdentity"
-    │       └── "User"
-    ├── Tags: map[string]string
-    └── Type: *string
->>>>>>> 36107e02
+        └── StartIpAddress: *string