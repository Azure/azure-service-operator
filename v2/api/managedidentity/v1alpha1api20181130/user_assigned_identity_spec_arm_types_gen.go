// Code generated by azure-service-operator-codegen. DO NOT EDIT.
// Copyright (c) Microsoft Corporation.
// Licensed under the MIT license.
package v1alpha1api20181130

import "github.com/Azure/azure-service-operator/v2/pkg/genruntime"

// Deprecated version of UserAssignedIdentity_Spec. Use v1beta20181130.UserAssignedIdentity_Spec instead
<<<<<<< HEAD
type UserAssignedIdentity_SpecARM struct {
	AzureName string            `json:"azureName,omitempty"`
	Location  *string           `json:"location,omitempty"`
	Name      string            `json:"name,omitempty"`
	Tags      map[string]string `json:"tags,omitempty"`
=======
type UserAssignedIdentity_Spec_ARM struct {
	Location *string           `json:"location,omitempty"`
	Name     string            `json:"name,omitempty"`
	Tags     map[string]string `json:"tags,omitempty"`
>>>>>>> e4f4b6d9
}

var _ genruntime.ARMResourceSpec = &UserAssignedIdentity_Spec_ARM{}

// GetAPIVersion returns the ARM API version of the resource. This is always "2018-11-30"
func (identity UserAssignedIdentity_Spec_ARM) GetAPIVersion() string {
	return string(APIVersion_Value)
}

// GetName returns the Name of the resource
func (identity *UserAssignedIdentity_Spec_ARM) GetName() string {
	return identity.Name
}

// GetType returns the ARM Type of the resource. This is always "Microsoft.ManagedIdentity/userAssignedIdentities"
func (identity *UserAssignedIdentity_Spec_ARM) GetType() string {
	return "Microsoft.ManagedIdentity/userAssignedIdentities"
}<|MERGE_RESOLUTION|>--- conflicted
+++ resolved
@@ -6,18 +6,11 @@
 import "github.com/Azure/azure-service-operator/v2/pkg/genruntime"
 
 // Deprecated version of UserAssignedIdentity_Spec. Use v1beta20181130.UserAssignedIdentity_Spec instead
-<<<<<<< HEAD
-type UserAssignedIdentity_SpecARM struct {
+type UserAssignedIdentity_Spec_ARM struct {
 	AzureName string            `json:"azureName,omitempty"`
 	Location  *string           `json:"location,omitempty"`
 	Name      string            `json:"name,omitempty"`
 	Tags      map[string]string `json:"tags,omitempty"`
-=======
-type UserAssignedIdentity_Spec_ARM struct {
-	Location *string           `json:"location,omitempty"`
-	Name     string            `json:"name,omitempty"`
-	Tags     map[string]string `json:"tags,omitempty"`
->>>>>>> e4f4b6d9
 }
 
 var _ genruntime.ARMResourceSpec = &UserAssignedIdentity_Spec_ARM{}
