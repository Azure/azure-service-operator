github.com/Azure/azure-service-operator/v2/api/managedidentity/v1beta20181130
├── APIVersion: Enum (1 value)
│   └── "2018-11-30"
<<<<<<< HEAD
=======
├── Identity_STATUS_ARM: Object (6 properties)
│   ├── Id: *string
│   ├── Location: *string
│   ├── Name: *string
│   ├── Properties: *Object (3 properties)
│   │   ├── ClientId: *string
│   │   ├── PrincipalId: *string
│   │   └── TenantId: *string
│   ├── Tags: map[string]string
│   └── Type: *string
>>>>>>> 36107e02
├── UserAssignedIdentity: Resource
│   ├── Spec: Object (5 properties)
│   │   ├── AzureName: string
│   │   ├── Location: *string
│   │   ├── OperatorSpec: *Object (1 property)
│   │   │   └── ConfigMaps: *Object (3 properties)
│   │   │       ├── ClientId: *genruntime.ConfigMapDestination
│   │   │       ├── PrincipalId: *genruntime.ConfigMapDestination
│   │   │       └── TenantId: *genruntime.ConfigMapDestination
│   │   ├── Owner: *genruntime.KnownResourceReference
│   │   └── Tags: map[string]string
│   └── Status: Object (9 properties)
│       ├── ClientId: *string
│       ├── Conditions: conditions.Condition[]
│       ├── Id: *string
│       ├── Location: *string
│       ├── Name: *string
│       ├── PrincipalId: *string
│       ├── Tags: map[string]string
│       ├── TenantId: *string
│       └── Type: *string
├── UserAssignedIdentity_STATUS_ARM: Object (6 properties)
│   ├── Id: *string
│   ├── Location: *string
│   ├── Name: *string
│   ├── Properties: Object (3 properties)
│   │   ├── ClientId: *string
│   │   ├── PrincipalId: *string
│   │   └── TenantId: *string
│   ├── Tags: map[string]string
│   └── Type: *string
└── UserAssignedIdentity_Spec_ARM: Object (3 properties)
    ├── Location: *string
    ├── Name: string
    └── Tags: map[string]string<|MERGE_RESOLUTION|>--- conflicted
+++ resolved
@@ -1,19 +1,6 @@
 github.com/Azure/azure-service-operator/v2/api/managedidentity/v1beta20181130
 ├── APIVersion: Enum (1 value)
 │   └── "2018-11-30"
-<<<<<<< HEAD
-=======
-├── Identity_STATUS_ARM: Object (6 properties)
-│   ├── Id: *string
-│   ├── Location: *string
-│   ├── Name: *string
-│   ├── Properties: *Object (3 properties)
-│   │   ├── ClientId: *string
-│   │   ├── PrincipalId: *string
-│   │   └── TenantId: *string
-│   ├── Tags: map[string]string
-│   └── Type: *string
->>>>>>> 36107e02
 ├── UserAssignedIdentity: Resource
 │   ├── Spec: Object (5 properties)
 │   │   ├── AzureName: string
@@ -39,7 +26,7 @@
 │   ├── Id: *string
 │   ├── Location: *string
 │   ├── Name: *string
-│   ├── Properties: Object (3 properties)
+│   ├── Properties: *Object (3 properties)
 │   │   ├── ClientId: *string
 │   │   ├── PrincipalId: *string
 │   │   └── TenantId: *string
