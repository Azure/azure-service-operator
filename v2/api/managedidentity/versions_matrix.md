--- conflicted
+++ resolved
@@ -1,12 +1,3 @@
-<<<<<<< HEAD
-| Type Definitions in package "managedidentity" | v1alpha1api20181130 | v1beta20181130 |
-|-----------------------------------------------|---------------------|----------------|
-| APIVersion                                    | v1alpha1api20181130 | v1beta20181130 |
-| UserAssignedIdentity                          | v1alpha1api20181130 | v1beta20181130 |
-| UserAssignedIdentityProperties_STATUS         | v1alpha1api20181130 | v1beta20181130 |
-| UserAssignedIdentity_STATUS                   | v1alpha1api20181130 | v1beta20181130 |
-| UserAssignedIdentity_Spec                     | v1alpha1api20181130 | v1beta20181130 |
-=======
 | Type Definitions in package "managedidentity"            | v1alpha1api20181130 | v1beta20181130 | v1beta20220131preview |
 |----------------------------------------------------------|---------------------|----------------|-----------------------|
 | APIVersion                                               | v1alpha1api20181130 | v1beta20181130 | v1beta20220131preview |
@@ -18,5 +9,4 @@
 | UserAssignedIdentities_FederatedIdentityCredentials_Spec |                     |                | v1beta20220131preview |
 | UserAssignedIdentities_Spec                              | v1alpha1api20181130 | v1beta20181130 |                       |
 | UserAssignedIdentity                                     | v1alpha1api20181130 | v1beta20181130 |                       |
-| UserAssignedIdentityProperties_STATUS                    | v1alpha1api20181130 | v1beta20181130 |                       |
->>>>>>> b1b96f2d
+| UserAssignedIdentityProperties_STATUS                    | v1alpha1api20181130 | v1beta20181130 |                       |