--- conflicted
+++ resolved
@@ -81,13 +81,8 @@
 	github.com/prometheus/procfs v0.11.1 // indirect
 	github.com/rogpeppe/go-internal v1.10.0 // indirect
 	github.com/spf13/pflag v1.0.5 // indirect
-<<<<<<< HEAD
 	golang.org/x/net v0.15.0 // indirect
 	golang.org/x/oauth2 v0.12.0 // indirect
-=======
-	golang.org/x/net v0.14.0 // indirect
-	golang.org/x/oauth2 v0.8.0 // indirect
->>>>>>> eca9ca12
 	golang.org/x/sys v0.12.0 // indirect
 	golang.org/x/term v0.12.0 // indirect
 	golang.org/x/text v0.13.0 // indirect
