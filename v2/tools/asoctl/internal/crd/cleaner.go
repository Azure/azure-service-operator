/*
 * Copyright (c) Microsoft Corporation.
 * Licensed under the MIT license.
 */

package crd

import (
	"context"
	"fmt"
	"regexp"
	"strings"
	"time"

	"github.com/go-logr/logr"
	"github.com/pkg/errors"
	apiextensions "k8s.io/apiextensions-apiserver/pkg/apis/apiextensions/v1"
	apiextensionsclient "k8s.io/apiextensions-apiserver/pkg/client/clientset/clientset/typed/apiextensions/v1"
	apierrors "k8s.io/apimachinery/pkg/api/errors"
	v1 "k8s.io/apimachinery/pkg/apis/meta/v1"
	"k8s.io/apimachinery/pkg/apis/meta/v1/unstructured"
	"k8s.io/apimachinery/pkg/runtime/schema"
	"k8s.io/apimachinery/pkg/util/wait"
	"k8s.io/client-go/util/retry"
	"sigs.k8s.io/controller-runtime/pkg/client"
)

type Cleaner struct {
	apiExtensionsClient apiextensionsclient.CustomResourceDefinitionInterface
	client              client.Client
	migrationBackoff    wait.Backoff
	dryRun              bool
	log                 logr.Logger
}

func NewCleaner(
	apiExtensionsClient apiextensionsclient.CustomResourceDefinitionInterface,
	client client.Client,
	dryRun bool,
	log logr.Logger) *Cleaner {
	migrationBackoff := wait.Backoff{
		Duration: 2 * time.Second, // wait 2s between attempts, this will help us in a state of conflict.
		Steps:    3,               // 3 retry on error attempts per object
		Jitter:   0.1,             // Jitter 0.1*duration
	}

	return &Cleaner{
		apiExtensionsClient: apiExtensionsClient,
		client:              client,
		migrationBackoff:    migrationBackoff,
		dryRun:              dryRun,
		log:                 log,
	}
}

func (c *Cleaner) Run(ctx context.Context) error {
	list, err := c.apiExtensionsClient.List(ctx, v1.ListOptions{})
	if err != nil {
		return errors.Wrap(err, "failed to list CRDs")
	}

	if list == nil || len(list.Items) == 0 {
		return errors.New("found 0 results, make sure you have ASO CRDs installed")

	}

	var updated int
	crdRegexp := regexp.MustCompile(`.*\.azure\.com`)
	deprecatedVersionRegexp := regexp.MustCompile(`v1alpha1api\d{8}(preview)?(storage)?`)
	for _, crd := range list.Items {
		crd := crd

		if !crdRegexp.MatchString(crd.Name) {
			continue
		}

		newStoredVersions, deprecatedVersion := removeMatchingStoredVersions(crd.Status.StoredVersions, deprecatedVersionRegexp)

		// If there is no new version found other than the matched version, we short circuit here, as there is no updated version found in the CRDs
		if len(newStoredVersions) <= 0 {
			return errors.New(fmt.Sprintf("it doesn't look like your version of ASO is one that supports deprecating version %q. Have you upgraded ASO yet?", deprecatedVersion))
		}

		// If the slice was not updated, there is no version to deprecate.
		if len(newStoredVersions) == len(crd.Status.StoredVersions) {
<<<<<<< HEAD
			c.log.Info("Nothing to update",
=======
			c.log.Info(
				"Nothing to update",
>>>>>>> 5dfd9f32
				"crd-name", crd.Name)
			continue
		}

		// Make sure to use a version that hasn't been deprecated for migration. Deprecated versions will not be in our
		// scheme, and so we cannot List/PUT with them. Instead, use the next available version.
		// TODO: We need to do a better job of selecting a version to use here. If we're not careful, we could
		// TODO: issue a GET + PUT with an older Azure API version and end up losing/removing some properties.
		// TODO: The ideal algorithm would be:
		// TODO: 1. Use storage version to list all CRs. Extract the OriginalGVK field
		// TODO: 2. Swap v1alpha1 -> v1beta1 (for alpha deprecation) and save that as versionToUse for that CR
		// TODO: 3. Issue GET + PUT with versionToUse
		// TODO: Doing the above is tricky though so for now we'll just use the latest stored version
		activeVersion := getVersionFromStoredVersion(newStoredVersions[len(newStoredVersions)-1])

<<<<<<< HEAD
		c.log.Info("Starting cleanup",
=======
		c.log.Info(
			"Starting cleanup",
>>>>>>> 5dfd9f32
			"crd-name", crd.Name)

		objectsToMigrate, err := c.getObjectsForMigration(ctx, crd, activeVersion)
		if err != nil {
			return err
		}

		err = c.migrateObjects(ctx, objectsToMigrate)
		if err != nil {
			return err
		}

		err = c.updateStorageVersions(ctx, crd, newStoredVersions)
		if err != nil {
			return err
		}

		updated++
	}

	if c.dryRun {
		c.log.Info("Update finished (dry run)")
	} else {
<<<<<<< HEAD
		c.log.Info("Update finished",
=======
		c.log.Info(
			"Update finished",
>>>>>>> 5dfd9f32
			"crd-count", updated)
	}

	return nil
}

func (c *Cleaner) updateStorageVersions(
	ctx context.Context,
	crd apiextensions.CustomResourceDefinition,
	newStoredVersions []string) error {

	if c.dryRun {
<<<<<<< HEAD
		c.log.Info("Would update storedVersions",
=======
		c.log.Info(
			"Would update storedVersions",
>>>>>>> 5dfd9f32
			"crd-name", crd.Name,
			"storedVersions", newStoredVersions)
		return nil
	}

	crd.Status.StoredVersions = newStoredVersions
	updatedCrd, err := c.apiExtensionsClient.UpdateStatus(ctx, &crd, v1.UpdateOptions{})
	if err != nil {
		return err
	}
<<<<<<< HEAD
	c.log.Info("Updated CRD status storedVersions",
=======
	c.log.Info(
		"Updated CRD status storedVersions",
>>>>>>> 5dfd9f32
		"crd-name", crd.Name,
		"storedVersions", updatedCrd.Status.StoredVersions)

	return nil
}

func (c *Cleaner) migrateObjects(ctx context.Context, objectsToMigrate *unstructured.UnstructuredList) error {
	for _, obj := range objectsToMigrate.Items {
		obj := obj
		if c.dryRun {
			c.log.Info(
				"Would migrate resource",
				"name", obj.GetName(),
				"kind", obj.GroupVersionKind().Kind)
			continue
		}

		err := retry.OnError(c.migrationBackoff, isErrorFatal, func() error { return c.client.Update(ctx, &obj) })
		if isErrorFatal(err) {
			return err
		}

<<<<<<< HEAD
		c.log.Info("Migrated resource",
=======
		c.log.Info(
			"Migrated resource",
>>>>>>> 5dfd9f32
			"name", obj.GetName(),
			"kind", obj.GroupVersionKind().Kind)
	}

<<<<<<< HEAD
	c.log.Info("Migration finished",
=======
	c.log.Info(
		"Migration finished",
>>>>>>> 5dfd9f32
		"resource-count", len(objectsToMigrate.Items))

	return nil
}

func isErrorFatal(err error) bool {
	if err == nil {
		return false
	}

	if apierrors.IsGone(err) { // If resource no longer exists, we don't want to retry
		return false
	} else if apierrors.IsConflict(err) {
		// If resource is already in the state of update, we don't want to retry either.
		// Since, we're also updating resources to achieve version migration, and if we see a conflict in update,
		// that means the resource is already updated and we don't have to do anything more.
		return false
	} else {
		return true
	}
}

func (c *Cleaner) getObjectsForMigration(ctx context.Context, crd apiextensions.CustomResourceDefinition, version string) (*unstructured.UnstructuredList, error) {
	list := &unstructured.UnstructuredList{}

	list.SetGroupVersionKind(schema.GroupVersionKind{
		Group:   crd.Spec.Group,
		Version: version,
		Kind:    crd.Spec.Names.ListKind,
	})

	if err := c.client.List(ctx, list); err != nil {
		return nil, err
	}

	return list, nil
}

// removeMatchingStoredVersions returns a new list of storedVersions by removing the non-storage matched version
func removeMatchingStoredVersions(oldVersions []string, versionRegexp *regexp.Regexp) ([]string, string) {
	newStoredVersions := make([]string, 0, len(oldVersions))
	var matchedStoredVersion string
	for _, version := range oldVersions {
		if versionRegexp.MatchString(version) {
			matchedStoredVersion = version
			continue
		}

		newStoredVersions = append(newStoredVersions, version)
	}

	return newStoredVersions, matchedStoredVersion
}

// getVersionFromStoredVersion returns the public (non-storage) API version for a given version
func getVersionFromStoredVersion(version string) string {
	result := strings.TrimSuffix(version, "storage")
	return result
}<|MERGE_RESOLUTION|>--- conflicted
+++ resolved
@@ -83,12 +83,8 @@
 
 		// If the slice was not updated, there is no version to deprecate.
 		if len(newStoredVersions) == len(crd.Status.StoredVersions) {
-<<<<<<< HEAD
-			c.log.Info("Nothing to update",
-=======
 			c.log.Info(
 				"Nothing to update",
->>>>>>> 5dfd9f32
 				"crd-name", crd.Name)
 			continue
 		}
@@ -104,12 +100,8 @@
 		// TODO: Doing the above is tricky though so for now we'll just use the latest stored version
 		activeVersion := getVersionFromStoredVersion(newStoredVersions[len(newStoredVersions)-1])
 
-<<<<<<< HEAD
-		c.log.Info("Starting cleanup",
-=======
 		c.log.Info(
 			"Starting cleanup",
->>>>>>> 5dfd9f32
 			"crd-name", crd.Name)
 
 		objectsToMigrate, err := c.getObjectsForMigration(ctx, crd, activeVersion)
@@ -133,12 +125,8 @@
 	if c.dryRun {
 		c.log.Info("Update finished (dry run)")
 	} else {
-<<<<<<< HEAD
-		c.log.Info("Update finished",
-=======
 		c.log.Info(
 			"Update finished",
->>>>>>> 5dfd9f32
 			"crd-count", updated)
 	}
 
@@ -151,12 +139,8 @@
 	newStoredVersions []string) error {
 
 	if c.dryRun {
-<<<<<<< HEAD
-		c.log.Info("Would update storedVersions",
-=======
 		c.log.Info(
 			"Would update storedVersions",
->>>>>>> 5dfd9f32
 			"crd-name", crd.Name,
 			"storedVersions", newStoredVersions)
 		return nil
@@ -167,12 +151,8 @@
 	if err != nil {
 		return err
 	}
-<<<<<<< HEAD
-	c.log.Info("Updated CRD status storedVersions",
-=======
 	c.log.Info(
 		"Updated CRD status storedVersions",
->>>>>>> 5dfd9f32
 		"crd-name", crd.Name,
 		"storedVersions", updatedCrd.Status.StoredVersions)
 
@@ -195,22 +175,14 @@
 			return err
 		}
 
-<<<<<<< HEAD
-		c.log.Info("Migrated resource",
-=======
 		c.log.Info(
 			"Migrated resource",
->>>>>>> 5dfd9f32
 			"name", obj.GetName(),
 			"kind", obj.GroupVersionKind().Kind)
 	}
 
-<<<<<<< HEAD
-	c.log.Info("Migration finished",
-=======
 	c.log.Info(
 		"Migration finished",
->>>>>>> 5dfd9f32
 		"resource-count", len(objectsToMigrate.Items))
 
 	return nil
