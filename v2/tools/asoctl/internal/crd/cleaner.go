--- conflicted
+++ resolved
@@ -64,14 +64,7 @@
 	if err != nil {
 		return errors.Wrap(err, "failed to list CRDs")
 	}
-
-<<<<<<< HEAD
-=======
-	if list == nil || len(list.Items) == 0 {
-		return errors.New("found 0 results, make sure you have ASO CRDs installed")
-	}
-
->>>>>>> dfec7c4a
+  
 	var updated int
 	var asoCrdsSeen int
 	crdRegexp := regexp.MustCompile(`.*\.azure\.com`)
