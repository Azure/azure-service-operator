--- conflicted
+++ resolved
@@ -34,14 +34,6 @@
 
 // Initialize initializes the type matcher
 func (t *TypeMatcher) Initialize() error {
-<<<<<<< HEAD
-	t.groupRegex = createGlobbingRegex(t.Group)
-	t.versionRegex = createGlobbingRegex(t.Version)
-	t.nameRegex = createGlobbingRegex(t.Name)
-=======
-	t.matchedTypes = astmodel.NewTypeNameSet()
->>>>>>> efd3fe96
-
 	// Default MatchRequired
 	if t.MatchRequired == nil {
 		temp := true
@@ -80,14 +72,9 @@
 	return nil
 }
 
-<<<<<<< HEAD
-// HasMatches returns true if this matcher has ever matched at least 1 type
-func (t *TypeMatcher) HasMatches() bool {
-	return t.matchedAnything
-=======
 // WasMatched returns nil if this matcher ever matched at least one type, otherwise a diagnostic error
 func (t *TypeMatcher) WasMatched() error {
-	if len(t.matchedTypes) > 0 {
+	if t.matchedAnything {
 		// Matched at least one type
 		return nil
 	}
@@ -115,7 +102,6 @@
 
 	// Don't expect this case to ever be used, but be informative anyway
 	return errors.Errorf("Type matcher [%s] matched no types", t.String())
->>>>>>> efd3fe96
 }
 
 // String returns a description of this filter
