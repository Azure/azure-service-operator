/*
 * Copyright (c) Microsoft Corporation.
 * Licensed under the MIT license.
 */

package config

import (
	"strings"

	"github.com/pkg/errors"
	"gopkg.in/yaml.v3"
)

// PropertyConfiguration contains additional information about a specific property and forms part of a hierarchy
// containing information to supplement the schema and swagger sources consumed by the generator.
//
// ┌──────────────────────────┐       ┌────────────────────┐       ┌──────────────────────┐       ┌───────────────────┐       ╔═══════════════════════╗
// │                          │       │                    │       │                      │       │                   │       ║                       ║
// │ ObjectModelConfiguration │───────│ GroupConfiguration │───────│ VersionConfiguration │───────│ TypeConfiguration │───────║ PropertyConfiguration ║
// │                          │1  1..n│                    │1  1..n│                      │1  1..n│                   │1  1..n║                       ║
// └──────────────────────────┘       └────────────────────┘       └──────────────────────┘       └───────────────────┘       ╚═══════════════════════╝
type PropertyConfiguration struct {
	name string
	// Configurable properties here (alphabetical, please)
	ARMReference                   configurable[bool]                // Specify whether this property is an ARM reference
	ImportConfigMapMode            configurable[ImportConfigMapMode] // The config map mode
	IsSecret                       configurable[bool]                // Specify whether this property is a secret
	NameInNextVersion              configurable[string]              // Name this property has in the next version
<<<<<<< HEAD
	PayloadType                    configurable[PayloadType]
	ResourceLifecycleOwnedByParent configurable[string]
=======
	RenameTo                       configurable[string]              // Name this property should be renamed to
	ResourceLifecycleOwnedByParent configurable[string]              // Name of the parent resource which owns the lifecycle of the sub-resource.
>>>>>>> 0a0df432
}

type ImportConfigMapMode string

const (
	ImportConfigMapModeOptional = "optional"
	ImportConfigMapModeRequired = "required"
)

// Tags used in yaml files to specify configurable properties. Alphabetical please.
const (
	armReferenceTag                   = "$armReference"                   // Bool specifying whether a property is an ARM reference
	exportAsConfigMapPropertyNameTag  = "$exportAsConfigMapPropertyName"  // String specifying the name of the property set to export this property as a config map.
	importConfigMapModeTag            = "$importConfigMapMode"            // string specifying the ImportConfigMapMode mode
	isSecretTag                       = "$isSecret"                       // Bool specifying whether a property contains a secret
	renamePropertyToTag               = "$renameTo"                       // String specifying the name this property should be renamed to
	resourceLifecycleOwnedByParentTag = "$resourceLifecycleOwnedByParent" // String specifying whether a property represents a subresource whose lifecycle is owned by the parent resource (and what that parent resource is)
)

// NewPropertyConfiguration returns a new (empty) property configuration
func NewPropertyConfiguration(name string) *PropertyConfiguration {
	scope := "property " + name
	return &PropertyConfiguration{
		name: name,
		// Initialize configurable properties here (alphabetical, please)
		ARMReference:                   makeConfigurable[bool](armReferenceTag, scope),
		ImportConfigMapMode:            makeConfigurable[ImportConfigMapMode](importConfigMapModeTag, scope),
		IsSecret:                       makeConfigurable[bool](isSecretTag, scope),
		NameInNextVersion:              makeConfigurable[string](nameInNextVersionTag, scope),
		RenameTo:                       makeConfigurable[string](renamePropertyToTag, scope),
		ResourceLifecycleOwnedByParent: makeConfigurable[string](resourceLifecycleOwnedByParentTag, scope),
	}
}

// UnmarshalYAML populates our instance from the YAML.
// The slice node.Content contains pairs of nodes, first one for an ID, then one for the value.
func (pc *PropertyConfiguration) UnmarshalYAML(value *yaml.Node) error {
	if value.Kind != yaml.MappingNode {
		return errors.New("expected mapping")
	}

	var lastId string
	for i, c := range value.Content {
		// Grab identifiers and loop to handle the associated value
		if i%2 == 0 {
			lastId = strings.ToLower(c.Value)
			continue
		}

		// $nameInNextVersion: <string>
		if strings.EqualFold(lastId, nameInNextVersionTag) && c.Kind == yaml.ScalarNode {
			pc.NameInNextVersion.Set(c.Value)
			continue
		}

		// $isSecret: <bool>
		if strings.EqualFold(lastId, isSecretTag) && c.Kind == yaml.ScalarNode {
			var isSecret bool
			err := c.Decode(&isSecret)
			if err != nil {
				return errors.Wrapf(err, "decoding %s", isSecretTag)
			}

			pc.IsSecret.Set(isSecret)
			continue
		}

		// $resourceLifecycleOwnedByParent: string
		if strings.EqualFold(lastId, resourceLifecycleOwnedByParentTag) && c.Kind == yaml.ScalarNode {
			var resourceLifecycleOwnedByParent string
			err := c.Decode(&resourceLifecycleOwnedByParent)
			if err != nil {
				return errors.Wrapf(err, "decoding %s", resourceLifecycleOwnedByParentTag)
			}

			pc.ResourceLifecycleOwnedByParent.Set(resourceLifecycleOwnedByParent)
			continue
		}

		// $armReference: <bool>
		if strings.EqualFold(lastId, armReferenceTag) && c.Kind == yaml.ScalarNode {
			var isARMRef bool
			err := c.Decode(&isARMRef)
			if err != nil {
				return errors.Wrapf(err, "decoding %s", armReferenceTag)
			}

			pc.ARMReference.Set(isARMRef)
			continue
		}

		// $ImportConfigMapMode: <string>
		if strings.EqualFold(lastId, importConfigMapModeTag) && c.Kind == yaml.ScalarNode {
			switch strings.ToLower(c.Value) {
			case ImportConfigMapModeOptional:
				pc.ImportConfigMapMode.Set(ImportConfigMapModeOptional)
			case ImportConfigMapModeRequired:
				pc.ImportConfigMapMode.Set(ImportConfigMapModeRequired)
			default:
				return errors.Errorf("unknown %s value: %s.", importConfigMapModeTag, c.Value)
			}

			continue
		}

		// renameTo: string
		if strings.EqualFold(lastId, renamePropertyToTag) && c.Kind == yaml.ScalarNode {
			var renameTo string
			err := c.Decode(&renameTo)
			if err != nil {
				return errors.Wrapf(err, "decoding %s", renamePropertyToTag)
			}

			pc.RenameTo.Set(renameTo)
			continue
		}

		// No handler for this value, return an error
		return errors.Errorf(
			"property configuration, unexpected yaml value %s: %s (line %d col %d)", lastId, c.Value, c.Line, c.Column)
	}

	return nil
}<|MERGE_RESOLUTION|>--- conflicted
+++ resolved
@@ -27,13 +27,9 @@
 	ImportConfigMapMode            configurable[ImportConfigMapMode] // The config map mode
 	IsSecret                       configurable[bool]                // Specify whether this property is a secret
 	NameInNextVersion              configurable[string]              // Name this property has in the next version
-<<<<<<< HEAD
 	PayloadType                    configurable[PayloadType]
-	ResourceLifecycleOwnedByParent configurable[string]
-=======
 	RenameTo                       configurable[string]              // Name this property should be renamed to
 	ResourceLifecycleOwnedByParent configurable[string]              // Name of the parent resource which owns the lifecycle of the sub-resource.
->>>>>>> 0a0df432
 }
 
 type ImportConfigMapMode string
