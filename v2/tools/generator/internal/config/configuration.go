--- conflicted
+++ resolved
@@ -6,7 +6,6 @@
 package config
 
 import (
-	"fmt"
 	"net/url"
 	"os"
 	"path"
@@ -282,100 +281,6 @@
 	return result
 }
 
-<<<<<<< HEAD
-type ExportFilterFunc func(astmodel.TypeName) (result ShouldExportResult, newName *astmodel.TypeName, because string)
-
-func buildExportFilterFunc(f *ExportFilter, allTypes astmodel.Types) ExportFilterFunc {
-	switch f.Action {
-	case ExportFilterExclude:
-		return func(typeName astmodel.TypeName) (ShouldExportResult, *astmodel.TypeName, string) {
-			if f.AppliesToType(typeName) {
-				return Skip, nil, f.Because
-			}
-
-			return "", nil, ""
-		}
-
-	case ExportFilterInclude:
-		return func(typeName astmodel.TypeName) (ShouldExportResult, *astmodel.TypeName, string) {
-			if f.AppliesToType(typeName) {
-				return Export, nil, f.Because
-			}
-
-			return "", nil, ""
-		}
-
-	case ExportFilterIncludeTransitive:
-		applicableTypes := astmodel.NewTypeNameSet()
-		renames := make(map[astmodel.TypeName]astmodel.TypeName)
-
-		for tn := range allTypes {
-			if f.AppliesToType(tn) {
-				if f.RenameTo != "" {
-					renames[tn] = tn.WithName(f.RenameTo)
-				}
-				collectAllReferencedTypes(allTypes, tn, applicableTypes)
-			}
-		}
-
-		return func(typeName astmodel.TypeName) (ShouldExportResult, *astmodel.TypeName, string) {
-			if applicableTypes.Contains(typeName) {
-				var renamePtr *astmodel.TypeName
-				rename, ok := renames[typeName]
-				if ok {
-					renamePtr = &rename
-				}
-
-				return Export, renamePtr, f.Because
-			}
-
-			return "", nil, ""
-		}
-
-	default:
-		panic(errors.Errorf("unknown exportfilter directive: %s", f.Action))
-	}
-}
-
-func collectAllReferencedTypes(allTypes astmodel.Types, root astmodel.TypeName, output astmodel.TypeNameSet) {
-	output.Add(root)
-	rootTypeDefinition := allTypes[root]
-
-	if rootTypeDefinition.Type() == nil {
-		panic(fmt.Sprintf("Couldn't find root %s in allTypes", root))
-	}
-
-	for referenced := range rootTypeDefinition.Type().References() {
-		if !output.Contains(referenced) {
-			collectAllReferencedTypes(allTypes, referenced, output)
-		}
-	}
-}
-
-// BuildExportFilterer tests for whether a given type should be exported as Go code
-// Returns a result indicating whether export should occur as well as a reason for logging
-func (config *Configuration) BuildExportFilterer(allTypes astmodel.Types) ExportFilterFunc {
-	var filters []ExportFilterFunc
-	for _, f := range config.ExportFilters {
-		filter := buildExportFilterFunc(f, allTypes)
-		filters = append(filters, filter)
-	}
-
-	return func(typeName astmodel.TypeName) (result ShouldExportResult, newName *astmodel.TypeName, because string) {
-		for _, filter := range filters {
-			result, newName, because := filter(typeName)
-			if result != "" {
-				return result, newName, because
-			}
-		}
-
-		// By default, we export all types
-		return Export, nil, ""
-	}
-}
-
-=======
->>>>>>> b529aa8f
 // ShouldPrune tests for whether a given type should be extracted from the JSON schema or pruned
 func (config *Configuration) ShouldPrune(typeName astmodel.TypeName) (result ShouldPruneResult, because string) {
 	for _, f := range config.TypeFilters {
