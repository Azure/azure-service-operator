/*
 * Copyright (c) Microsoft Corporation.
 * Licensed under the MIT license.
 */

package codegen

import (
	"bytes"
	"context"
	"fmt"
	"io/ioutil"
	"os"
	"path/filepath"
	"strings"
	"testing"

	"github.com/pkg/errors"
	"github.com/sebdah/goldie/v2"
	"github.com/xeipuuv/gojsonschema"
	"gopkg.in/yaml.v3"
	"k8s.io/klog/v2"

	"github.com/Azure/azure-service-operator/v2/tools/generator/internal/astmodel"
	"github.com/Azure/azure-service-operator/v2/tools/generator/internal/codegen/pipeline"
	"github.com/Azure/azure-service-operator/v2/tools/generator/internal/config"
	"github.com/Azure/azure-service-operator/v2/tools/generator/internal/jsonast"
	"github.com/Azure/azure-service-operator/v2/tools/generator/internal/test"
)

var goldenTestPackageReference = astmodel.MakeLocalPackageReference(test.GoModulePrefix, "test", astmodel.GeneratorVersion, "2020-01-01")

type GoldenTestConfig struct {
	HasARMResources      bool                        `yaml:"hasArmResources"`
	InjectEmbeddedStruct bool                        `yaml:"injectEmbeddedStruct"`
	Pipelines            []config.GenerationPipeline `yaml:"pipelines"`
}

func makeDefaultTestConfig() GoldenTestConfig {
	return GoldenTestConfig{
		HasARMResources:      false,
		InjectEmbeddedStruct: false,
		Pipelines:            []config.GenerationPipeline{config.GenerationPipelineAzure},
	}
}

func loadTestConfig(path string) (GoldenTestConfig, error) {
	result := makeDefaultTestConfig()

	fileBytes, err := ioutil.ReadFile(path)
	if err != nil {
		// If the file doesn't exist we just use the default
		if os.IsNotExist(err) {
			return result, nil
		}

		return result, err
	}

	err = yaml.Unmarshal(fileBytes, &result)
	if err != nil {
		return result, errors.Wrapf(err, "unmarshalling golden config %s", path)
	}

	return result, nil
}

func makeEmbeddedTestTypeDefinition() astmodel.TypeDefinition {
	name := astmodel.MakeTypeName(goldenTestPackageReference, "EmbeddedTestType")
	t := astmodel.NewObjectType()
	t = t.WithProperty(astmodel.NewPropertyDefinition("FancyProp", "fancyProp", astmodel.IntType))

	return astmodel.MakeTypeDefinition(name, t)
}

func injectEmbeddedStructType() *pipeline.Stage {
	return pipeline.NewStage(
		"injectEmbeddedStructType",
		"Injects an embedded struct into each object",
		func(ctx context.Context, state *pipeline.State) (*pipeline.State, error) {
			defs := make(astmodel.TypeDefinitionSet)
			embeddedTypeDef := makeEmbeddedTestTypeDefinition()
			for _, def := range state.Definitions() {
				if astmodel.IsObjectDefinition(def) {
					result, err := def.ApplyObjectTransformation(func(objectType *astmodel.ObjectType) (astmodel.Type, error) {
						prop := astmodel.NewPropertyDefinition(
							"",
							",inline",
							embeddedTypeDef.Name())
						return objectType.WithEmbeddedProperty(prop)
					})
					if err != nil {
						return nil, err
					}
					defs.Add(result)
				} else {
					defs.Add(def)
				}
			}

			defs.Add(embeddedTypeDef)

			return state.WithDefinitions(defs), nil
		})
}

func runGoldenTest(t *testing.T, path string, testConfig GoldenTestConfig) {
	ctx := context.Background()

	for _, p := range testConfig.Pipelines {
		p := p
		testName := strings.TrimPrefix(t.Name(), "TestGolden/")

		// Append pipeline name at the end of file name if there is more than one pipeline under test
		if len(testConfig.Pipelines) > 1 {
			testName = filepath.Join(filepath.Dir(testName), fmt.Sprintf("%s_%s", filepath.Base(testName), string(p)))
		}

		t.Run(string(p), func(t *testing.T) {
			t.Parallel()
			codegen, err := NewTestCodeGenerator(testName, path, t, testConfig, p)
			if err != nil {
				t.Fatalf("failed to create code generator: %s", err)
			}

			err = codegen.Generate(ctx)
			if err != nil {
				t.Fatalf("codegen failed: %s", err)
			}
		})
	}
}

func NewTestCodeGenerator(
	testName string,
	path string,
	t *testing.T,
	testConfig GoldenTestConfig,
	genPipeline config.GenerationPipeline,
) (*CodeGenerator, error) {
	idFactory := astmodel.NewIdentifierFactory()
	cfg := config.NewConfiguration()
	cfg.GoModulePath = test.GoModulePrefix

	pipelineTarget, err := pipeline.TranslatePipelineToTarget(genPipeline)
	if err != nil {
		return nil, err
	}

	codegen, err := NewTargetedCodeGeneratorFromConfig(cfg, idFactory, pipelineTarget)
	if err != nil {
		return nil, err
	}

	// TODO: This isn't as clean as would be liked -- should we remove panic from RemoveStages?
	switch genPipeline {
	case config.GenerationPipelineAzure:
		codegen.RemoveStages(
			pipeline.DeleteGeneratedCodeStageID,
			pipeline.CheckForAnyTypeStageID,
			pipeline.CreateResourceExtensionsStageID,
			pipeline.CreateTypesForBackwardCompatibilityID,
			// TODO: Once the stage is enabled in the pipeline, we may need to remove it here for testing
			// pipeline.InjectHubFunctionStageID,
			// pipeline.ImplementConvertibleInterfaceStageId,
			pipeline.ReportOnTypesAndVersionsStageID,
			pipeline.ReportResourceVersionsStageID)
		if !testConfig.HasARMResources {
			codegen.RemoveStages(
				pipeline.CreateARMTypesStageID,
				pipeline.PruneResourcesWithLifecycleOwnedByParentStageID,
				pipeline.ApplyARMConversionInterfaceStageID)

			// These stages treat the collection of types as a graph of types rooted by a resource type.
			// In the degenerate case where there are no resources it behaves the same as stripUnreferenced - removing
			// all types. Remove it in phases that have no resources to avoid this.
			codegen.RemoveStages(
				pipeline.RemoveEmbeddedResourcesStageID,
				pipeline.CollapseCrossGroupReferencesStageID,
				pipeline.AddCrossResourceReferencesStageID)

			codegen.ReplaceStage(pipeline.StripUnreferencedTypeDefinitionsStageID, stripUnusedTypesPipelineStage())
		} else {
			codegen.ReplaceStage(pipeline.AddCrossResourceReferencesStageID, addCrossResourceReferencesForTest(idFactory))
		}
	case config.GenerationPipelineCrossplane:
		codegen.RemoveStages(
			pipeline.DeleteGeneratedCodeStageID,
			pipeline.CheckForAnyTypeStageID,
			pipeline.ReportResourceVersionsStageID)
		if !testConfig.HasARMResources {
			codegen.ReplaceStage(pipeline.StripUnreferencedTypeDefinitionsStageID, stripUnusedTypesPipelineStage())
		}

	default:
		return nil, errors.Errorf("unknown pipeline kind %q", string(genPipeline))
	}

	codegen.ReplaceStage(pipeline.LoadTypesStageID, loadTestSchemaIntoTypes(idFactory, cfg, path))
	codegen.ReplaceStage(pipeline.ExportPackagesStageID, exportPackagesTestPipelineStage(t, testName))

	if testConfig.InjectEmbeddedStruct {
		codegen.InjectStageAfter(pipeline.RemoveTypeAliasesStageID, injectEmbeddedStructType())
	}

	codegen.RemoveStages(
		pipeline.ApplyExportFiltersStageID, // Don't want any filtering of resources during tests
	)

	//TODO: Enable this check once we fix up the test pipeline so that all the dependencies pass
	//if err := codegen.verifyPipeline(); err != nil {
	//	return nil, err
	//}

	return codegen, nil
}

// TODO: we still need to replace this with openapi instead of jsonschema
func loadTestSchemaIntoTypes(
	idFactory astmodel.IdentifierFactory,
	configuration *config.Configuration,
<<<<<<< HEAD
	path string,
) *pipeline.Stage {
	source := configuration.SchemaRoot
=======
	path string) *pipeline.Stage {
>>>>>>> 26c82ee7

	return pipeline.NewStage(
		"loadTestSchema",
		"Load and walk schema (test)",
		func(ctx context.Context, state *pipeline.State) (*pipeline.State, error) {
			klog.V(0).Infof("Loading test schema from %q", path)

			inputFile, err := ioutil.ReadFile(path)
			if err != nil {
				return nil, errors.Wrapf(err, "cannot read golden test input file")
			}

			loader := gojsonschema.NewSchemaLoader()
			schema, err := loader.Compile(gojsonschema.NewBytesLoader(inputFile))
			if err != nil {
				return nil, errors.Wrapf(err, "could not compile input")
			}

			scanner := jsonast.NewSchemaScanner(idFactory, configuration)

			klog.V(0).Infof("Walking deployment template")

			schemaAbstraction := jsonast.MakeGoJSONSchema(schema.Root(), configuration.MakeLocalPackageReference, idFactory)
			_, err = scanner.GenerateAllDefinitions(ctx, schemaAbstraction)
			if err != nil {
				return nil, errors.Wrapf(err, "failed to walk JSON schema")
			}

			return state.WithDefinitions(scanner.Definitions()), nil
		})
}

func exportPackagesTestPipelineStage(t *testing.T, testName string) *pipeline.Stage {
	g := goldie.New(t)

	return pipeline.NewStage(
		"exportTestPackages",
		"Export packages for test",
		func(ctx context.Context, state *pipeline.State) (*pipeline.State, error) {
			if len(state.Definitions()) == 0 {
				t.Fatalf("defs was empty")
			}

			// Create package definitions
			pkgs := make(map[astmodel.PackageReference]*astmodel.PackageDefinition)
			nonStoragePackageCount := 0
			for _, def := range state.Definitions() {
				ref := def.Name().PackageReference
				pkg, ok := pkgs[ref]
				if !ok {
					g, v := ref.GroupVersion()
					pkg = astmodel.NewPackageDefinition(g, v)
					pkgs[ref] = pkg

					if !astmodel.IsStoragePackageReference(ref) {
						nonStoragePackageCount++
					}
				}

				pkg.AddDefinition(def)
			}

			// Export each package definition
			// We don't export storage packages as they're tested elsewhere
			// If there's more than one package to export, we suffix with the package name
			for ref, pkg := range pkgs {
				if astmodel.IsStoragePackageReference(ref) {
					continue
				}

				fileDef := astmodel.NewFileDefinition(ref, pkg.Definitions().AsSlice(), pkgs)

				buf := &bytes.Buffer{}
				fileWriter := astmodel.NewGoSourceFileWriter(fileDef)
				err := fileWriter.SaveToWriter(buf)
				if err != nil {
					t.Fatalf("could not generate file: %s", err)
				}

				fileName := testName
				if nonStoragePackageCount > 1 {
					fileName = fileName + "_" + ref.PackageName()
				}

				g.Assert(t, fileName, buf.Bytes())
			}

			return state, nil
		})
}

func stripUnusedTypesPipelineStage() *pipeline.Stage {
	return pipeline.NewStage(
		"stripUnused",
		"Strip unused types for test",
		func(ctx context.Context, state *pipeline.State) (*pipeline.State, error) {
			// The golden files always generate a top-level Test type - mark
			// that as the root.
			roots := astmodel.NewTypeNameSet(astmodel.MakeTypeName(goldenTestPackageReference, "Test"))
			defs, err := pipeline.StripUnusedDefinitions(roots, state.Definitions())
			if err != nil {
				return nil, errors.Wrapf(err, "could not strip unused types")
			}

			return state.WithDefinitions(defs), nil
		})
}

// TODO: Ideally we wouldn't need a test specific function here, but currently
// TODO: we're hard-coding references, and even if we were sourcing them from Swagger
// TODO: we have no way to give Swagger to the golden files tests currently.
func addCrossResourceReferencesForTest(idFactory astmodel.IdentifierFactory) *pipeline.Stage {
	return pipeline.NewStage(
		pipeline.AddCrossResourceReferencesStageID,
		"Add cross resource references for test",
		func(ctx context.Context, state *pipeline.State) (*pipeline.State, error) {
			defs := make(astmodel.TypeDefinitionSet)
			isCrossResourceReference := func(_ astmodel.TypeName, prop *astmodel.PropertyDefinition) bool {
				return pipeline.DoesPropertyLookLikeARMReference(prop)
			}
			visitor := pipeline.MakeCrossResourceReferenceTypeVisitor(idFactory, isCrossResourceReference)

			for _, def := range state.Definitions() {
				// Skip Status types
				// TODO: we need flags?
				if def.Name().RepresentsStatusType() {
					defs.Add(def)
					continue
				}

				t, err := visitor.Visit(def.Type(), def.Name())
				if err != nil {
					return nil, errors.Wrapf(err, "visiting %q", def.Name())
				}
				defs.Add(def.WithType(t))
			}

			return state.WithDefinitions(defs), nil
		})
}

func TestGolden(t *testing.T) {
	t.Parallel()

	type Test struct {
		name string
		path string
	}

	testGroups := make(map[string][]Test)

	// find all input .json files
	testDataRoot := "testdata"
	err := filepath.Walk(testDataRoot, func(path string, info os.FileInfo, err error) error {
		if filepath.Ext(path) == ".json" {
			groupName := filepath.Base(filepath.Dir(path))
			testName := strings.TrimSuffix(filepath.Base(path), ".json")
			testGroups[groupName] = append(testGroups[groupName], Test{testName, path})
		}

		return nil
	})
	if err != nil {
		t.Fatalf("Error enumerating files: %s", err)
	}

	// run all tests
	// safety check that there are at least a few groups
	minExpectedTestGroups := 3
	if len(testGroups) < minExpectedTestGroups {
		t.Fatalf("Expected at least %d test groups, found: %d", minExpectedTestGroups, len(testGroups))
	}

	// Skip linting next line, see https://github.com/kunwardeep/paralleltest/issues/14. Linter doesn't support maps
	// nolint:paralleltest
	for groupName, fs := range testGroups {
		fs := fs
		groupName := groupName

		configPath := fmt.Sprintf("%s/%s/config.yaml", testDataRoot, groupName)

		testConfig, err := loadTestConfig(configPath)
		if err != nil {
			t.Fatalf("could not load test config: %s", err)
		}

		t.Run(groupName, func(t *testing.T) {
			t.Parallel()
			// safety check that there is at least one test in each group
			if len(fs) == 0 {
				t.Fatalf("Test group %s was empty", groupName)
			}

			for _, f := range fs {
				f := f
				testConfig := testConfig
				t.Run(f.name, func(t *testing.T) {
					t.Parallel()
					runGoldenTest(t, f.path, testConfig)
				})
			}
		})
	}
}<|MERGE_RESOLUTION|>--- conflicted
+++ resolved
@@ -219,13 +219,10 @@
 func loadTestSchemaIntoTypes(
 	idFactory astmodel.IdentifierFactory,
 	configuration *config.Configuration,
-<<<<<<< HEAD
 	path string,
 ) *pipeline.Stage {
-	source := configuration.SchemaRoot
-=======
-	path string) *pipeline.Stage {
->>>>>>> 26c82ee7
+	// TODO(matthchr): ???
+	// source := configuration.SchemaRoot
 
 	return pipeline.NewStage(
 		"loadTestSchema",
