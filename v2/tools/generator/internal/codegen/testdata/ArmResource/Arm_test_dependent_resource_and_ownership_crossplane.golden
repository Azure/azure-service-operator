// Code generated by azure-service-operator-codegen. DO NOT EDIT.
// Copyright (c) Microsoft Corporation.
// Licensed under the MIT license.
package v1beta20200101

import (
	"github.com/crossplane/crossplane-runtime/apis/core/v1alpha1"
	metav1 "k8s.io/apimachinery/pkg/apis/meta/v1"
)

// +kubebuilder:rbac:groups=test.azure.com,resources=as,verbs=get;list;watch;create;update;patch;delete
// +kubebuilder:rbac:groups=test.azure.com,resources={as/status,as/finalizers},verbs=get;update;patch

// +kubebuilder:object:root=true
// +kubebuilder:storageversion
// Generated from: https://test.test/schemas/2020-01-01/test.json#/resourceDefinitions/A
type A struct {
	metav1.TypeMeta   `json:",inline"`
	metav1.ObjectMeta `json:"metadata,omitempty"`
	Spec              A_Spec `json:"spec,omitempty"`
}

// +kubebuilder:object:root=true
// Generated from: https://test.test/schemas/2020-01-01/test.json#/resourceDefinitions/A
type AList struct {
	metav1.TypeMeta `json:",inline"`
	metav1.ListMeta `json:"metadata,omitempty"`
	Items           []A `json:"items"`
}

// +kubebuilder:rbac:groups=test.azure.com,resources=bs,verbs=get;list;watch;create;update;patch;delete
// +kubebuilder:rbac:groups=test.azure.com,resources={bs/status,bs/finalizers},verbs=get;update;patch

// +kubebuilder:object:root=true
// +kubebuilder:storageversion
// Generated from: https://test.test/schemas/2020-01-01/test.json#/resourceDefinitions/B
type B struct {
	metav1.TypeMeta   `json:",inline"`
	metav1.ObjectMeta `json:"metadata,omitempty"`
	Spec              B_Spec `json:"spec,omitempty"`
}

// +kubebuilder:object:root=true
// Generated from: https://test.test/schemas/2020-01-01/test.json#/resourceDefinitions/B
type BList struct {
	metav1.TypeMeta `json:",inline"`
	metav1.ListMeta `json:"metadata,omitempty"`
	Items           []B `json:"items"`
}

// +kubebuilder:rbac:groups=test.azure.com,resources=cs,verbs=get;list;watch;create;update;patch;delete
// +kubebuilder:rbac:groups=test.azure.com,resources={cs/status,cs/finalizers},verbs=get;update;patch

// +kubebuilder:object:root=true
// +kubebuilder:storageversion
// Generated from: https://test.test/schemas/2020-01-01/test.json#/resourceDefinitions/C
type C struct {
	metav1.TypeMeta   `json:",inline"`
	metav1.ObjectMeta `json:"metadata,omitempty"`
	Spec              C_Spec `json:"spec,omitempty"`
}

// +kubebuilder:object:root=true
// Generated from: https://test.test/schemas/2020-01-01/test.json#/resourceDefinitions/C
type CList struct {
	metav1.TypeMeta `json:",inline"`
	metav1.ListMeta `json:"metadata,omitempty"`
	Items           []C `json:"items"`
}

// +kubebuilder:rbac:groups=test.azure.com,resources=ds,verbs=get;list;watch;create;update;patch;delete
// +kubebuilder:rbac:groups=test.azure.com,resources={ds/status,ds/finalizers},verbs=get;update;patch

// +kubebuilder:object:root=true
// +kubebuilder:storageversion
// Generated from: https://test.test/schemas/2020-01-01/test.json#/resourceDefinitions/D
type D struct {
	metav1.TypeMeta   `json:",inline"`
	metav1.ObjectMeta `json:"metadata,omitempty"`
	Spec              D_Spec `json:"spec,omitempty"`
}

// +kubebuilder:object:root=true
// Generated from: https://test.test/schemas/2020-01-01/test.json#/resourceDefinitions/D
type DList struct {
	metav1.TypeMeta `json:",inline"`
	metav1.ListMeta `json:"metadata,omitempty"`
	Items           []D `json:"items"`
}

<<<<<<< HEAD
// +kubebuilder:validation:Enum={"2020-01-01"}
type APIVersion string

const APIVersion_Value = APIVersion("2020-01-01")

=======
>>>>>>> afe36767
type A_Spec struct {
	v1alpha1.ResourceSpec `json:",inline,omitempty"`
	ForProvider           AParameters `json:"forProvider,omitempty"`
}

// +kubebuilder:validation:Enum={"2020-06-01"}
type APIVersion string

const APIVersion_Value = APIVersion("2020-06-01")

type B_Spec struct {
	v1alpha1.ResourceSpec `json:",inline,omitempty"`
	ForProvider           BParameters `json:"forProvider,omitempty"`
}

type C_Spec struct {
	v1alpha1.ResourceSpec `json:",inline,omitempty"`
	ForProvider           CParameters `json:"forProvider,omitempty"`
}

type D_Spec struct {
	v1alpha1.ResourceSpec `json:",inline,omitempty"`
	ForProvider           DParameters `json:"forProvider,omitempty"`
}

type AParameters struct {
	// +kubebuilder:validation:Required
	APIVersion A_Spec_APIVersion `json:"apiVersion,omitempty"`

	// +kubebuilder:validation:Required
	Name                      string              `json:"name,omitempty"`
	ResourceGroupName         string              `json:"resourceGroupName,omitempty"`
	ResourceGroupNameRef      *v1alpha1.Reference `json:"resourceGroupNameRef,omitempty"`
	ResourceGroupNameSelector *v1alpha1.Selector  `json:"resourceGroupNameSelector,omitempty"`

	// +kubebuilder:validation:Required
	Type A_Spec_Type `json:"type,omitempty"`
}

type BParameters struct {
	// +kubebuilder:validation:Required
	APIVersion B_Spec_APIVersion `json:"apiVersion,omitempty"`

	// +kubebuilder:validation:Required
	Name                      string              `json:"name,omitempty"`
	ResourceGroupName         string              `json:"resourceGroupName,omitempty"`
	ResourceGroupNameRef      *v1alpha1.Reference `json:"resourceGroupNameRef,omitempty"`
	ResourceGroupNameSelector *v1alpha1.Selector  `json:"resourceGroupNameSelector,omitempty"`

	// +kubebuilder:validation:Required
	Type B_Spec_Type `json:"type,omitempty"`
}

type CParameters struct {
	// +kubebuilder:validation:Required
	APIVersion C_Spec_APIVersion `json:"apiVersion,omitempty"`

	// +kubebuilder:validation:Required
	Name                      string              `json:"name,omitempty"`
	ResourceGroupName         string              `json:"resourceGroupName,omitempty"`
	ResourceGroupNameRef      *v1alpha1.Reference `json:"resourceGroupNameRef,omitempty"`
	ResourceGroupNameSelector *v1alpha1.Selector  `json:"resourceGroupNameSelector,omitempty"`

	// +kubebuilder:validation:Required
	Type C_Spec_Type `json:"type,omitempty"`
}

type DParameters struct {
	// +kubebuilder:validation:Required
	APIVersion D_Spec_APIVersion `json:"apiVersion,omitempty"`

	// +kubebuilder:validation:Required
	Name                      string              `json:"name,omitempty"`
	ResourceGroupName         string              `json:"resourceGroupName,omitempty"`
	ResourceGroupNameRef      *v1alpha1.Reference `json:"resourceGroupNameRef,omitempty"`
	ResourceGroupNameSelector *v1alpha1.Selector  `json:"resourceGroupNameSelector,omitempty"`

	// +kubebuilder:validation:Required
	Type D_Spec_Type `json:"type,omitempty"`
}

// +kubebuilder:validation:Enum={"2020-06-01"}
type A_Spec_APIVersion string

const A_Spec_APIVersion_20200601 = A_Spec_APIVersion("2020-06-01")

// +kubebuilder:validation:Enum={"Microsoft.Azure/A"}
type A_Spec_Type string

const A_Spec_Type_MicrosoftAzureA = A_Spec_Type("Microsoft.Azure/A")

// +kubebuilder:validation:Enum={"2020-06-01"}
type B_Spec_APIVersion string

const B_Spec_APIVersion_20200601 = B_Spec_APIVersion("2020-06-01")

// +kubebuilder:validation:Enum={"Microsoft.Azure/B"}
type B_Spec_Type string

const B_Spec_Type_MicrosoftAzureB = B_Spec_Type("Microsoft.Azure/B")

// +kubebuilder:validation:Enum={"2020-06-01"}
type C_Spec_APIVersion string

const C_Spec_APIVersion_20200601 = C_Spec_APIVersion("2020-06-01")

// +kubebuilder:validation:Enum={"Microsoft.Azure/C"}
type C_Spec_Type string

const C_Spec_Type_MicrosoftAzureC = C_Spec_Type("Microsoft.Azure/C")

// +kubebuilder:validation:Enum={"2020-06-01"}
type D_Spec_APIVersion string

const D_Spec_APIVersion_20200601 = D_Spec_APIVersion("2020-06-01")

// +kubebuilder:validation:Enum={"Microsoft.Azure/D"}
type D_Spec_Type string

const D_Spec_Type_MicrosoftAzureD = D_Spec_Type("Microsoft.Azure/D")

func init() {
	SchemeBuilder.Register(&A{}, &AList{}, &B{}, &BList{}, &C{}, &CList{}, &D{}, &DList{})
}<|MERGE_RESOLUTION|>--- conflicted
+++ resolved
@@ -88,23 +88,15 @@
 	Items           []D `json:"items"`
 }
 
-<<<<<<< HEAD
+type A_Spec struct {
+	v1alpha1.ResourceSpec `json:",inline,omitempty"`
+	ForProvider           AParameters `json:"forProvider,omitempty"`
+}
+
 // +kubebuilder:validation:Enum={"2020-01-01"}
 type APIVersion string
 
 const APIVersion_Value = APIVersion("2020-01-01")
-
-=======
->>>>>>> afe36767
-type A_Spec struct {
-	v1alpha1.ResourceSpec `json:",inline,omitempty"`
-	ForProvider           AParameters `json:"forProvider,omitempty"`
-}
-
-// +kubebuilder:validation:Enum={"2020-06-01"}
-type APIVersion string
-
-const APIVersion_Value = APIVersion("2020-06-01")
 
 type B_Spec struct {
 	v1alpha1.ResourceSpec `json:",inline,omitempty"`
