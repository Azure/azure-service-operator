--- conflicted
+++ resolved
@@ -108,11 +108,8 @@
 		// that objects are all expanded
 		pipeline.ApplyPropertyRewrites(configuration),
 
-<<<<<<< HEAD
 		pipeline.AddAPIVersionEnums(),
 		pipeline.RemoveTypeAliases(),
-=======
->>>>>>> 229c2c6d
 		pipeline.RemoveResourceScope(),
 
 		pipeline.MakeStatusPropertiesOptional(),
