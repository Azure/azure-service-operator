/*
 * Copyright (c) Microsoft Corporation.
 * Licensed under the MIT license.
 */

package pipeline

import (
	"context"
	"fmt"
<<<<<<< HEAD
	"github.com/Azure/azure-service-operator/v2/tools/generator/internal/functions"
=======
	"strings"
>>>>>>> 1cc50f0b

	"github.com/pkg/errors"

	"github.com/Azure/azure-service-operator/v2/tools/generator/internal/astmodel"
	"github.com/Azure/azure-service-operator/v2/tools/generator/internal/functions"
)

// ExportControllerResourceRegistrations creates a Stage to generate type registrations
// for resources.
func ExportControllerResourceRegistrations(idFactory astmodel.IdentifierFactory, outputPath string) Stage {
	return MakeLegacyStage(
		"exportControllerResourceRegistrations",
		fmt.Sprintf("Export resource registrations to %q", outputPath),
		func(ctx context.Context, types astmodel.Types) (astmodel.Types, error) {
			// If the configuration doesn't specify an output destination for us, just do nothing
			if outputPath == "" {
				return types, nil
			}

			var resources []astmodel.TypeName
			var storageVersionResources []astmodel.TypeName
<<<<<<< HEAD
			var resourceExtensions []astmodel.TypeName
=======
			indexFunctions := make(map[astmodel.TypeName][]*functions.IndexRegistrationFunction)
			secretPropertyKeys := make(map[astmodel.TypeName][]string)
>>>>>>> 1cc50f0b

			// We need to register each version
			for _, def := range types {

<<<<<<< HEAD
				if resource, ok := astmodel.AsResourceType(def.Type()); ok {

					if resource.IsStorageVersion() {
						storageVersionResources = append(storageVersionResources, def.Name())
					}

					resources = append(resources, def.Name())
				} else if resourceExtension, ok := astmodel.AsObjectType(def.Type()); ok {

					if resourceExtension.HasFunctionWithName(functions.ExtendedResourcesFunctionName) {
						resourceExtensions = append(resourceExtensions, def.Name())
					}
				}

			}

			file := NewResourceRegistrationFile(resources, storageVersionResources, resourceExtensions)
=======
				if resource.IsStorageVersion() {
					storageVersionResources = append(storageVersionResources, def.Name())

					chains, err := catalogSecretPropertyChains(def, types)
					if err != nil {
						return nil, errors.Wrapf(err, "failed to catalog %s property chains", def.Name())
					}

					resourceIndexFunctions, resourceSecretPropertyKeys := handleSecretPropertyChains(chains, idFactory, def)
					indexFunctions[def.Name()] = resourceIndexFunctions
					secretPropertyKeys[def.Name()] = resourceSecretPropertyKeys
				}
				resources = append(resources, def.Name())
			}

			file := NewResourceRegistrationFile(resources, storageVersionResources, indexFunctions, secretPropertyKeys)
>>>>>>> 1cc50f0b
			fileWriter := astmodel.NewGoSourceFileWriter(file)

			err := fileWriter.SaveToFile(outputPath)
			if err != nil {
				return nil, errors.Wrapf(err, "failed to write controller type registration file to %q", outputPath)
			}

			return types, nil
		})
}

func handleSecretPropertyChains(
	chains [][]*astmodel.PropertyDefinition,
	idFactory astmodel.IdentifierFactory,
	def astmodel.TypeDefinition) ([]*functions.IndexRegistrationFunction, []string) {

	var indexFunctions []*functions.IndexRegistrationFunction
	var secretPropertyKeys []string

	for _, chain := range chains {
		secretPropertyKey := makeIndexPropertyKey(chain)
		indexFunction := functions.NewIndexRegistrationFunction(
			makeUniqueIndexMethodName(idFactory, def.Name(), chain),
			def.Name(),
			secretPropertyKey,
			chain)
		indexFunctions = append(indexFunctions, indexFunction)
		secretPropertyKeys = append(secretPropertyKeys, secretPropertyKey)
	}

	return indexFunctions, secretPropertyKeys
}

func catalogSecretPropertyChains(def astmodel.TypeDefinition, allTypes astmodel.Types) ([][]*astmodel.PropertyDefinition, error) {
	indexBuilder := &indexFunctionBuilder{}

	visitor := astmodel.TypeVisitorBuilder{
		VisitObjectType: indexBuilder.catalogSecretProperties,
	}.Build()

	walker := astmodel.NewTypeWalker(allTypes, visitor)
	walker.MakeContext = func(it astmodel.TypeName, ctx interface{}) (interface{}, error) {
		if ctx != nil {
			return ctx, nil
		}

		return indexFunctionBuilderContext{}, nil
	}

	_, err := walker.Walk(def)
	if err != nil {
		return nil, errors.Wrapf(err, "error cataloging secret properties")
	}

	return indexBuilder.propChains, nil
}

type indexFunctionBuilder struct {
	propChains [][]*astmodel.PropertyDefinition
}

type indexFunctionBuilderContext struct {
	props []*astmodel.PropertyDefinition
}

func (ctx indexFunctionBuilderContext) clone() indexFunctionBuilderContext {
	duplicate := append([]*astmodel.PropertyDefinition(nil), ctx.props...)
	return indexFunctionBuilderContext{props: duplicate}
}

func preservePropertyContext(_ *astmodel.ObjectType, prop *astmodel.PropertyDefinition, ctx interface{}) (interface{}, error) {
	typedCtx := ctx.(indexFunctionBuilderContext)
	newCtx := typedCtx.clone()
	newCtx.props = append(newCtx.props, prop)
	return newCtx, nil
}

func (b *indexFunctionBuilder) catalogSecretProperties(this *astmodel.TypeVisitor, it *astmodel.ObjectType, ctx interface{}) (astmodel.Type, error) {
	typedCtx := ctx.(indexFunctionBuilderContext)

	for _, prop := range it.Properties() {
		if prop.IsSecret() {
			newCtx := typedCtx.clone()
			newCtx.props = append(newCtx.props, prop)
			b.propChains = append(b.propChains, newCtx.props)
		}
	}

	identityVisit := astmodel.MakeIdentityVisitOfObjectType(preservePropertyContext)
	return identityVisit(this, it, ctx)
}

func makeUniqueIndexMethodName(
	idFactory astmodel.IdentifierFactory,
	resourceTypeName astmodel.TypeName,
	propertyChain []*astmodel.PropertyDefinition) string {

	// TODO: Technically speaking it's still possible to generate names that clash here, although it's pretty
	// TODO: unlikely. Do we need to do more?

	lastProp := propertyChain[len(propertyChain)-1]

	group, _, ok := resourceTypeName.PackageReference.GroupVersion()
	if !ok {
		panic(fmt.Sprintf("cannot generate index method for type %s", resourceTypeName.String()))
	}
	return fmt.Sprintf("index%s%s%s",
		idFactory.CreateIdentifier(group, astmodel.Exported),
		resourceTypeName.Name(),
		lastProp.PropertyName())
}

func makeIndexPropertyKey(propertyChain []*astmodel.PropertyDefinition) string {
	values := []string{
		".spec",
	}
	for _, prop := range propertyChain {
		name, ok := prop.JSONName()
		if !ok {
			panic(fmt.Sprintf("property %s has no JSON name", prop.PropertyName()))
		}
		values = append(values, name)
	}
	return strings.Join(values, ".")
}<|MERGE_RESOLUTION|>--- conflicted
+++ resolved
@@ -8,14 +8,10 @@
 import (
 	"context"
 	"fmt"
-<<<<<<< HEAD
-	"github.com/Azure/azure-service-operator/v2/tools/generator/internal/functions"
-=======
 	"strings"
->>>>>>> 1cc50f0b
 
 	"github.com/pkg/errors"
-
+	
 	"github.com/Azure/azure-service-operator/v2/tools/generator/internal/astmodel"
 	"github.com/Azure/azure-service-operator/v2/tools/generator/internal/functions"
 )
@@ -34,21 +30,26 @@
 
 			var resources []astmodel.TypeName
 			var storageVersionResources []astmodel.TypeName
-<<<<<<< HEAD
 			var resourceExtensions []astmodel.TypeName
-=======
 			indexFunctions := make(map[astmodel.TypeName][]*functions.IndexRegistrationFunction)
 			secretPropertyKeys := make(map[astmodel.TypeName][]string)
->>>>>>> 1cc50f0b
 
 			// We need to register each version
 			for _, def := range types {
 
-<<<<<<< HEAD
 				if resource, ok := astmodel.AsResourceType(def.Type()); ok {
 
 					if resource.IsStorageVersion() {
 						storageVersionResources = append(storageVersionResources, def.Name())
+
+						chains, err := catalogSecretPropertyChains(def, types)
+						if err != nil {
+							return nil, errors.Wrapf(err, "failed to catalog %s property chains", def.Name())
+						}
+
+						resourceIndexFunctions, resourceSecretPropertyKeys := handleSecretPropertyChains(chains, idFactory, def)
+						indexFunctions[def.Name()] = resourceIndexFunctions
+						secretPropertyKeys[def.Name()] = resourceSecretPropertyKeys
 					}
 
 					resources = append(resources, def.Name())
@@ -60,26 +61,7 @@
 				}
 
 			}
-
-			file := NewResourceRegistrationFile(resources, storageVersionResources, resourceExtensions)
-=======
-				if resource.IsStorageVersion() {
-					storageVersionResources = append(storageVersionResources, def.Name())
-
-					chains, err := catalogSecretPropertyChains(def, types)
-					if err != nil {
-						return nil, errors.Wrapf(err, "failed to catalog %s property chains", def.Name())
-					}
-
-					resourceIndexFunctions, resourceSecretPropertyKeys := handleSecretPropertyChains(chains, idFactory, def)
-					indexFunctions[def.Name()] = resourceIndexFunctions
-					secretPropertyKeys[def.Name()] = resourceSecretPropertyKeys
-				}
-				resources = append(resources, def.Name())
-			}
-
-			file := NewResourceRegistrationFile(resources, storageVersionResources, indexFunctions, secretPropertyKeys)
->>>>>>> 1cc50f0b
+			file := NewResourceRegistrationFile(resources, storageVersionResources, indexFunctions, secretPropertyKeys, resourceExtensions)
 			fileWriter := astmodel.NewGoSourceFileWriter(file)
 
 			err := fileWriter.SaveToFile(outputPath)
