--- conflicted
+++ resolved
@@ -88,11 +88,7 @@
 			for _, def := range definitions {
 				// Skip Status types
 				// TODO: we need flags
-<<<<<<< HEAD
-				if def.Name().RepresentsStatusType() {
-=======
 				if def.Name().IsStatus() {
->>>>>>> afe36767
 					result.Add(def)
 					continue
 				}
