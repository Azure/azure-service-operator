--- conflicted
+++ resolved
@@ -8,10 +8,6 @@
 import (
 	"context"
 	"fmt"
-<<<<<<< HEAD
-
-=======
->>>>>>> afe36767
 	"github.com/pkg/errors"
 
 	"github.com/Azure/azure-service-operator/v2/tools/generator/internal/armconversion"
@@ -99,11 +95,7 @@
 		_, ok := astmodel.AsObjectType(def.Type())
 		// TODO: We need labels
 		// Some status types are initially anonymous and then get named later (so end with a _Status_Xyz suffix)
-<<<<<<< HEAD
-		return ok && def.Name().RepresentsStatusType() && !astmodel.ARMFlag.IsOn(def.Type())
-=======
 		return ok && def.Name().IsStatus() && !astmodel.ARMFlag.IsOn(def.Type())
->>>>>>> afe36767
 	})
 
 	for _, td := range statusDefs {
