--- conflicted
+++ resolved
@@ -169,11 +169,7 @@
 
 		var status astmodel.Type
 		if it.StatusType() != nil {
-<<<<<<< HEAD
-			status, err = this.Visit(it.StatusType(), nameHint+astmodel.StatusNameSuffix)
-=======
 			status, err = this.Visit(it.StatusType(), nameHint+astmodel.StatusSuffix)
->>>>>>> afe36767
 			if err != nil {
 				return nil, errors.Wrapf(err, "failed to name status type %s", it.StatusType())
 			}
