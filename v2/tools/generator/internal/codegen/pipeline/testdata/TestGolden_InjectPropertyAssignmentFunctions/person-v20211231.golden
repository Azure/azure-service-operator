// Code generated by azure-service-operator-codegen. DO NOT EDIT.
// Copyright (c) Microsoft Corporation.
// Licensed under the MIT license.
package v20211231

import (
	v20211231s "github.com/Azure/azure-service-operator/testing/person/v20211231storage"
	"github.com/Azure/azure-service-operator/v2/pkg/genruntime"
	"github.com/pkg/errors"
	metav1 "k8s.io/apimachinery/pkg/apis/meta/v1"
)

// +kubebuilder:object:root=true
// +kubebuilder:subresource:status
type Person struct {
	metav1.TypeMeta   `json:",inline"`
	metav1.ObjectMeta `json:"metadata,omitempty"`
	Spec              Person_Spec   `json:"spec,omitempty"`
	Status            Person_STATUS `json:"status,omitempty"`
}

// AssignPropertiesFromPerson populates our Person from the provided source Person
func (person *Person) AssignPropertiesFromPerson(source *v20211231s.Person) error {

	// ObjectMeta
	person.ObjectMeta = *source.ObjectMeta.DeepCopy()

	// Spec
	var spec Person_Spec
	err := spec.AssignPropertiesFromPerson_Spec(&source.Spec)
	if err != nil {
		return errors.Wrap(err, "calling AssignPropertiesFromPerson_Spec() to populate field Spec")
	}
	person.Spec = spec

	// Status
	var status Person_STATUS
<<<<<<< HEAD
	err = status.AssignPropertiesFromPerson_STATUS(&source.Status)
	if err != nil {
		return errors.Wrap(err, "calling AssignPropertiesFromPerson_STATUS() to populate field Status")
=======
	err = status.AssignPropertiesFromPersonSTATUS(&source.Status)
	if err != nil {
		return errors.Wrap(err, "calling AssignPropertiesFromPersonSTATUS() to populate field Status")
>>>>>>> afe36767
	}
	person.Status = status

	// No error
	return nil
}

// AssignPropertiesToPerson populates the provided destination Person from our Person
func (person *Person) AssignPropertiesToPerson(destination *v20211231s.Person) error {

	// ObjectMeta
	destination.ObjectMeta = *person.ObjectMeta.DeepCopy()

	// Spec
	var spec v20211231s.Person_Spec
	err := person.Spec.AssignPropertiesToPerson_Spec(&spec)
	if err != nil {
		return errors.Wrap(err, "calling AssignPropertiesToPerson_Spec() to populate field Spec")
	}
	destination.Spec = spec

	// Status
	var status v20211231s.Person_STATUS
<<<<<<< HEAD
	err = person.Status.AssignPropertiesToPerson_STATUS(&status)
	if err != nil {
		return errors.Wrap(err, "calling AssignPropertiesToPerson_STATUS() to populate field Status")
=======
	err = person.Status.AssignPropertiesToPersonSTATUS(&status)
	if err != nil {
		return errors.Wrap(err, "calling AssignPropertiesToPersonSTATUS() to populate field Status")
>>>>>>> afe36767
	}
	destination.Status = status

	// No error
	return nil
}

// +kubebuilder:object:root=true
type PersonList struct {
	metav1.TypeMeta `json:",inline"`
	metav1.ListMeta `json:"metadata,omitempty"`
	Items           []Person `json:"items"`
}

type Person_STATUS struct {
	Status string `json:"status,omitempty"`
}

// AssignPropertiesFromPerson_STATUS populates our Person_STATUS from the provided source Person_STATUS
func (person *Person_STATUS) AssignPropertiesFromPerson_STATUS(source *v20211231s.Person_STATUS) error {

	// Status
	person.Status = genruntime.GetOptionalStringValue(source.Status)

	// No error
	return nil
}

// AssignPropertiesToPerson_STATUS populates the provided destination Person_STATUS from our Person_STATUS
func (person *Person_STATUS) AssignPropertiesToPerson_STATUS(destination *v20211231s.Person_STATUS) error {
	// Create a new property bag
	propertyBag := genruntime.NewPropertyBag()

	// Status
	status := person.Status
	destination.Status = &status

	// Update the property bag
	if len(propertyBag) > 0 {
		destination.PropertyBag = propertyBag
	} else {
		destination.PropertyBag = nil
	}

	// No error
	return nil
}

type Person_Spec struct {
	// FamilyName: Shared name of the family
	FamilyName string `json:"familyName,omitempty"`

	// FullName: As would be used to address mail
	FullName string `json:"fullName,omitempty"`

	// KnownAs: How the person is generally known
	KnownAs            string  `json:"knownAs,omitempty"`
	PostalAddress      Address `json:"postalAddress,omitempty"`
	ResidentialAddress Address `json:"residentialAddress,omitempty"`
}

// AssignPropertiesFromPerson_Spec populates our Person_Spec from the provided source Person_Spec
func (person *Person_Spec) AssignPropertiesFromPerson_Spec(source *v20211231s.Person_Spec) error {

	// FamilyName
	person.FamilyName = genruntime.GetOptionalStringValue(source.FamilyName)

	// FullName
	person.FullName = genruntime.GetOptionalStringValue(source.FullName)

	// KnownAs
	person.KnownAs = genruntime.GetOptionalStringValue(source.KnownAs)

	// PostalAddress
	if source.PostalAddress != nil {
		var postalAddress Address
		err := postalAddress.AssignPropertiesFromAddress(source.PostalAddress)
		if err != nil {
			return errors.Wrap(err, "calling AssignPropertiesFromAddress() to populate field PostalAddress")
		}
		person.PostalAddress = postalAddress
	} else {
		person.PostalAddress = Address{}
	}

	// ResidentialAddress
	if source.ResidentialAddress != nil {
		var residentialAddress Address
		err := residentialAddress.AssignPropertiesFromAddress(source.ResidentialAddress)
		if err != nil {
			return errors.Wrap(err, "calling AssignPropertiesFromAddress() to populate field ResidentialAddress")
		}
		person.ResidentialAddress = residentialAddress
	} else {
		person.ResidentialAddress = Address{}
	}

	// No error
	return nil
}

// AssignPropertiesToPerson_Spec populates the provided destination Person_Spec from our Person_Spec
func (person *Person_Spec) AssignPropertiesToPerson_Spec(destination *v20211231s.Person_Spec) error {
	// Create a new property bag
	propertyBag := genruntime.NewPropertyBag()

	// FamilyName
	familyName := person.FamilyName
	destination.FamilyName = &familyName

	// FullName
	fullName := person.FullName
	destination.FullName = &fullName

	// KnownAs
	knownA := person.KnownAs
	destination.KnownAs = &knownA

	// PostalAddress
	var postalAddress v20211231s.Address
	err := person.PostalAddress.AssignPropertiesToAddress(&postalAddress)
	if err != nil {
		return errors.Wrap(err, "calling AssignPropertiesToAddress() to populate field PostalAddress")
	}
	destination.PostalAddress = &postalAddress

	// ResidentialAddress
	var residentialAddress v20211231s.Address
	err = person.ResidentialAddress.AssignPropertiesToAddress(&residentialAddress)
	if err != nil {
		return errors.Wrap(err, "calling AssignPropertiesToAddress() to populate field ResidentialAddress")
	}
	destination.ResidentialAddress = &residentialAddress

	// Update the property bag
	if len(propertyBag) > 0 {
		destination.PropertyBag = propertyBag
	} else {
		destination.PropertyBag = nil
	}

	// No error
	return nil
}

<<<<<<< HEAD
=======
type Person_STATUS struct {
	Status string `json:"status,omitempty"`
}

// AssignPropertiesFromPersonSTATUS populates our Person_STATUS from the provided source Person_STATUS
func (person *Person_STATUS) AssignPropertiesFromPersonSTATUS(source *v20211231s.Person_STATUS) error {

	// Status
	person.Status = genruntime.GetOptionalStringValue(source.Status)

	// No error
	return nil
}

// AssignPropertiesToPersonSTATUS populates the provided destination Person_STATUS from our Person_STATUS
func (person *Person_STATUS) AssignPropertiesToPersonSTATUS(destination *v20211231s.Person_STATUS) error {
	// Create a new property bag
	propertyBag := genruntime.NewPropertyBag()

	// Status
	status := person.Status
	destination.Status = &status

	// Update the property bag
	if len(propertyBag) > 0 {
		destination.PropertyBag = propertyBag
	} else {
		destination.PropertyBag = nil
	}

	// No error
	return nil
}

>>>>>>> afe36767
type Address struct {
	// City: City or town (or nearest)
	City string `json:"city,omitempty"`

	// FullAddress: Full written address for map or postal use
	FullAddress string `json:"fullAddress,omitempty"`
}

// AssignPropertiesFromAddress populates our Address from the provided source Address
func (address *Address) AssignPropertiesFromAddress(source *v20211231s.Address) error {

	// City
	address.City = genruntime.GetOptionalStringValue(source.City)

	// FullAddress
	address.FullAddress = genruntime.GetOptionalStringValue(source.FullAddress)

	// No error
	return nil
}

// AssignPropertiesToAddress populates the provided destination Address from our Address
func (address *Address) AssignPropertiesToAddress(destination *v20211231s.Address) error {
	// Create a new property bag
	propertyBag := genruntime.NewPropertyBag()

	// City
	city := address.City
	destination.City = &city

	// FullAddress
	fullAddress := address.FullAddress
	destination.FullAddress = &fullAddress

	// Update the property bag
	if len(propertyBag) > 0 {
		destination.PropertyBag = propertyBag
	} else {
		destination.PropertyBag = nil
	}

	// No error
	return nil
}

func init() {
	SchemeBuilder.Register(&Person{}, &PersonList{})
}<|MERGE_RESOLUTION|>--- conflicted
+++ resolved
@@ -35,15 +35,9 @@
 
 	// Status
 	var status Person_STATUS
-<<<<<<< HEAD
 	err = status.AssignPropertiesFromPerson_STATUS(&source.Status)
 	if err != nil {
 		return errors.Wrap(err, "calling AssignPropertiesFromPerson_STATUS() to populate field Status")
-=======
-	err = status.AssignPropertiesFromPersonSTATUS(&source.Status)
-	if err != nil {
-		return errors.Wrap(err, "calling AssignPropertiesFromPersonSTATUS() to populate field Status")
->>>>>>> afe36767
 	}
 	person.Status = status
 
@@ -67,15 +61,9 @@
 
 	// Status
 	var status v20211231s.Person_STATUS
-<<<<<<< HEAD
 	err = person.Status.AssignPropertiesToPerson_STATUS(&status)
 	if err != nil {
 		return errors.Wrap(err, "calling AssignPropertiesToPerson_STATUS() to populate field Status")
-=======
-	err = person.Status.AssignPropertiesToPersonSTATUS(&status)
-	if err != nil {
-		return errors.Wrap(err, "calling AssignPropertiesToPersonSTATUS() to populate field Status")
->>>>>>> afe36767
 	}
 	destination.Status = status
 
@@ -88,40 +76,6 @@
 	metav1.TypeMeta `json:",inline"`
 	metav1.ListMeta `json:"metadata,omitempty"`
 	Items           []Person `json:"items"`
-}
-
-type Person_STATUS struct {
-	Status string `json:"status,omitempty"`
-}
-
-// AssignPropertiesFromPerson_STATUS populates our Person_STATUS from the provided source Person_STATUS
-func (person *Person_STATUS) AssignPropertiesFromPerson_STATUS(source *v20211231s.Person_STATUS) error {
-
-	// Status
-	person.Status = genruntime.GetOptionalStringValue(source.Status)
-
-	// No error
-	return nil
-}
-
-// AssignPropertiesToPerson_STATUS populates the provided destination Person_STATUS from our Person_STATUS
-func (person *Person_STATUS) AssignPropertiesToPerson_STATUS(destination *v20211231s.Person_STATUS) error {
-	// Create a new property bag
-	propertyBag := genruntime.NewPropertyBag()
-
-	// Status
-	status := person.Status
-	destination.Status = &status
-
-	// Update the property bag
-	if len(propertyBag) > 0 {
-		destination.PropertyBag = propertyBag
-	} else {
-		destination.PropertyBag = nil
-	}
-
-	// No error
-	return nil
 }
 
 type Person_Spec struct {
@@ -221,14 +175,12 @@
 	return nil
 }
 
-<<<<<<< HEAD
-=======
 type Person_STATUS struct {
 	Status string `json:"status,omitempty"`
 }
 
-// AssignPropertiesFromPersonSTATUS populates our Person_STATUS from the provided source Person_STATUS
-func (person *Person_STATUS) AssignPropertiesFromPersonSTATUS(source *v20211231s.Person_STATUS) error {
+// AssignPropertiesFromPerson_STATUS populates our Person_STATUS from the provided source Person_STATUS
+func (person *Person_STATUS) AssignPropertiesFromPerson_STATUS(source *v20211231s.Person_STATUS) error {
 
 	// Status
 	person.Status = genruntime.GetOptionalStringValue(source.Status)
@@ -237,8 +189,8 @@
 	return nil
 }
 
-// AssignPropertiesToPersonSTATUS populates the provided destination Person_STATUS from our Person_STATUS
-func (person *Person_STATUS) AssignPropertiesToPersonSTATUS(destination *v20211231s.Person_STATUS) error {
+// AssignPropertiesToPerson_STATUS populates the provided destination Person_STATUS from our Person_STATUS
+func (person *Person_STATUS) AssignPropertiesToPerson_STATUS(destination *v20211231s.Person_STATUS) error {
 	// Create a new property bag
 	propertyBag := genruntime.NewPropertyBag()
 
@@ -257,7 +209,6 @@
 	return nil
 }
 
->>>>>>> afe36767
 type Address struct {
 	// City: City or town (or nearest)
 	City string `json:"city,omitempty"`
