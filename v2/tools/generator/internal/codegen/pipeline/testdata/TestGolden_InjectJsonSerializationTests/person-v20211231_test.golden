--- conflicted
+++ resolved
@@ -74,87 +74,17 @@
 
 // AddRelatedPropertyGeneratorsForPerson is a factory method for creating gopter generators
 func AddRelatedPropertyGeneratorsForPerson(gens map[string]gopter.Gen) {
-<<<<<<< HEAD
 	gens["Spec"] = Person_SpecGenerator()
 	gens["Status"] = Person_STATUSGenerator()
-=======
-	gens["Spec"] = PersonSpecGenerator()
-	gens["Status"] = PersonSTATUSGenerator()
->>>>>>> afe36767
-}
-
-func Test_Person_STATUS_WhenSerializedToJson_DeserializesAsEqual(t *testing.T) {
-	t.Parallel()
-	parameters := gopter.DefaultTestParameters()
-	parameters.MinSuccessfulTests = 100
-	parameters.MaxSize = 3
-	properties := gopter.NewProperties(parameters)
-	properties.Property(
-		"Round trip of Person_STATUS via JSON returns original",
-		prop.ForAll(RunJSONSerializationTestForPerson_STATUS, Person_STATUSGenerator()))
-	properties.TestingRun(t, gopter.NewFormatedReporter(true, 240, os.Stdout))
-}
-
-// RunJSONSerializationTestForPerson_STATUS runs a test to see if a specific instance of Person_STATUS round trips to JSON and back losslessly
-func RunJSONSerializationTestForPerson_STATUS(subject Person_STATUS) string {
-	// Serialize to JSON
-	bin, err := json.Marshal(subject)
-	if err != nil {
-		return err.Error()
-	}
-
-	// Deserialize back into memory
-	var actual Person_STATUS
-	err = json.Unmarshal(bin, &actual)
-	if err != nil {
-		return err.Error()
-	}
-
-	// Check for outcome
-	match := cmp.Equal(subject, actual, cmpopts.EquateEmpty())
-	if !match {
-		actualFmt := pretty.Sprint(actual)
-		subjectFmt := pretty.Sprint(subject)
-		result := diff.Diff(subjectFmt, actualFmt)
-		return result
-	}
-
-	return ""
-}
-
-// Generator of Person_STATUS instances for property testing - lazily instantiated by Person_STATUSGenerator()
-var person_STATUSGenerator gopter.Gen
-
-// Person_STATUSGenerator returns a generator of Person_STATUS instances for property testing.
-func Person_STATUSGenerator() gopter.Gen {
-	if person_STATUSGenerator != nil {
-		return person_STATUSGenerator
-	}
-
-	generators := make(map[string]gopter.Gen)
-	AddIndependentPropertyGeneratorsForPerson_STATUS(generators)
-	person_STATUSGenerator = gen.Struct(reflect.TypeOf(Person_STATUS{}), generators)
-
-	return person_STATUSGenerator
-}
-
-// AddIndependentPropertyGeneratorsForPerson_STATUS is a factory method for creating gopter generators
-func AddIndependentPropertyGeneratorsForPerson_STATUS(gens map[string]gopter.Gen) {
-	gens["Status"] = gen.AlphaString()
-}
-
-<<<<<<< HEAD
+}
+
 func Test_Person_Spec_WhenSerializedToJson_DeserializesAsEqual(t *testing.T) {
-=======
-func Test_Person_STATUS_WhenSerializedToJson_DeserializesAsEqual(t *testing.T) {
->>>>>>> afe36767
 	t.Parallel()
 	parameters := gopter.DefaultTestParameters()
 	parameters.MinSuccessfulTests = 80
 	parameters.MaxSize = 3
 	properties := gopter.NewProperties(parameters)
 	properties.Property(
-<<<<<<< HEAD
 		"Round trip of Person_Spec via JSON returns original",
 		prop.ForAll(RunJSONSerializationTestForPerson_Spec, Person_SpecGenerator()))
 	properties.TestingRun(t, gopter.NewFormatedReporter(true, 240, os.Stdout))
@@ -162,45 +92,31 @@
 
 // RunJSONSerializationTestForPerson_Spec runs a test to see if a specific instance of Person_Spec round trips to JSON and back losslessly
 func RunJSONSerializationTestForPerson_Spec(subject Person_Spec) string {
-=======
-		"Round trip of Person_STATUS via JSON returns original",
-		prop.ForAll(RunJSONSerializationTestForPersonSTATUS, PersonSTATUSGenerator()))
-	properties.TestingRun(t, gopter.NewFormatedReporter(true, 240, os.Stdout))
-}
-
-// RunJSONSerializationTestForPersonSTATUS runs a test to see if a specific instance of Person_STATUS round trips to JSON and back losslessly
-func RunJSONSerializationTestForPersonSTATUS(subject Person_STATUS) string {
->>>>>>> afe36767
-	// Serialize to JSON
-	bin, err := json.Marshal(subject)
-	if err != nil {
-		return err.Error()
-	}
-
-	// Deserialize back into memory
-<<<<<<< HEAD
+	// Serialize to JSON
+	bin, err := json.Marshal(subject)
+	if err != nil {
+		return err.Error()
+	}
+
+	// Deserialize back into memory
 	var actual Person_Spec
-=======
-	var actual Person_STATUS
->>>>>>> afe36767
-	err = json.Unmarshal(bin, &actual)
-	if err != nil {
-		return err.Error()
-	}
-
-	// Check for outcome
-	match := cmp.Equal(subject, actual, cmpopts.EquateEmpty())
-	if !match {
-		actualFmt := pretty.Sprint(actual)
-		subjectFmt := pretty.Sprint(subject)
-		result := diff.Diff(subjectFmt, actualFmt)
-		return result
-	}
-
-	return ""
-}
-
-<<<<<<< HEAD
+	err = json.Unmarshal(bin, &actual)
+	if err != nil {
+		return err.Error()
+	}
+
+	// Check for outcome
+	match := cmp.Equal(subject, actual, cmpopts.EquateEmpty())
+	if !match {
+		actualFmt := pretty.Sprint(actual)
+		subjectFmt := pretty.Sprint(subject)
+		result := diff.Diff(subjectFmt, actualFmt)
+		return result
+	}
+
+	return ""
+}
+
 // Generator of Person_Spec instances for property testing - lazily instantiated by Person_SpecGenerator()
 var person_SpecGenerator gopter.Gen
 
@@ -237,27 +153,66 @@
 func AddRelatedPropertyGeneratorsForPerson_Spec(gens map[string]gopter.Gen) {
 	gens["PostalAddress"] = AddressGenerator()
 	gens["ResidentialAddress"] = AddressGenerator()
-=======
-// Generator of Person_STATUS instances for property testing - lazily instantiated by PersonSTATUSGenerator()
-var personSTATUSGenerator gopter.Gen
-
-// PersonSTATUSGenerator returns a generator of Person_STATUS instances for property testing.
-func PersonSTATUSGenerator() gopter.Gen {
-	if personSTATUSGenerator != nil {
-		return personSTATUSGenerator
-	}
-
-	generators := make(map[string]gopter.Gen)
-	AddIndependentPropertyGeneratorsForPersonSTATUS(generators)
-	personSTATUSGenerator = gen.Struct(reflect.TypeOf(Person_STATUS{}), generators)
-
-	return personSTATUSGenerator
-}
-
-// AddIndependentPropertyGeneratorsForPersonSTATUS is a factory method for creating gopter generators
-func AddIndependentPropertyGeneratorsForPersonSTATUS(gens map[string]gopter.Gen) {
+}
+
+func Test_Person_STATUS_WhenSerializedToJson_DeserializesAsEqual(t *testing.T) {
+	t.Parallel()
+	parameters := gopter.DefaultTestParameters()
+	parameters.MinSuccessfulTests = 80
+	parameters.MaxSize = 3
+	properties := gopter.NewProperties(parameters)
+	properties.Property(
+		"Round trip of Person_STATUS via JSON returns original",
+		prop.ForAll(RunJSONSerializationTestForPerson_STATUS, Person_STATUSGenerator()))
+	properties.TestingRun(t, gopter.NewFormatedReporter(true, 240, os.Stdout))
+}
+
+// RunJSONSerializationTestForPerson_STATUS runs a test to see if a specific instance of Person_STATUS round trips to JSON and back losslessly
+func RunJSONSerializationTestForPerson_STATUS(subject Person_STATUS) string {
+	// Serialize to JSON
+	bin, err := json.Marshal(subject)
+	if err != nil {
+		return err.Error()
+	}
+
+	// Deserialize back into memory
+	var actual Person_STATUS
+	err = json.Unmarshal(bin, &actual)
+	if err != nil {
+		return err.Error()
+	}
+
+	// Check for outcome
+	match := cmp.Equal(subject, actual, cmpopts.EquateEmpty())
+	if !match {
+		actualFmt := pretty.Sprint(actual)
+		subjectFmt := pretty.Sprint(subject)
+		result := diff.Diff(subjectFmt, actualFmt)
+		return result
+	}
+
+	return ""
+}
+
+// Generator of Person_STATUS instances for property testing - lazily instantiated by Person_STATUSGenerator()
+var person_STATUSGenerator gopter.Gen
+
+// Person_STATUSGenerator returns a generator of Person_STATUS instances for property testing.
+func Person_STATUSGenerator() gopter.Gen {
+	if person_STATUSGenerator != nil {
+		return person_STATUSGenerator
+	}
+
+	generators := make(map[string]gopter.Gen)
+	AddIndependentPropertyGeneratorsForPerson_STATUS(generators)
+	person_STATUSGenerator = gen.Struct(reflect.TypeOf(Person_STATUS{}), generators)
+
+	return person_STATUSGenerator
+}
+
+// AddIndependentPropertyGeneratorsForPerson_STATUS is a factory method for creating gopter generators
+func AddIndependentPropertyGeneratorsForPerson_STATUS(gens map[string]gopter.Gen) {
 	gens["Status"] = gen.AlphaString()
->>>>>>> afe36767
 }
 
 func Test_Address_WhenSerializedToJson_DeserializesAsEqual(t *testing.T) {
