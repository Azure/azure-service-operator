/*
 * Copyright (c) Microsoft Corporation.
 * Licensed under the MIT license.
 */

package reporting

import (
	"fmt"
	"io"
	"os"
	"sort"

	"github.com/pkg/errors"

	"github.com/Azure/azure-service-operator/v2/tools/generator/internal/astmodel"
)

type TypeCatalogReport struct {
	title                  string
	defs                   astmodel.TypeDefinitionSet
	inlinedTypes           astmodel.TypeNameSet // Set of types that we inline when generating the report
	optionIncludeFunctions bool
}

func NewTypeCatalogReport(defs astmodel.TypeDefinitionSet) *TypeCatalogReport {
	return &TypeCatalogReport{
		defs:         defs,
		inlinedTypes: astmodel.NewTypeNameSet(),
	}
}

// SaveTo writes the report to the specified file
func (tcr *TypeCatalogReport) SaveTo(filePath string) error {

	file, err := os.Create(filePath)
	if err != nil {
		return err
	}

	defer func() {
		file.Close()

		// if we are panicking, the file will be in a broken
		// state, so remove it
		if r := recover(); r != nil {
			os.Remove(filePath)
			panic(r)
		}
	}()

	err = tcr.WriteTo(file)
	if err != nil {
		// cleanup in case of errors
		file.Close()
		os.Remove(filePath)
	}

	return err
}

// IncludeFunctions specifies that the generated report should include functions
func (tcr *TypeCatalogReport) IncludeFunctions() {
	tcr.optionIncludeFunctions = true
}

// InlineTypes specifies that the generated report should inline types where referenced,
// We achieve this by scanning for properties with types we have definitions for
func (tcr *TypeCatalogReport) InlineTypes() {
	for _, def := range tcr.defs {
		if c, ok := astmodel.AsPropertyContainer(def.Type()); ok {
			tcr.inlineTypesFrom(c)
		}
	}
}

// inlineTypesFrom ensures we will inline any candidate types referenced by the property container
func (tcr *TypeCatalogReport) inlineTypesFrom(container astmodel.PropertyContainer) {
	emptySet := astmodel.NewTypeNameSet()
	for _, prop := range container.Properties().AsSlice() {
		// Check to see if this property references a definition that can be inlined
		if def, ok := tcr.asDefinitionToInline(prop.PropertyType(), emptySet); ok {
			tcr.inlinedTypes.Add(def.Name())
		}
	}
}

func (tcr *TypeCatalogReport) WriteTo(writer io.Writer) error {
	packages := tcr.findPackages()
	for _, pkg := range packages {
		rpt := NewStructureReport(pkg.PackagePath())
		tcr.writeDefinitions(rpt, tcr.inPackage(pkg))

		err := rpt.SaveTo(writer)
		if err != nil {
			return errors.Wrapf(err, "failed to create type catalog report for %s", pkg.PackagePath())
		}
	}

	return nil
}

// writeDefinitions writes the definitions to the type catalog report.
// rpt is the debug report to write to.
// definitions is the set of definitions to write.
// Definitions are written in alphabetical order, by case-sensitive sort
func (tcr *TypeCatalogReport) writeDefinitions(
	rpt *StructureReport,
	definitions astmodel.TypeDefinitionSet) {
	defs := definitions.AsSlice()
	sort.Slice(defs, func(i, j int) bool {
		return defs[i].Name().Name() < defs[j].Name().Name()
	})

	for _, d := range defs {
		if !tcr.inlinedTypes.Contains(d.Name()) {
			tcr.writeDefinition(rpt, d)
		}
	}
}

// writeDefinition writes the definition to the debug report.
// rpt is the debug report to write to.
// definition is the definition to write.
func (tcr *TypeCatalogReport) writeDefinition(
	rpt *StructureReport,
	definition astmodel.TypeDefinition,
) {
	name := definition.Name()
	parentTypes := astmodel.NewTypeNameSet(name)
	sub := rpt.Addf("%s: %s", name.Name(), tcr.asShortNameForType(definition.Type(), name.PackageReference, parentTypes))
	tcr.writeType(sub, definition.Type(), name.PackageReference, parentTypes)
}

// writeType writes the type to the debug report.
// rpt is the debug report to write to.
// t is the type to write.
// currentPackage is the package that the type is defined in (used to simplify type descriptions).
// parentTypes is the set of types that are currently being written (used to detect cycles).
// Only complex types where astmodel.DebugDescription is insufficient are written.
func (tcr *TypeCatalogReport) writeType(
	rpt *StructureReport,
	t astmodel.Type,
	currentPackage astmodel.PackageReference,
	parentTypes astmodel.TypeNameSet,
) {
	// Generate a subreport for each kind of type
	// We switch on exact types because we don't want to accidentally unwrap a detail we need
	switch t := t.(type) {
	case *astmodel.ObjectType:
		tcr.writeObjectType(rpt, t, currentPackage, parentTypes)
	case *astmodel.ResourceType:
		tcr.writeResourceType(rpt, t, currentPackage, parentTypes)
	case *astmodel.EnumType:
		tcr.writeEnumType(rpt, t, currentPackage, parentTypes)
	case *astmodel.OptionalType:
		tcr.writeType(rpt, t.Element(), currentPackage, parentTypes)
	case *astmodel.OneOfType:
		tcr.writeOneOfType(rpt, t, currentPackage, parentTypes)
	case *astmodel.AllOfType:
		tcr.writeAllOfType(rpt, t, currentPackage, parentTypes)
	case *astmodel.ErroredType:
		tcr.writeErroredType(rpt, t, currentPackage, parentTypes)
	case *astmodel.ValidatedType:
		tcr.writeValidatedType(rpt, t, currentPackage, parentTypes)
	case astmodel.MetaType:
		tcr.writeType(rpt, t.Unwrap(), currentPackage, parentTypes)
	default:
		// We don't need to write anything for simple types
	}
}

// writeResource writes the resource to the debug report.
// rpt is the debug report to write to.
// name is the name of the resource.
// resource is the resource to write.
// currentPackage is the package that the resource is defined in (used to simplify type descriptions).
// parentTypes is the set of types that are currently being written (used to detect cycles).
func (tcr *TypeCatalogReport) writeResourceType(
	rpt *StructureReport,
	resource *astmodel.ResourceType,
	currentPackage astmodel.PackageReference,
	parentTypes astmodel.TypeNameSet,
) {
	for _, prop := range resource.Properties().AsSlice() {
		tcr.writeProperty(rpt, prop, currentPackage, parentTypes)
	}

	if tcr.optionIncludeFunctions {
		for _, fn := range resource.Functions() {
			tcr.writeFunction(rpt, fn)
		}
	}
}

// writeObjectType writes the object to the debug report.
// rpt is the debug report to write to.
// obj is the object to write.
// currentPackage is the package that the object is defined in (used to simplify type descriptions).
// parentTypes is the set of types that have already been written (used to avoid infinite recursion).
func (tcr *TypeCatalogReport) writeObjectType(
	rpt *StructureReport,
	obj *astmodel.ObjectType,
	currentPackage astmodel.PackageReference,
	parentTypes astmodel.TypeNameSet,
) {
	for _, prop := range obj.Properties().AsSlice() {
		tcr.writeProperty(rpt, prop, currentPackage, parentTypes)
	}

	if tcr.optionIncludeFunctions {
		for _, fn := range obj.Functions() {
			tcr.writeFunction(rpt, fn)
		}
	}
}

// writeProperty writes an individual property to the debug report, potentially inlining it's type
// rpt is the (sub)report we're writing to.
// prop is the property to write.
// currentPackage is the package that the property is defined in (used to simplify type descriptions).
// parentTypes is the set of types that are parents of the property (used to detect cycles).
func (tcr *TypeCatalogReport) writeProperty(
	rpt *StructureReport,
	prop *astmodel.PropertyDefinition,
	currentPackage astmodel.PackageReference,
	parentTypes astmodel.TypeNameSet,
) {
	sub := rpt.Addf(
		"%s: %s",
		prop.PropertyName(),
		tcr.asShortNameForType(prop.PropertyType(), currentPackage, parentTypes))

	if def, ok := tcr.asDefinitionToInline(prop.PropertyType(), parentTypes); ok && tcr.inlinedTypes.Contains(def.Name()) {
		pt := parentTypes.Copy()
		pt.Add(def.Name())
		tcr.writeType(sub, def.Type(), currentPackage, pt)
	}

<<<<<<< HEAD
	// If not inlining a type named type definition, just write the property
	sub := rpt.Addf(
		"%s: %s",
		prop.PropertyName(),
		tcr.asShortNameForType(prop.PropertyType(), currentPackage))

	tcr.writeComplexType(sub, prop.PropertyType(), currentPackage, parentTypes)
=======
	tcr.writeType(sub, prop.PropertyType(), currentPackage, parentTypes)
>>>>>>> 36107e02
}

func (tcr *TypeCatalogReport) writeComplexType(
	rpt *StructureReport,
	propertyType astmodel.Type,
	currentPackage astmodel.PackageReference,
	parentTypes astmodel.TypeNameSet) {

	// If we have a complex type, we may need to write it out in detail
	switch t := propertyType.(type) {
	case *astmodel.ObjectType,
		*astmodel.ResourceType,
		*astmodel.EnumType,
		*astmodel.OneOfType,
		*astmodel.AllOfType,
		*astmodel.ValidatedType:
		tcr.writeType(rpt, t, currentPackage, parentTypes)
	case *astmodel.OptionalType:
		tcr.writeComplexType(rpt, t.Element(), currentPackage, parentTypes)
	}
}
func (tcr *TypeCatalogReport) writeErroredType(
	rpt *StructureReport,
	et *astmodel.ErroredType,
	currentPackage astmodel.PackageReference,
	types astmodel.TypeNameSet,
) {
	for _, err := range et.Errors() {
		rpt.Addf("Error: %s", err)
	}

	for _, warn := range et.Warnings() {
		rpt.Addf("Warning: %s", warn)
	}

	tcr.writeType(rpt, et.InnerType(), currentPackage, types)
}

func (tcr *TypeCatalogReport) writeValidatedType(
	rpt *StructureReport,
	vt *astmodel.ValidatedType,
	_ astmodel.PackageReference,
	_ astmodel.TypeNameSet,
) {
	for index, rule := range vt.Validations().ToKubeBuilderValidations() {
		rpt.Addf("Rule %d: %s", index, rule)
	}
}

// asDefinitionToInline returns the definition to inline, if any.
// t is the type we're considering inlining.
// parentTypes is a set of all the types we're already inlining (to avoid infinite recursion).
func (tcr *TypeCatalogReport) asDefinitionToInline(
	t astmodel.Type,
	parentTypes astmodel.TypeNameSet,
) (*astmodel.TypeDefinition, bool) {

	// We can inline a typename if we have a definition for it, and if it's not already inlined
	if n, ok := astmodel.AsTypeName(t); ok {
		if parentTypes.Contains(n) {
			return nil, false
		}

		if def, ok := tcr.defs[n]; ok {
			return &def, true
		}
	}

	if m, ok := astmodel.AsMapType(t); ok {
		// We can inline the value of a map if we have a definition for it
		def, ok := tcr.asDefinitionToInline(m.ValueType(), parentTypes)
		return def, ok
	}

	if a, ok := astmodel.AsArrayType(t); ok {
		// We can inline the element of an array if we have a definition for it
		def, ok := tcr.asDefinitionToInline(a.Element(), parentTypes)
		return def, ok
	}

	return nil, false
}

// asShortNameForType returns a short name for the type, relative to the current package.
// t is the type to get a name for.
// currentPackage is the package that we're currently processing (used to simplify type names).
// parentTypes is the set of types that are currently being written (used to detect cycles).
func (tcr *TypeCatalogReport) asShortNameForType(
	t astmodel.Type,
	currentPackage astmodel.PackageReference,
	parentTypes astmodel.TypeNameSet,
) string {
	// We switch on exact types because we don't want to accidentally unwrap a detail we need
	switch t := t.(type) {
	case astmodel.TypeName:
		// If an inlined type, we use what it points to, otherwise we use the name
		if tcr.inlinedTypes.Contains(t) && !parentTypes.Contains(t) {
			def := tcr.defs[t]
			return tcr.asShortNameForType(def.Type(), currentPackage, parentTypes)
		}

		return astmodel.DebugDescription(t, currentPackage)
	case *astmodel.OptionalType:
		return fmt.Sprintf(
			"*%s",
			tcr.asShortNameForType(t.Element(), currentPackage, parentTypes))
	case *astmodel.ArrayType:
		return fmt.Sprintf(
			"%s[]",
			tcr.asShortNameForType(t.Element(), currentPackage, parentTypes))
	case *astmodel.MapType:
		return fmt.Sprintf(
			"map[%s]%s",
			tcr.asShortNameForType(t.KeyType(), currentPackage, parentTypes),
			tcr.asShortNameForType(t.ValueType(), currentPackage, parentTypes))
	case *astmodel.ResourceType:
		return "Resource"
	case *astmodel.EnumType:
		return fmt.Sprintf(
			"Enum (%s)",
			tcr.formatCount(len(t.Options()), "value", "values"))
	case *astmodel.ObjectType:
		return fmt.Sprintf(
			"Object (%s)",
			tcr.formatCount(t.Properties().Len(), "property", "properties"))
	case *astmodel.OneOfType:
		return fmt.Sprintf(
			"OneOf (%s, %s)",
			tcr.formatCount(len(t.PropertyObjects()), "object", "objects"),
			tcr.formatCount(t.Types().Len(), "option", "options"))
	case *astmodel.AllOfType:
		return fmt.Sprintf(
			"AllOf (%s)",
			tcr.formatCount(t.Types().Len(), "choice", "choices"))
	case *astmodel.ValidatedType:
		return fmt.Sprintf(
			"Validated<%s> (%s)",
			tcr.asShortNameForType(t.Unwrap(), currentPackage, parentTypes),
			tcr.formatCount(len(t.Validations().ToKubeBuilderValidations()), "rule", "rules"))
	case astmodel.MetaType:
		return tcr.asShortNameForType(t.Unwrap(), currentPackage, parentTypes)
	default:
		return astmodel.DebugDescription(t, currentPackage)
	}
}

func (tcr *TypeCatalogReport) writeFunction(
	rpt *StructureReport,
	fn astmodel.Function,
) {
	rpt.Addf("%s()", fn.Name())
}

// writeEnum writes an enum to the report
// rpt is the report to write to.
// enum is the enum to write.
// currentPackage is the package that the enum is defined in (used to simplify type descriptions).
// parentTypes is the set of types that are currently being written (used to detect cycles).
func (tcr *TypeCatalogReport) writeEnumType(
	rpt *StructureReport,
	enum *astmodel.EnumType,
	currentPackage astmodel.PackageReference,
	parentTypes astmodel.TypeNameSet,
) {
	tcr.writeType(rpt, enum.BaseType(), currentPackage, parentTypes)
	for _, v := range enum.Options() {
		rpt.Addf("%s", v.Value)
	}
}

// writeOneOfType writes a oneof to the report.
// rpt is the report to write to.
// oneOf is the oneof to write.
// currentPackage is the package that the oneof is defined in (used to simplify type descriptions).
// parentTypes is the set of types that are currently being written (used to detect cycles).
func (tcr *TypeCatalogReport) writeOneOfType(
	rpt *StructureReport,
	oneOf *astmodel.OneOfType,
	currentPackage astmodel.PackageReference,
	parentTypes astmodel.TypeNameSet,
) {
<<<<<<< HEAD
	if oneOf.HasDiscriminatorProperty() {
		rpt.Addf("discriminator: %s", oneOf.DiscriminatorProperty())
	}

	if oneOf.HasDiscriminatorValue() {
		rpt.Addf("discriminator value: %s", oneOf.DiscriminatorValue())
	}

	if propertyObjects := oneOf.PropertyObjects(); len(propertyObjects) > 0 {
		// We expect the order of PropertyObjects() to be consistent, so no need to sort
		sub := rpt.Addf("Property Objects (%s):", tcr.formatCount(len(propertyObjects), "object", "objects"))
		for _, t := range propertyObjects {
			subsub := sub.Addf("%s", tcr.asShortNameForType(t, currentPackage))
			tcr.writeComplexType(subsub, t, currentPackage, types)
		}
	}

	// The order of entries in oneOf.Types() can vary but isn't significant
	// So we pull them out and write them in sorted order
	options := oneOf.Types()
	if options.Len() > 0 {
		optionTypes := make([]astmodel.Type, 0, options.Len())
		typesToNames := make(map[astmodel.Type]string, options.Len())
		options.ForEach(func(t astmodel.Type, _ int) {
			name := tcr.asShortNameForType(t, currentPackage)
			optionTypes = append(optionTypes, t)
			typesToNames[t] = name
		})

		sort.Slice(optionTypes, func(i, j int) bool {
			iname := typesToNames[optionTypes[i]]
			jname := typesToNames[optionTypes[j]]
			return iname < jname
		})

		sub := rpt.Addf("Options (%s):", tcr.formatCount(len(optionTypes), "option", "options"))
		for index, t := range optionTypes {
			subsub := sub.Addf("Option %d: %s", index, tcr.asShortNameForType(t, currentPackage))
			tcr.writeComplexType(subsub, t, currentPackage, types)
		}
	}
=======
	oneOf.Types().ForEach(func(t astmodel.Type, index int) {
		sub := rpt.Addf("option %d: %s", index, tcr.asShortNameForType(t, currentPackage, parentTypes))
		tcr.writeType(sub, t, currentPackage, parentTypes)
	})
>>>>>>> 36107e02
}

// writeAllOfType writes an allof to the report.
// rpt is the report to write to.
// allOfType is the allof to write.
// currentPackage is the package that the allof is defined in (used to simplify type descriptions).
// parentTypes is the set of types that are currently being written (used to detect cycles).
func (tcr *TypeCatalogReport) writeAllOfType(
	rpt *StructureReport,
	allOf *astmodel.AllOfType,
	currentPackage astmodel.PackageReference,
	parentTypes astmodel.TypeNameSet,
) {
	allOf.Types().ForEach(func(t astmodel.Type, index int) {
		sub := rpt.Addf("option %d: %s", index, tcr.asShortNameForType(t, currentPackage, parentTypes))
		tcr.writeType(sub, t, currentPackage, parentTypes)
	})
}

func (tcr *TypeCatalogReport) findPackages() []astmodel.PackageReference {
	packages := astmodel.NewPackageReferenceSet()
	for _, def := range tcr.defs {
		packages.AddReference(def.Name().PackageReference)
	}

	result := packages.AsSortedSlice(
		func(left astmodel.PackageReference, right astmodel.PackageReference) bool {
			return astmodel.ComparePathAndVersion(left.PackagePath(), right.PackagePath())
		})

	return result
}

func (tcr *TypeCatalogReport) inPackage(
	ref astmodel.PackageReference,
) astmodel.TypeDefinitionSet {
	result := make(astmodel.TypeDefinitionSet)
	for _, def := range tcr.defs {
		if def.Name().PackageReference == ref {
			result.Add(def)
		}
	}

	return result
}

func (tcr *TypeCatalogReport) formatCount(value int, singular string, plural string) string {
	if value == 1 {
		return fmt.Sprintf("%d %s", value, singular)
	}

	return fmt.Sprintf("%d %s", value, plural)
}<|MERGE_RESOLUTION|>--- conflicted
+++ resolved
@@ -237,17 +237,7 @@
 		tcr.writeType(sub, def.Type(), currentPackage, pt)
 	}
 
-<<<<<<< HEAD
-	// If not inlining a type named type definition, just write the property
-	sub := rpt.Addf(
-		"%s: %s",
-		prop.PropertyName(),
-		tcr.asShortNameForType(prop.PropertyType(), currentPackage))
-
-	tcr.writeComplexType(sub, prop.PropertyType(), currentPackage, parentTypes)
-=======
 	tcr.writeType(sub, prop.PropertyType(), currentPackage, parentTypes)
->>>>>>> 36107e02
 }
 
 func (tcr *TypeCatalogReport) writeComplexType(
@@ -429,7 +419,6 @@
 	currentPackage astmodel.PackageReference,
 	parentTypes astmodel.TypeNameSet,
 ) {
-<<<<<<< HEAD
 	if oneOf.HasDiscriminatorProperty() {
 		rpt.Addf("discriminator: %s", oneOf.DiscriminatorProperty())
 	}
@@ -442,8 +431,8 @@
 		// We expect the order of PropertyObjects() to be consistent, so no need to sort
 		sub := rpt.Addf("Property Objects (%s):", tcr.formatCount(len(propertyObjects), "object", "objects"))
 		for _, t := range propertyObjects {
-			subsub := sub.Addf("%s", tcr.asShortNameForType(t, currentPackage))
-			tcr.writeComplexType(subsub, t, currentPackage, types)
+			subsub := sub.Addf("%s", tcr.asShortNameForType(t, currentPackage, parentTypes))
+			tcr.writeComplexType(subsub, t, currentPackage, parentTypes)
 		}
 	}
 
@@ -454,7 +443,7 @@
 		optionTypes := make([]astmodel.Type, 0, options.Len())
 		typesToNames := make(map[astmodel.Type]string, options.Len())
 		options.ForEach(func(t astmodel.Type, _ int) {
-			name := tcr.asShortNameForType(t, currentPackage)
+			name := tcr.asShortNameForType(t, currentPackage, parentTypes)
 			optionTypes = append(optionTypes, t)
 			typesToNames[t] = name
 		})
@@ -467,16 +456,10 @@
 
 		sub := rpt.Addf("Options (%s):", tcr.formatCount(len(optionTypes), "option", "options"))
 		for index, t := range optionTypes {
-			subsub := sub.Addf("Option %d: %s", index, tcr.asShortNameForType(t, currentPackage))
-			tcr.writeComplexType(subsub, t, currentPackage, types)
-		}
-	}
-=======
-	oneOf.Types().ForEach(func(t astmodel.Type, index int) {
-		sub := rpt.Addf("option %d: %s", index, tcr.asShortNameForType(t, currentPackage, parentTypes))
-		tcr.writeType(sub, t, currentPackage, parentTypes)
-	})
->>>>>>> 36107e02
+			subsub := sub.Addf("Option %d: %s", index, tcr.asShortNameForType(t, currentPackage, parentTypes))
+			tcr.writeComplexType(subsub, t, currentPackage, parentTypes)
+		}
+	}
 }
 
 // writeAllOfType writes an allof to the report.
