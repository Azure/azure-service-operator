/*
 * Copyright (c) Microsoft Corporation.
 * Licensed under the MIT license.
 */

package astmodel

import (
	"testing"

	"github.com/onsi/gomega"
	. "github.com/onsi/gomega"
)

func Test_CreateIdentifier_GivenName_ReturnsExpectedIdentifier(t *testing.T) {
	t.Parallel()

	cases := []struct {
		name       string
		visibility Visibility
		expected   string
	}{
		{"name", Exported, "Name"},
		{"Name", Exported, "Name"},
		{"$schema", Exported, "Schema"},
		{"my_important_name", Exported, "My_Important_Name"},
		{"MediaServices_liveEvents_liveOutputs_childResource", Exported, "MediaServices_LiveEvents_LiveOutputs_ChildResource"},
		{"XMLDocument", Exported, "XMLDocument"},
		{"this id has spaces", Exported, "ThisIdHasSpaces"},
		{"this, id, has, spaces", Exported, "ThisIdHasSpaces"},
		{"package", Exported, "Package"},
		{"name", NotExported, "name"},
		{"Name", NotExported, "name"},
		{"$schema", NotExported, "schema"},
		{"my_important_name", NotExported, "my_Important_Name"},
		{"MediaServices_liveEvents_liveOutputs_childResource", NotExported, "mediaServices_LiveEvents_LiveOutputs_ChildResource"},
		{"XMLDocument", NotExported, "xmlDocument"},
		{"this id has spaces", NotExported, "thisIdHasSpaces"},
		{"this, id, has, spaces", NotExported, "thisIdHasSpaces"},
		{"package", NotExported, "pkg"},
		{"item1ARM", NotExported, "item1ARM"},
		{"itemARM", NotExported, "itemARM"},
		{"XML1Document", NotExported, "xml1Document"},
		{"book12was2good", NotExported, "book12Was2Good"},
		{"12monkeys", NotExported, "12Monkeys"},
		{"version20210201", NotExported, "version20210201"},
		{"version2021 02 01", NotExported, "version20210201"},
	}

	idfactory := NewIdentifierFactory()

	for _, c := range cases {
		c := c
		t.Run(c.name, func(t *testing.T) {
			t.Parallel()
			g := NewGomegaWithT(t)
			identifier := idfactory.CreateIdentifier(c.name, c.visibility)
			g.Expect(identifier).To(Equal(c.expected))
		})
	}
}

func Test_SliceIntoWords_GivenIdentifier_ReturnsExpectedSlice(t *testing.T) {
	t.Parallel()

	cases := []struct {
		identifier string
		expected   []string
	}{
		// Single name doesn't get split
		{identifier: "Name", expected: []string{"Name"}},
		// Single Acronym doesn't get split
		{identifier: "XML", expected: []string{"XML"}},
		// Splits simple words
		{identifier: "PascalCase", expected: []string{"Pascal", "Case"}},
		{identifier: "XmlDocument", expected: []string{"Xml", "Document"}},
		// Correctly splits all-caps acronyms
		{identifier: "XMLDocument", expected: []string{"XML", "Document"}},
		{identifier: "ResultAsXML", expected: []string{"Result", "As", "XML"}},
		// Correctly splits strings that already have spaces
		{identifier: "AlreadyHas spaces", expected: []string{"Already", "Has", "spaces"}},
		{identifier: "Already   Has  spaces    ", expected: []string{"Already", "Has", "spaces"}},
	}

	for _, c := range cases {
		c := c
		t.Run(c.identifier, func(t *testing.T) {
			t.Parallel()
			g := NewGomegaWithT(t)
			actual := sliceIntoWords(c.identifier)
			g.Expect(actual).To(Equal(c.expected))
		})
	}
}

func Test_TransformToSnakeCase_ReturnsExpectedString(t *testing.T) {
	t.Parallel()

	cases := []struct {
		string   string
		expected string
	}{
		// Single name doesn't get split
		{string: "Name", expected: "name"},
		// Single Acronym doesn't get split
		{string: "XML", expected: "xml"},
		// Splits simple words
		{string: "PascalCase", expected: "pascal_case"},
		{string: "XmlDocument", expected: "xml_document"},
		// Correctly splits all-caps acronyms
		{string: "XMLDocument", expected: "xml_document"},
		{string: "ResultAsXML", expected: "result_as_xml"},
		// Correctly transforms strings with spaces
		{string: "AlreadyHas spaces", expected: "already_has_spaces"},
		{string: "AlreadyHas spaces    ", expected: "already_has_spaces"},
	}

	for _, c := range cases {
		c := c
		t.Run(c.string, func(t *testing.T) {
			t.Parallel()
			g := NewGomegaWithT(t)
			actual := transformToSnakeCase(c.string)
			g.Expect(actual).To(Equal(c.expected))
		})
	}
}

func Test_SimplifyIdentifier_GivenContextAndName_ReturnsExpectedResult(t *testing.T) {
	t.Parallel()

	cases := []struct {
		context    string
		identifier string
		expected   string
	}{
		// No change if no overlap
		{context: "Person", identifier: "FullName", expected: "FullName"},
		{context: "Person", identifier: "KnownAs", expected: "KnownAs"},
		{context: "Person", identifier: "FamilyName", expected: "FamilyName"},
		// Removes Single words
		{context: "SecurityPolicy", identifier: "PolicyDefaultDeny", expected: "DefaultDeny"},
		{context: "SecurityPolicy", identifier: "SecurityException", expected: "Exception"},
		// Removes Multiple words, regardless of order
		{context: "SecurityPolicy", identifier: "SecurityPolicyType", expected: "Type"},
		{context: "SecurityPolicy", identifier: "PolicyTypeSecurity", expected: "Type"},
		// Removes words only once
		{context: "SecurityPolicy", identifier: "SecurityPolicyPolicyType", expected: "PolicyType"},
		// Won't return an empty string
		{context: "SecurityPolicy", identifier: "SecurityPolicy", expected: "SecurityPolicy"},
	}

	for _, c := range cases {
		c := c
		t.Run(c.identifier, func(t *testing.T) {
			t.Parallel()
			g := NewGomegaWithT(t)
			actual := simplifyName(c.context, c.identifier)
			g.Expect(actual).To(Equal(c.expected))
		})
	}
}

func Test_CreateReceiver_GivenTypeName_ReturnsExpectedResult(t *testing.T) {
	t.Parallel()

	cases := []struct {
		name     string
		expected string
	}{
		// Base cases
		{"Address", "address"},
		// Forbidden receiver suffixes
<<<<<<< HEAD
		{"Address_STATUS", "address"},
		{"Address_Spec", "address"},
		{"Address_SpecARM", "address"},
=======
		{"Address" + StatusSuffix, "address"},
		{"Address" + SpecSuffix, "address"},
		{"Address" + StatusSuffix + "ARM", "address"},
		{"Address" + SpecSuffix + "ARM", "address"},
>>>>>>> afe36767
		// Real world examples
		{"EncryptionSettingsCollection", "collection"},
		{"RedisLinkedServer", "server"},
		{"FlexibleServersConfiguration", "configuration"},
<<<<<<< HEAD
		{"CompositePath_STATUS", "path"},
=======
		{"CompositePath" + StatusSuffix, "path"},
>>>>>>> afe36767
		// Long examples
		{"VirtualMachineScaleSets" + SpecSuffix + "Properties_VirtualMachineProfile_ExtensionProfile", "profile"},
		{"VirtualMachineScaleSets" + SpecSuffix + "Properties_VirtualMachineProfile_ExtensionProfile_Extensions", "extensions"},
		{"ManagedClusterLoadBalancerProfile" + StatusSuffix + "OutboundIPPrefixes", "prefixes"},
		{"DatabaseAccountsMongodbDatabasesCollections" + SpecSuffix, "collections"},
		{"DatabaseAccountsMongodbDatabasesCollectionsThroughputSettings" + SpecSuffix, "settings"},
		// Very short receiver names need more detail
<<<<<<< HEAD
		{"SignalR_SpecARM", "signalR"},
		{"PublicIPAddressSku_STATUS", "addressSku"},
		{"SBSku_STATUS", "sbSku"},
		{"ManagedClusterSKU", "clusterSKU"},
		{"AdvancedFilter_NumberIn", "numberIn"},
		{"AdvancedFilter_NumberNotIn", "notIn"},
		{"DiskSku_STATUS", "diskSku"},
		// Conflicts with reserved words need more detail
		{"BlobRestoreRange_STATUS", "restoreRange"},
=======
		{"SignalR" + SpecSuffix + "ARM", "signalR"},
		{"PublicIPAddressSku" + StatusSuffix, "addressSku"},
		{"SBSku" + StatusSuffix, "sbSku"},
		{"ManagedClusterSKU", "clusterSKU"},
		{"AdvancedFilter_NumberIn", "numberIn"},
		{"AdvancedFilter_NumberNotIn", "notIn"},
		{"DiskSku" + StatusSuffix, "diskSku"},
		// Conflicts with reserved words need more detail
		{"BlobRestoreRange" + StatusSuffix, "restoreRange"},
>>>>>>> afe36767
	}

	factory := NewIdentifierFactory()
	for _, c := range cases {
		c := c
		t.Run(c.name, func(t *testing.T) {
			t.Parallel()
			g := NewGomegaWithT(t)
			actual := factory.CreateReceiver(c.name)
			g.Expect(actual).To(Equal(c.expected))
		})
	}
}

func TestAppendPreservingSuffixPreservesSuffix(t *testing.T) {
	t.Parallel()

	g := gomega.NewWithT(t)
	str := "something3456"
	result := AppendPreservingSuffix(str, "12", "3456")
	g.Expect(result).To(gomega.Equal("something123456"))
}

func TestAppendPreservingSuffixWithoutSuffix(t *testing.T) {
	t.Parallel()

	g := gomega.NewWithT(t)
	str := "something_suffix"
	result := AppendPreservingSuffix(str, "_new", "_elsewise")
	g.Expect(result).To(gomega.Equal("something_suffix_new"))
}<|MERGE_RESOLUTION|>--- conflicted
+++ resolved
@@ -171,25 +171,15 @@
 		// Base cases
 		{"Address", "address"},
 		// Forbidden receiver suffixes
-<<<<<<< HEAD
-		{"Address_STATUS", "address"},
-		{"Address_Spec", "address"},
-		{"Address_SpecARM", "address"},
-=======
 		{"Address" + StatusSuffix, "address"},
 		{"Address" + SpecSuffix, "address"},
 		{"Address" + StatusSuffix + "ARM", "address"},
 		{"Address" + SpecSuffix + "ARM", "address"},
->>>>>>> afe36767
 		// Real world examples
 		{"EncryptionSettingsCollection", "collection"},
 		{"RedisLinkedServer", "server"},
 		{"FlexibleServersConfiguration", "configuration"},
-<<<<<<< HEAD
-		{"CompositePath_STATUS", "path"},
-=======
 		{"CompositePath" + StatusSuffix, "path"},
->>>>>>> afe36767
 		// Long examples
 		{"VirtualMachineScaleSets" + SpecSuffix + "Properties_VirtualMachineProfile_ExtensionProfile", "profile"},
 		{"VirtualMachineScaleSets" + SpecSuffix + "Properties_VirtualMachineProfile_ExtensionProfile_Extensions", "extensions"},
@@ -197,17 +187,6 @@
 		{"DatabaseAccountsMongodbDatabasesCollections" + SpecSuffix, "collections"},
 		{"DatabaseAccountsMongodbDatabasesCollectionsThroughputSettings" + SpecSuffix, "settings"},
 		// Very short receiver names need more detail
-<<<<<<< HEAD
-		{"SignalR_SpecARM", "signalR"},
-		{"PublicIPAddressSku_STATUS", "addressSku"},
-		{"SBSku_STATUS", "sbSku"},
-		{"ManagedClusterSKU", "clusterSKU"},
-		{"AdvancedFilter_NumberIn", "numberIn"},
-		{"AdvancedFilter_NumberNotIn", "notIn"},
-		{"DiskSku_STATUS", "diskSku"},
-		// Conflicts with reserved words need more detail
-		{"BlobRestoreRange_STATUS", "restoreRange"},
-=======
 		{"SignalR" + SpecSuffix + "ARM", "signalR"},
 		{"PublicIPAddressSku" + StatusSuffix, "addressSku"},
 		{"SBSku" + StatusSuffix, "sbSku"},
@@ -217,7 +196,6 @@
 		{"DiskSku" + StatusSuffix, "diskSku"},
 		// Conflicts with reserved words need more detail
 		{"BlobRestoreRange" + StatusSuffix, "restoreRange"},
->>>>>>> afe36767
 	}
 
 	factory := NewIdentifierFactory()
