--- conflicted
+++ resolved
@@ -30,11 +30,6 @@
 	"cache",
 	"containerinstance",
 	"containerregistry",
-<<<<<<< HEAD
-	"dataprotection",
-=======
-	"containerservice",
->>>>>>> e4d60ed6
 	"dbformysql",
 	"dbforpostgresql",
 	"devices",
