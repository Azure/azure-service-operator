--- conflicted
+++ resolved
@@ -28,11 +28,6 @@
 // we can remove this.
 var legacyStorageGroups = set.Make(
 	"operationalinsights",
-<<<<<<< HEAD
-	"search",
-=======
-	"signalrservice",
->>>>>>> 46b13647
 	"storage",
 )
 
