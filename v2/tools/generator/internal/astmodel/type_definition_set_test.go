--- conflicted
+++ resolved
@@ -396,14 +396,8 @@
 // createTestSpec makes a spec for testing
 func createTestSpec(
 	name string,
-<<<<<<< HEAD
-	properties ...*PropertyDefinition,
-) TypeDefinition {
-	specName := MakeTypeName(pkg, name+"_Spec")
-=======
 	properties ...*PropertyDefinition) TypeDefinition {
 	specName := MakeTypeName(pkg, name+SpecSuffix)
->>>>>>> afe36767
 	return MakeTypeDefinition(
 		specName,
 		NewObjectType().WithProperties(properties...))
@@ -412,14 +406,8 @@
 // createTestStatus makes a status for testing
 func createTestStatus(
 	name string,
-<<<<<<< HEAD
-	properties ...*PropertyDefinition,
-) TypeDefinition {
-	statusName := MakeTypeName(pkg, name+StatusNameSuffix)
-=======
 	properties ...*PropertyDefinition) TypeDefinition {
 	statusName := MakeTypeName(pkg, name+StatusSuffix)
->>>>>>> afe36767
 	return MakeTypeDefinition(
 		statusName,
 		NewObjectType().WithProperties(properties...))
