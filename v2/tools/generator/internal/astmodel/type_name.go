/*
 * Copyright (c) Microsoft Corporation.
 * Licensed under the MIT license.
 */

package astmodel

import "github.com/Azure/azure-service-operator/v2/internal/set"

type TypeName interface {
	Type
	Name() string
	PackageReference() PackageReference
}

const (
	// SpecSuffix is the suffix used for all Spec types
	SpecSuffix = "_Spec"
	// StatusSuffix is the suffix used for all Status types
	StatusSuffix = "_STATUS"
	// ARMSuffix is the suffix used for all ARM types
	ARMSuffix = "_ARM"
	// ARMPackageName is the name used for ARM subpackages
	ARMPackageName = "arm"
)

var armPackageDenyList = set.Make(
<<<<<<< HEAD
	"eventhub",
  "kusto")
=======
	"kusto",
	"resources",
	"signalrservice")
>>>>>>> 0a5c0859

// CreateARMTypeName creates an ARM object type name
func CreateARMTypeName(name InternalTypeName) InternalTypeName {
	pkg := name.InternalPackageReference()
	if armPackageDenyList.Contains(pkg.Group()) {
		return MakeInternalTypeName(pkg, name.Name()+ARMSuffix)
	}

	armPackage := MakeSubPackageReference(ARMPackageName, name.InternalPackageReference())
	return MakeInternalTypeName(armPackage, name.Name())
}<|MERGE_RESOLUTION|>--- conflicted
+++ resolved
@@ -25,14 +25,7 @@
 )
 
 var armPackageDenyList = set.Make(
-<<<<<<< HEAD
-	"eventhub",
   "kusto")
-=======
-	"kusto",
-	"resources",
-	"signalrservice")
->>>>>>> 0a5c0859
 
 // CreateARMTypeName creates an ARM object type name
 func CreateARMTypeName(name InternalTypeName) InternalTypeName {
