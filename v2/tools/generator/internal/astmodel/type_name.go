/*
 * Copyright (c) Microsoft Corporation.
 * Licensed under the MIT license.
 */

package astmodel

import "github.com/Azure/azure-service-operator/v2/internal/set"

type TypeName interface {
	Type
	Name() string
	PackageReference() PackageReference
}

const (
	// SpecSuffix is the suffix used for all Spec types
	SpecSuffix = "_Spec"
	// StatusSuffix is the suffix used for all Status types
	StatusSuffix = "_STATUS"
	// ARMSuffix is the suffix used for all ARM types
	ARMSuffix = "_ARM"
	// ARMPackageName is the name used for ARM subpackages
	ARMPackageName = "arm"
)

var armPackageDenyList = set.Make(
	"dataprotection",
	"eventhub",
	"kusto",
<<<<<<< HEAD
	"operationalinsights",
	"resources")
=======
	"resources",
	"signalrservice")
>>>>>>> 07e4201e

// CreateARMTypeName creates an ARM object type name
func CreateARMTypeName(name InternalTypeName) InternalTypeName {
	pkg := name.InternalPackageReference()
	if armPackageDenyList.Contains(pkg.Group()) {
		return MakeInternalTypeName(pkg, name.Name()+ARMSuffix)
	}

	armPackage := MakeSubPackageReference(ARMPackageName, name.InternalPackageReference())
	return MakeInternalTypeName(armPackage, name.Name())
}<|MERGE_RESOLUTION|>--- conflicted
+++ resolved
@@ -27,14 +27,7 @@
 var armPackageDenyList = set.Make(
 	"dataprotection",
 	"eventhub",
-	"kusto",
-<<<<<<< HEAD
-	"operationalinsights",
-	"resources")
-=======
-	"resources",
-	"signalrservice")
->>>>>>> 07e4201e
+  "kusto")
 
 // CreateARMTypeName creates an ARM object type name
 func CreateARMTypeName(name InternalTypeName) InternalTypeName {
