--- conflicted
+++ resolved
@@ -169,15 +169,16 @@
 var typeNameSingularToPluralOverrides map[string]string
 
 // Singular returns a TypeName with the name singularized.
-<<<<<<< HEAD
-func (typeName TypeName) Singular() TypeName {
-	return typeName.WithName(Singularize((typeName.Name())))
+func (typeName TypeName) Singular(idFactory IdentifierFactory) TypeName {
+	name := Singularize(typeName.Name())
+
+	// Flect isn't consistent about what case it returns. If it's just removing an 's', it will maintain
+	// case, but if it's performing a more complicated transformation the result will be all lower case.
+	singular := idFactory.CreateIdentifier(name, Exported)
+	return typeName.WithName(singular)
 }
 
 func Singularize(name string) string {
-=======
-func (typeName TypeName) Singular(idFactory IdentifierFactory) TypeName {
->>>>>>> 26c82ee7
 	// work around bug in flect: https://github.com/Azure/azure-service-operator/issues/1454
 	for plural, single := range typeNamePluralToSingularOverrides {
 		if strings.HasSuffix(name, plural) {
@@ -185,14 +186,7 @@
 		}
 	}
 
-<<<<<<< HEAD
 	return flect.Singularize(name)
-=======
-	// Flect isn't consistent about what case it returns. If it's just removing an 's', it will maintain
-	// case, but if it's performing a more complicated transformation the result will be all lower case.
-	singular := idFactory.CreateIdentifier(flect.Singularize(typeName.name), Exported)
-	return MakeTypeName(typeName.PackageReference, singular)
->>>>>>> 26c82ee7
 }
 
 // Plural returns a TypeName with the name pluralized.
