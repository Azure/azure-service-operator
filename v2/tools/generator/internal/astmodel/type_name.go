/*
 * Copyright (c) Microsoft Corporation.
 * Licensed under the MIT license.
 */

package astmodel

import "github.com/Azure/azure-service-operator/v2/internal/set"

type TypeName interface {
	Type
	Name() string
	PackageReference() PackageReference
}

const (
	// SpecSuffix is the suffix used for all Spec types
	SpecSuffix = "_Spec"
	// StatusSuffix is the suffix used for all Status types
	StatusSuffix = "_STATUS"
	// ARMSuffix is the suffix used for all ARM types
	ARMSuffix = "_ARM"
	// ARMPackageName is the name used for ARM subpackages
	ARMPackageName = "arm"
)

var armPackageDenyList = set.Make(
<<<<<<< HEAD
	"authorization",
=======
	"dataprotection",
>>>>>>> 814418f9
	"eventhub",
	"kusto",
	"operationalinsights",
	"resources",
	"signalrservice")

// CreateARMTypeName creates an ARM object type name
func CreateARMTypeName(name InternalTypeName) InternalTypeName {
	pkg := name.InternalPackageReference()
	if armPackageDenyList.Contains(pkg.Group()) {
		return MakeInternalTypeName(pkg, name.Name()+ARMSuffix)
	}

	armPackage := MakeSubPackageReference(ARMPackageName, name.InternalPackageReference())
	return MakeInternalTypeName(armPackage, name.Name())
}<|MERGE_RESOLUTION|>--- conflicted
+++ resolved
@@ -25,11 +25,6 @@
 )
 
 var armPackageDenyList = set.Make(
-<<<<<<< HEAD
-	"authorization",
-=======
-	"dataprotection",
->>>>>>> 814418f9
 	"eventhub",
 	"kusto",
 	"operationalinsights",
