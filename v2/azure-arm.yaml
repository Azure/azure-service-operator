--- conflicted
+++ resolved
@@ -117,364 +117,6 @@
   - action: prune
     group: costmanagement
     because: QueryFilter is a self-referential, infinitely recursive type. We can't easily unroll it and controller-gen doesn't support recursive types
-<<<<<<< HEAD
-exportFilters:
-  # First some always-applicable exclusions:
-  #- action: exclude
-    #group: definitions
-    #name: '*ResourceBase*'
-    #because: Not actually a resource, used for inheritance only.
-  #- action: exclude
-    #group: deploymenttemplate
-    #name: '*ResourceBase*'
-    #because: Not actually a resource, used for inheritance only.
-
-  # Exclude some problematic types that need fixing:
-  - action: exclude
-    group: machinelearning
-    version: v*api20170101
-    because: ExampleRequest.Inputs is a map[string][][]map[string]v1.JSON, which controller-gen doesn't know how to handle.
-  - action: exclude
-    group: datafactory
-    version: v*api20180601
-    because: ExecuteSSISPackageActivityTypeProperties.PackageConnectionManagers is a map[string]map[string]SSISExecutionParameter, which controller-gen doesn't know how to handle
-
-
-  # Include just the types we want to generate.
-  # 'include-transitive' includes their dependencies recursively and makes sure everything that is needed is included:
-  - action: include-transitive
-    group: storage
-    version: v*api20210401
-    name: 'StorageAccount'
-    because: "including StorageAccount resource"
-  - action: include-transitive
-    group: storage
-    version: v*api20210401
-    name: 'StorageAccountsBlobService'
-    because: "including StorageAccountsBlobService resource"
-  - action: include-transitive
-    group: storage
-    version: v*api20210401
-    name: 'StorageAccountsBlobServicesContainer'
-    because: "including StorageAccountsBlobServicesContainer resource"
-  - action: include-transitive
-    group: storage
-    version: v*api20210401
-    name: 'StorageAccountsQueueService'
-    because: "including StorageAccountsQueueService resource"
-  - action: include-transitive
-    group: storage
-    version: v*api20210401
-    name: 'StorageAccountsQueueServices*'
-    because: "including the actual Queue resource"
-  - action: include-transitive
-    group: batch
-    version: v*api20210101
-    name: 'BatchAccount'
-    because: "including BatchAccount resource"
-  - action: include-transitive
-    group: documentdb
-    version: v*api20210515
-    name: DatabaseAccount
-    because: "including Cosmos DB resource"
-  - action: include-transitive
-    group: servicebus
-    version: v*api20210101preview
-    name: Namespace
-    because: "including Service Bus namespaces"
-  - action: include-transitive
-    group: servicebus
-    version: v*api20210101preview
-    name: NamespacesQueue
-    because: "including Service Bus queues"
-  - action: include-transitive
-    group: servicebus
-    version: v*api20210101preview
-    name: NamespacesTopic
-    because: "including Service Bus topics"
-  - action: include-transitive
-    group: network
-    version: v*api20201101
-    name: VirtualNetwork
-    because: "including Virtual Network"
-  - action: include-transitive
-    group: network
-    version: v*api20201101
-    name: VirtualNetworksSubnet
-    because: "including Subnet"
-  - action: include-transitive
-    group: network
-    version: v*api20201101
-    name: VirtualNetworksVirtualNetworkPeering
-    because: "including Virtual Network Peering"
-  - action: include-transitive
-    group: network
-    version: v*api20201101
-    name: VirtualNetworkGateway
-    because: "including Virtual Network Gateway"
-  - action: include-transitive
-    group: network
-    version: v*api20201101
-    name: PublicIPAddress
-    because: "including public IP Address"
-  - action: include-transitive
-    group: network
-    version: v*api20201101
-    name: LoadBalancer
-    because: "including load balancer"
-  - action: include-transitive
-    group: network
-    version: v*api20201101
-    name: NetworkSecurityGroup
-    because: "including NSG"
-  - action: include-transitive
-    group: network
-    version: v*api20201101
-    name: NetworkSecurityGroupsSecurityRule
-    because: "including NSG rules"
-  - action: include-transitive
-    group: compute
-    version: v*api20200930
-    name: Disk
-    because: "including compute disk"
-  - action: include-transitive
-    group: compute
-    version: v*api20201201
-    name: VirtualMachineScaleSet
-    because: "including VMSS"
-  - action: include-transitive
-    group: managedidentity
-    version: v*20181130
-    name: UserAssignedIdentity
-    because: "including user assigned managed identity"
-  - action: include-transitive
-    group: containerservice
-    version: v*20210501
-    name: ManagedCluster
-    because: "including AKS Managed Cluster"
-  - action: include-transitive
-    group: containerservice
-    version: v*20210501
-    name: ManagedClustersAgentPool
-    because: "including AKS Managed Cluster Agent Pool"
-  - action: include-transitive
-    group: dbforpostgresql
-    version: v*20210601
-    name: FlexibleServer
-    because: "including PostgreSQL Flexible server"
-  - action: include-transitive
-    group: dbforpostgresql
-    version: v*20210601
-    name: FlexibleServersDatabase
-    because: "including PostgreSQL Flexible server DB"
-  - action: include-transitive
-    group: dbforpostgresql
-    version: v*20210601
-    name: FlexibleServersFirewallRule
-    because: "including PostgreSQL Flexible server Firewall rule"
-  - action: include-transitive
-    group: dbforpostgresql
-    version: v*20210601
-    name: FlexibleServersConfiguration
-    because: "including PostgreSQL Flexible server configurations"
-  - action: include-transitive
-    group: authorization
-    version: v*20200801preview
-    name: RoleAssignment
-    because: "including role assignments extension resource"
-  - action: include-transitive
-    group: documentdb
-    version: v*api20210515
-    name: DatabaseAccountsMongodbDatabase
-    renameTo: MongodbDatabase
-    because: "including MongoDB database resource"
-  - action: include-transitive
-    group: documentdb
-    version: v*api20210515
-    name: DatabaseAccountsMongodbDatabasesCollection
-    renameTo: MongodbDatabaseCollection
-    because: "including MongoDB collection resource"
-  - action: include-transitive
-    group: documentdb
-    version: v*api20210515
-    name: DatabaseAccountsMongodbDatabasesThroughputSetting
-    renameTo: MongodbDatabaseThroughputSetting
-    because: "including MongoDB database throughputsettings resource"
-  - action: include-transitive
-    group: documentdb
-    version: v*api20210515
-    name: DatabaseAccountsMongodbDatabasesCollectionsThroughputSetting
-    renameTo: MongodbDatabaseCollectionThroughputSetting
-    because: "including MongoDB collection throughputsettings resource"
-  - action: include-transitive
-    group: documentdb
-    version: v*api20210515
-    name: DatabaseAccountsSqlDatabase
-    renameTo: SqlDatabase
-    because: "including CosmosDB SQL database resources"
-  - action: include-transitive
-    group: documentdb
-    version: v*api20210515
-    name: DatabaseAccountsSqlDatabasesContainer
-    renameTo: SqlDatabaseContainer
-    because: "including CosmosDB SQL database resources"
-  - action: include-transitive
-    group: documentdb
-    version: v*api20210515
-    name: DatabaseAccountsSqlDatabasesContainersStoredProcedure
-    renameTo: SqlDatabaseContainerStoredProcedure
-    because: "including CosmosDB SQL database resources"
-  - action: include-transitive
-    group: documentdb
-    version: v*api20210515
-    name: DatabaseAccountsSqlDatabasesContainersTrigger
-    renameTo: SqlDatabaseContainerTrigger
-    because: "including CosmosDB SQL database resources"
-  - action: include-transitive
-    group: documentdb
-    version: v*api20210515
-    name: DatabaseAccountsSqlDatabasesContainersUserDefinedFunction
-    renameTo: SqlDatabaseContainerUserDefinedFunction
-    because: "including CosmosDB SQL database resources"
-  - action: include-transitive
-    group: documentdb
-    version: v*api20210515
-    name: DatabaseAccountsSqlDatabasesThroughputSetting
-    renameTo: SqlDatabaseThroughputSetting
-    because: "including SQL database throughputsettings resource"
-  - action: include-transitive
-    group: documentdb
-    version: v*api20210515
-    name: DatabaseAccountsSqlDatabasesContainersThroughputSetting
-    renameTo: SqlDatabaseContainerThroughputSetting
-    because: "including SQL container throughputsettings resource"
-  - action: include-transitive
-    group: eventgrid
-    version: v*api20200601
-    name: Topic
-    because: "including Event Grid Topic"
-  - action: include-transitive
-    group: eventgrid
-    version: v*api20200601
-    name: Domain
-    because: "including Event Grid Domain"
-  #- action: include-transitive
-    #group: eventgrid
-    #version: v*api20200601
-    #name: DomainsTopic
-    #because: "including Event Grid DomainsTopic"
-  - action: include-transitive
-    group: eventgrid
-    version: v*api20200601
-    name: EventSubscription
-    because: "including Event Grid EventSubscription"
-  - action: include-transitive
-    group: compute
-    version: v*api20201201
-    name: VirtualMachine
-    because: "including virtual machines"
-  - action: include-transitive
-    group: network
-    version: v*api20201101
-    name: NetworkInterface
-    because: "for use in virtual machine test"
-  - action: include-transitive
-    group: eventhub
-    version: v*api20211101
-    name: Namespace
-    because: "including Event Hub Namespace"
-  - action: include-transitive
-    group: eventhub
-    version: v*api20211101
-    name: NamespacesAuthorizationRule
-    because: "including Event Hub Namespace Authorization Rules"
-  - action: include-transitive
-    group: eventhub
-    version: v*api20211101
-    name: NamespacesEventhub
-    because: "including Event Hub"
-  - action: include-transitive
-    group: eventhub
-    version: v*api20211101
-    name: NamespacesEventhubsAuthorizationRule
-    because: "including Event Hub Authorization Rules"
-  - action: include-transitive
-    group: eventhub
-    version: v*api20211101
-    name: NamespacesEventhubsConsumergroup
-    renameTo: NamespacesEventhubsConsumerGroup
-    because: "including Event Hub Consumer Group"
-  - action: include-transitive
-    group: signalrservice
-    version: v*api20211001
-    name: SignalR
-    because: "including SignalR Service"
-  - action: include-transitive
-    group: dbformysql
-    version: v*20210501
-    name: FlexibleServer
-    because: "including MySQL Flexible server"
-  - action: include-transitive
-    group: dbformysql
-    version: v*20210501
-    name: FlexibleServersDatabase
-    because: "including MySQL Flexible server DB"
-  - action: include-transitive
-    group: dbformysql
-    version: v*20210501
-    name: FlexibleServersFirewallRule
-    because: "including MySQL Flexible server Firewall rule"
-  - action: include-transitive
-    group: insights
-    version: v*20200202
-    name: Component
-    because: "including Application Insights component"
-  - action: include-transitive
-    group: insights
-    version: v*20180501preview
-    name: WebTest
-    because: "including Application Insights web test"
-  - action: include-transitive
-    group: operationalinsights
-    version: v*20210601
-    name: Workspace
-    because: "including Log Analytics workspace, as required by Application Insights component"
-  - action: include-transitive
-    group: cache
-    version: v*api20201201
-    name: Redis
-    because: "including redis cache resources"
-  - action: include-transitive
-    group: cache
-    version: v*api20201201
-    name: RedisFirewallRule
-    because: "including redis cache resources"
-  - action: include-transitive
-    group: cache
-    version: v*api20201201
-    name: RedisLinkedServer
-    because: "including redis cache resources"
-  - action: include-transitive
-    group: cache
-    version: v*api20201201
-    name: RedisPatchSchedule
-    because: "including redis cache resources"
-  - action: include-transitive
-    group: cache
-    version: v*api20210301
-    name: RedisEnterprise
-    because: "including redis enterprise resources"
-  - action: include-transitive
-    group: cache
-    version: v*api20210301
-    name: RedisEnterpriseDatabase
-    because: "including redis enterprise resources"
-  # Exclude everything else as we are operating on an opt-in basis at the moment:
-  - action: exclude
-    because: We don't want to generate anything else, at the moment.
-=======
->>>>>>> b529aa8f
-
 # Exclusions for packages that currently produce types including AnyType.
 # TODO: get rid of these, either by chasing the teams generating
 # weird json or by handling them differently in the generator.
@@ -897,19 +539,12 @@
           $armReference: true
   batch:
     2021-01-01:
-<<<<<<< HEAD
       AutoStorageBaseProperties_Spec:
         StorageAccountId:
           $armReference: true
+      BatchAccount:
+        $export: true
       KeyVaultReference_Spec:
-=======
-      AutoStorageBaseProperties:
-        StorageAccountId:
-          $armReference: true
-      BatchAccount:
-        $export: true
-      KeyVaultReference:
->>>>>>> b529aa8f
         Id:
           $armReference: true
   cache:
@@ -919,15 +554,11 @@
       RedisCreateProperties:
         SubnetId:
           $armReference: true
-<<<<<<< HEAD
+      RedisFirewallRule:
+        $export: true
+      RedisLinkedServer:
+        $export: true
       RedisLinkedServerCreateProperties_Spec:
-=======
-      RedisFirewallRule:
-        $export: true
-      RedisLinkedServer:
-        $export: true
-      RedisLinkedServerCreateProperties:
->>>>>>> b529aa8f
         LinkedRedisCacheId:
           $armReference: true
       RedisPatchSchedule: 
@@ -939,50 +570,49 @@
         $export: true
   compute:
     2020-09-30:
-<<<<<<< HEAD
       CreationData_Spec:
         SourceResourceId:
           $armReference: true
+      Disk:
+        $export: true
       DiskProperties_Spec:
-=======
-      CreationData:
-        SourceResourceId:
-          $armReference: true
-      Disk:
-        $export: true
-      DiskProperties:
->>>>>>> b529aa8f
         DiskAccessId:
           $armReference: true
       Encryption_Spec:
         DiskEncryptionSetId:
           $armReference: true
-<<<<<<< HEAD
+      ImageDiskReference_Spec:
+        Id:
+          $armReference: true
       SourceVault_Spec:
-        Id:
-          $armReference: true
-      ImageDiskReference_Spec:
         Id:
           $armReference: true
     2020-12-01:
       ApiEntityReference_Spec:
         Id:
           $armReference: true
+      DiskEncryptionSetParameters:
+        Id:
+          $armReference: true
       ImageReference_Spec:
         Id:
           $armReference: true
       ManagedDiskParameters_Spec:
         Id:
           $armReference: true
-      DiskEncryptionSetParameters:
-        Id:
-          $armReference: true
       NetworkInterfaceReference_Spec:
         Id:
           $armReference: true
-      SubResource_Spec:
-        Id:
-          $armReference: true
+      VirtualMachine:
+        $export: true
+      VirtualMachineScaleSet:
+        $export: true
+      VirtualMachineScaleSets_Spec_Properties_VirtualMachineProfile_NetworkProfile_NetworkInterfaceConfigurations:
+        # This is an Id that I believe refers to itself.
+        # It's never supplied in a PUT I don't think, and is only returned in a GET because the
+        # IPConfiguration is actually an ARM resource that can only be created by issuing a PUT VMSS.
+        Id:
+          $armReference: false
       VirtualMachineScaleSetIPConfiguration_Spec:
         Id:
           $armReference: true
@@ -995,41 +625,7 @@
         # IPConfiguration is actually an ARM resource that can only be created by issuing a PUT VMSS.
         Id:
           $armReference: false
-=======
-      ImageDiskReference:
-        Id:
-          $armReference: true
-      SourceVault:
-        Id:
-          $armReference: true
-    2020-12-01:
-      ApiEntityReference:
-        Id:
-          $armReference: true
-      DiskEncryptionSetParameters:
-        Id:
-          $armReference: true
-      ImageReference:
-        Id:
-          $armReference: true
-      VirtualMachine:
-        $export: true
-      VirtualMachineScaleSet:
-        $export: true
->>>>>>> b529aa8f
-      VirtualMachineScaleSets_Spec_Properties_VirtualMachineProfile_NetworkProfile_NetworkInterfaceConfigurations:
-        # This is an Id that I believe refers to itself.
-        # It's never supplied in a PUT I don't think, and is only returned in a GET because the
-        # IPConfiguration is actually an ARM resource that can only be created by issuing a PUT VMSS.
-        Id:
-          $armReference: false
-      VirtualMachineScaleSets_Spec_Properties_VirtualMachineProfile_NetworkProfile_NetworkInterfaceConfigurations_Properties_IpConfigurations:
-        # This is an Id that I believe refers to itself.
-        # It's never supplied in a PUT I don't think, and is only returned in a GET because the
-        # IPConfiguration is actually an ARM resource that can only be created by issuing a PUT VMSS.
-        Id:
-          $armReference: false
-      SubResource:
+      SubResource_Spec:
         # When SubResource is used directly in a property, it's meant as a reference. When it's inherited from, the Id is for self
         Id:
           $armReference: true
@@ -1044,53 +640,37 @@
           $isSecret: true
   containerservice:
     2021-05-01:
-<<<<<<< HEAD
+      Componentsqit0Etschemasmanagedclusterpropertiespropertiesidentityprofileadditionalproperties:
+        ResourceId: # TODO: Is this right?
+          $armReference: true
+      ManagedCluster:
+        $export: true
       ManagedClusterAgentPoolProfile_Spec:
         NodePublicIPPrefixID:
-=======
-      Componentsqit0Etschemasmanagedclusterpropertiespropertiesidentityprofileadditionalproperties:
-        ResourceId: # TODO: Is this right?
-          $armReference: true
-      ManagedCluster:
-        $export: true
-      ManagedClusterAgentPoolProfile:
+          $armReference: true
         VnetSubnetID:
->>>>>>> b529aa8f
           $armReference: true
         PodSubnetID:
           $armReference: true
+      ManagedClustersAgentPool:
+        $export: true
+      ManagedClusterAgentPoolProfileProperties_Spec:
+        NodePublicIPPrefixID:
+          $armReference: true
+        PodSubnetID:
+          $armReference: true
         VnetSubnetID:
-          $armReference: true
-<<<<<<< HEAD
-      ManagedClusterAgentPoolProfileProperties_Spec:
-=======
-      ManagedClustersAgentPool:
-        $export: true
-      ManagedClusterAgentPoolProfileProperties:
->>>>>>> b529aa8f
-        NodePublicIPPrefixID:
-          $armReference: true
-        PodSubnetID:
-          $armReference: true
-        VnetSubnetID:
-          $armReference: true
-<<<<<<< HEAD
-      Componentsqit0Etschemasmanagedclusterpropertiespropertiesidentityprofileadditionalproperties:
-        ResourceId: # TODO: Is this right?
           $armReference: true
       ManagedClusterProperties_Spec:
         DiskEncryptionSetID:
-=======
-      ManagedClusterProperties:
-        DiskEncryptionSetID:
-          $armReference: true
-      PrivateLinkResource:
-        Id:
-          $armReference: true
-      ResourceReference:
-        Id:
-          $armReference: true
-      UserAssignedIdentity:
+          $armReference: true
+      PrivateLinkResource_Spec:
+        Id:
+          $armReference: true
+      ResourceReference_Spec:
+        Id:
+          $armReference: true
+      UserAssignedIdentity_Spec:
         ResourceId:
           $armReference: true
   dbformysql:
@@ -1101,11 +681,10 @@
         $export: true
       FlexibleServersFirewallRule:
         $export: true
-      Network:
+      Network_Spec:
         PrivateDnsZoneResourceId:
           $armReference: true
         DelegatedSubnetResourceId:
->>>>>>> b529aa8f
           $armReference: true
       ResourceReference_Spec:
         Id:
@@ -1118,19 +697,15 @@
           $armReference: true
   dbforpostgresql:
     2021-06-01:
-<<<<<<< HEAD
+      FlexibleServer:
+        $export: true
+      FlexibleServersConfiguration:
+        $export: true
+      FlexibleServersDatabase:
+        $export: true
+      FlexibleServersFirewallRule:
+        $export: true
       Network_Spec:
-=======
-      FlexibleServer:
-        $export: true
-      FlexibleServersConfiguration:
-        $export: true
-      FlexibleServersDatabase:
-        $export: true
-      FlexibleServersFirewallRule:
-        $export: true
-      Network:
->>>>>>> b529aa8f
         PrivateDnsZoneArmResourceId:
           $armReference: true
         DelegatedSubnetResourceId:
@@ -1138,18 +713,6 @@
       ServerProperties_Spec:
         SourceServerResourceId:
           $armReference: true
-<<<<<<< HEAD
-  dbformysql:
-    2021-05-01:
-      Network_Spec:
-        PrivateDnsZoneResourceId:
-          $armReference: true
-        DelegatedSubnetResourceId:
-          $armReference: true
-  documentdb:
-    2021-05-15:
-      MongoDBCollectionResource_Spec:
-=======
   documentdb:
     2021-05-15:
       DatabaseAccount:
@@ -1176,8 +739,7 @@
         $exportAs: SqlDatabaseContainerUserDefinedFunction
       DatabaseAccountsSqlDatabasesThroughputSetting:
         $exportAs: SqlDatabaseThroughputSetting
-      MongoDBCollectionResource:
->>>>>>> b529aa8f
+      MongoDBCollectionResource_Spec:
         Id:
           $armReference: false
       MongoDBDatabaseResource_Spec:
@@ -1198,11 +760,7 @@
       SqlUserDefinedFunctionResource_Spec:
         Id:
           $armReference: false
-<<<<<<< HEAD
       VirtualNetworkRule_Spec:
-=======
-      VirtualNetworkRule:
->>>>>>> b529aa8f
         Id:
           $armReference: true
   eventgrid:
@@ -1238,61 +796,39 @@
           $armReference: true
   eventhub:
     2021-11-01:
-<<<<<<< HEAD
       Destination_Properties_Spec:
         StorageAccountResourceId:
           $armReference: true
+      Namespace:
+        $export: true
+      NamespacesAuthorizationRule:
+        $export: true
+      NamespacesEventhub:
+        $export: true
+      NamespacesEventhubsAuthorizationRule:
+        $export: true
+      NamespacesEventhubsConsumergroup:
+        $exportAs: NamespacesEventhubsConsumerGroup
       Namespaces_Properties_SPEC:
         ClusterArmId:
           $armReference: true
+      PrivateEndpoint_Spec:
+        Id:
+          $armReference: true
       UserAssignedIdentityProperties_Spec:
         UserAssignedIdentity:
           $armReference: true
-      PrivateEndpoint_Spec:
-        Id:
-          $armReference: true
   insights:
+    2018-05-01-preview:
+      Webtest:
+        $export: true
+      WebTestGeolocation_Spec:
+        Id:
+          $armReference: false
     2020-02-02:
       ApplicationInsightsComponentProperties_Spec:
         WorkspaceResourceId:
           $armReference: true
-    2018-05-01-preview:
-      WebTestGeolocation_Spec:
-=======
-      DestinationProperties:
-        StorageAccountResourceId:
-          $armReference: true
-      Namespace:
-        $export: true
-      NamespacesAuthorizationRule:
-        $export: true
-      NamespacesEventhub:
-        $export: true
-      NamespacesEventhubsAuthorizationRule:
-        $export: true
-      NamespacesEventhubsConsumergroup:
-        $exportAs: NamespacesEventhubsConsumerGroup
-      Namespaces_Spec_Properties:
-        ClusterArmId:
-          $armReference: true
-      PrivateEndpoint:
-        Id:
-          $armReference: true
-      UserAssignedIdentityProperties:
-        UserAssignedIdentity:
-          $armReference: true
-  insights:
-    2018-05-01-preview:
-      Webtest:
-        $export: true
-      WebTestGeolocation:
->>>>>>> b529aa8f
-        Id:
-          $armReference: false
-    2020-02-02:
-      ApplicationInsightsComponentProperties:
-        WorkspaceResourceId:
-          $armReference: true
       Component:
         $export: true
   managedidentity:
@@ -1301,16 +837,15 @@
         $export: true
   network:
     2020-11-01:
-<<<<<<< HEAD
+      ApplicationGatewayBackendAddressPool_Spec:
+        Id:
+          $armReference: true
+      ApplicationGatewayIPConfiguration_Spec:
+        Id:
+          $armReference: true
       ApplicationSecurityGroup_Spec:
         Id:
-          $armReference: true
-      ApplicationGatewayBackendAddressPool_Spec:
-        Id:
-          $armReference: true
-      ApplicationGatewayIPConfiguration_Spec:
-        Id:
-          $armReference: true
+          $armReference: true  
       BackendAddressPool_Spec_LoadBalancer_SubResourceEmbedded:
         Id:
           $armReference: true
@@ -1326,18 +861,17 @@
       FrontendIPConfiguration_Spec_NetworkInterface_SubResourceEmbedded:
         Id:
           $armReference: true
+      InboundNatPool_Spec:
+        Id:
+          $armReference: true
       InboundNatRule_Spec_LoadBalancer_SubResourceEmbedded:
         Id:
           $armReference: true
       InboundNatRule_Spec_NetworkInterface_SubResourceEmbedded:
         Id:
           $armReference: true
-      InboundPool_Spec:
-        Id:
-          $armReference: true
-      InboundNatPool_Spec:
-        Id:
-          $armReference: true
+      LoadBalancer:
+        $export: true
       LoadBalancers_SPEC:
         Id:
           $armReference: true
@@ -1347,70 +881,72 @@
       NatGateway_Spec:
         Id:
           $armReference: true
+      NetworkInterface:
+        $export: true
+      NetworkInterfaces_SPEC:
+        Id:
+          $armReference: true
       NetworkInterfaceIPConfiguration_Spec_NetworkInterface_SubResourceEmbedded:
         Id:
           $armReference: true
-      NetworkInterfaces_SPEC:
-        Id:
-          $armReference: true
-      NetworkSecurityGroup_Spec_LoadBalancer_SubResourceEmbedded:
-        Id:
-          $armReference: true
       NetworkSecurityGroup_Spec_NetworkInterface_SubResourceEmbedded:
         Id:
           $armReference: true
+      NetworkSecurityGroup:
+        $export: true
+      NetworkSecurityGroups_SPEC:
+        Id:
+          $armReference: true
+      NetworkSecurityGroupsSecurityRule:
+        $export: true
+      NetworkSecurityGroupsSecurityRules_SPEC:
+        Id:
+          $armReference: true
       NetworkSecurityGroup_Spec_VirtualNetworksSubnet_SubResourceEmbedded:
         Id:
           $armReference: true
-      NetworkSecurityGroupsSecurityRules_SPEC:
-        Id:
-          $armReference: true
-      NetworkSecurityGroups_SPEC:
-        Id:
-          $armReference: true
-      OutboundNatRule_Spec:
-        Id:
-          $armReference: true
       OutboundRule_Spec:
         Id:
           $armReference: true
-      PrivateLinkServiceIPConfiguration_Spec_NetworkInterface_SubResourceEmbedded:
-        Id:
-          $armReference: true
       PrivateLinkService_Spec:
         Id:
           $armReference: true
+      PrivateLinkServiceIpConfiguration_Spec_NetworkInterface_SubResourceEmbedded:
+        Id: 
+          $armReference: true
       Probe_Spec:
         Id:
           $armReference: true
+      PublicIPAddress:
+        $export: true
       PublicIPAddress_Spec:
         Id:
           $armReference: true
+      PublicIPAddress_Spec_SubResourceEmbedded:
+        Id:
+          $armReference: true
       PublicIPAddresses_SPEC:
         Id:
           $armReference: true
-      PublicIPAddress_Spec_SubResourceEmbedded:
-        Id:
-          $armReference: true
       RouteTable_Spec:
         Id:
           $armReference: true
       Route_Spec_VirtualNetworksSubnet_SubResourceEmbedded:
         Id:
           $armReference: true
+      SecurityRule_Spec_VirtualNetworksSubnet_SubResourceEmbedded:
+        Id:
+          $armReference: true
       SecurityRule_Spec_NetworkInterface_SubResourceEmbedded:
         Id:
           $armReference: true
       SecurityRule_Spec_NetworkSecurityGroup_SubResourceEmbedded:
         Id:
           $armReference: true
-      SecurityRule_Spec_VirtualNetworksSubnet_SubResourceEmbedded:
-        Id:
-          $armReference: true
       ServiceEndpointPolicyDefinition_Spec_VirtualNetworksSubnet_SubResourceEmbedded:
         Id:
           $armReference: true
-      ServiceEndpointPolicy_Spec: 
+      ServiceEndpointPolicy_Spec:
         Id:
           $armReference: true
       SubResource_Spec:
@@ -1425,44 +961,27 @@
       Subnet_Spec_VirtualNetwork_SubResourceEmbedded:
         Id:
           $armReference: true
-      VirtualNetworkGatewayPropertiesFormat_SPEC:
-        Id:
-          $armReference: true
-        VNetExtendedLocationResourceId: 
-          $armReference: true
+      VirtualNetwork:
+        $export: true
+      VirtualNetworkGateway:
+        $export: true
+      VirtualNetworksSubnet:
+        $export: true
+      VirtualNetworksVirtualNetworkPeering:
+        $export: true
       VirtualNetworkGatewayIPConfiguration_Spec:
         Id:
           $armReference: true
+      VirtualNetworkGatewayPropertiesFormat_Spec:
+        VNetExtendedLocationResourceId:
+          $armReference: true
+      VirtualNetworkGateways_Spec_Properties:
+        VNetExtendedLocationResourceId:
+          $armReference: true
+      VirtualNetworkPeering_Spec:
+        Id:
+          $armReference: true
       VirtualNetworkGateways_SPEC:
-        Id:
-          $armReference: true
-=======
-      LoadBalancer:
-        $export: true
-      NetworkInterface:
-        $export: true
-      NetworkSecurityGroup:
-        $export: true
-      NetworkSecurityGroupsSecurityRule:
-        $export: true
-      PublicIPAddress:
-        $export: true
-      SubResource:
-        Id:
-          $armReference: true
-      VirtualNetwork:
-        $export: true
-      VirtualNetworkGateway:
-        $export: true
-      VirtualNetworksSubnet:
-        $export: true
-      VirtualNetworksVirtualNetworkPeering:
-        $export: true
-      VirtualNetworkGateways_Spec_Properties:
->>>>>>> b529aa8f
-        VNetExtendedLocationResourceId:
-          $armReference: true
-      VirtualNetworkPeering_Spec:
         Id:
           $armReference: true
       VirtualNetworks_SPEC:
@@ -1485,43 +1004,23 @@
           $armReference: true
   operationalinsights:
     2021-06-01:
-<<<<<<< HEAD
+      Workspace:
+        $export: true
       WorkspaceFeatures_Spec:
-=======
-      Workspace:
-        $export: true
-      WorkspaceFeatures:
->>>>>>> b529aa8f
         ClusterResourceId:
           $armReference: true
   servicebus:
-    2021-0101-preview:
-<<<<<<< HEAD
+    2021-01-01-preview:
+      Namespace:
+        $export: true
+      NamespacesQueue:
+        $export: true
+      NamespacesTopic:
+        $export: true
       PrivateEndpoint_Spec:
         Id:
           $armReference: true
       UserAssignedIdentityProperties_Spec:
-        UserAssignedIdentity:
-          $armReference: true
-  storage:
-    2021-04-01:
-      EncryptionIdentity_Spec: 
-        UserAssignedIdentity: 
-          $armReference: true 
-      ResourceAccessRule_Spec: 
-        ResourceId: 
-          $armReference: true 
-      VirtualNetworkRule_Spec: 
-        Id:  
-          $armReference: true 
-=======
-      Namespace:
-        $export: true
-      NamespacesQueue:
-        $export: true
-      NamespacesTopic:
-        $export: true
-      UserAssignedIdentityProperties:
         UserAssignedIdentity:
           $armReference: true
   signalrservice:
@@ -1530,10 +1029,10 @@
         $export: true
   storage:
     2021-04-01:
-      EncryptionIdentity:
+      EncryptionIdentity_Spec:
         UserAssignedIdentity:
           $armReference: true
-      ResourceAccessRule:
+      ResourceAccessRule_Spec:
         ResourceId:
           $armReference: true
       StorageAccount:
@@ -1546,7 +1045,6 @@
         $export: true
       StorageAccountsQueueServicesQueue:
         $export: true
-      VirtualNetworkRule:
-        Id:
-          $armReference: true
->>>>>>> b529aa8f
+      VirtualNetworkRule_Spec:
+        Id:
+          $armReference: true