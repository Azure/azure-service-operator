--- conflicted
+++ resolved
@@ -271,22 +271,14 @@
     property: UserAssignedIdentities
     remove: true
     because: The UserAssignedIdentities property is entirely readOnly but is modelled poorly in the JSON schemas. See discussion on https://github.com/Azure/azure-resource-manager-schemas/issues/835
-<<<<<<< HEAD
 
   # TODO(donotmerge)
-  # - name: StorageAccounts_ManagementPolicies_Spec
-  #   group: storage
-  #   property: Location
-  #   remove: true
-  #   because: This property should be marked readonly
-
-=======
-  - name: StorageAccounts_ManagementPolicy_Spec
-    group: storage
-    property: Location
-    remove: true
-    because: This property should be marked readonly
->>>>>>> 229c2c6d
+ # - name: StorageAccounts_ManagementPolicy_Spec
+ #   group: storage
+ #   property: Location
+ #   remove: true
+ #   because: This property should be marked readonly
+
   - name: ManagedServiceIdentity
     group: documentdb
     property: UserAssignedIdentities
@@ -358,7 +350,6 @@
     remove: true
     because: it has no writable properties in swagger
 
-<<<<<<< HEAD
   # TODO(donotmerge)
 #  - name: NamespacesEventhubs_Spec_Properties
 #    group: eventhub
@@ -422,14 +413,11 @@
   #   remove: true
   #   because: This property should have been marked readonly but wasn't.
 
-=======
-  # Deal with properties that should have been marked readOnly but weren't
   - group: servicebus
     name: Namespace_Spec_Properties  # This type is subsequently flattened into Namespaces_Spec. I don't know why it's called this either (I think it should be SBNamespaceProperties?)
     property: PrivateEndpointConnections
     remove: true
     because: This property should have been marked readonly but wasn't.
->>>>>>> 229c2c6d
   - group: servicebus
     name: SBQueueProperties  # This type is subsequently flattened into NamespacesQueues_Spec
     property: Status
@@ -478,54 +466,6 @@
 
   # Deal with resources that have tags or location included but shouldn't have (proxy resources, etc).
   # See https://github.com/Azure/azure-resource-manager-schemas/issues/1850
-<<<<<<< HEAD
-=======
-  - group: containerservice
-    name: ManagedClusters_AgentPool_Spec
-    property: Tags
-    remove: true
-    because: Tags shouldn't be here (see https://github.com/Azure/azure-resource-manager-schemas/issues/1850)
-  - group: network
-    name: VirtualNetworks_Subnet_Spec
-    property: Location
-    remove: true
-    because: Child resource cannot choose location
-  - group: network
-    name: VirtualNetworks_Subnet_Spec
-    property: Tags
-    remove: true
-    because: Child resource cannot set tags
-  - group: network
-    name: RouteTables_Route_Spec
-    property: Location
-    remove: true
-    because: Child resource cannot choose location
-  - group: network
-    name: RouteTables_Route_Spec
-    property: Tags
-    remove: true
-    because: Child resource cannot set tags
-  - name: Alias_Spec
-    group: subscription
-    property: Location
-    remove: true
-    because: This shouldn't be on subscription.
-  - name: Alias_Spec
-    group: subscription
-    property: Tags
-    remove: true
-    because: Tags for subscription are in a different place
-  - name: UserAssignedIdentities_FederatedIdentityCredential_Spec
-    group: managedidentity
-    property: Location
-    remove: true
-    because: Child resource shouldn't have location
-  - name: UserAssignedIdentities_FederatedIdentityCredential_Spec
-    group: managedidentity
-    property: Tags
-    remove: true
-    because: Child resource shouldn't have tags
->>>>>>> 229c2c6d
 
   # TODO(donotmerge)
   # - group: network
@@ -534,13 +474,23 @@
   #   remove: true
   #   because: Child resource cannot choose location
 
-<<<<<<< HEAD
   # TODO(donotmerge)
   # - group: network
   #   name: RouteTablesRoutes_Spec
   #   property: Location
   #   remove: true
   #   because: Child resource cannot choose location
+  # Deal with service Swaggers that are just wrong
+  - group: insights
+    name: WebTest_Spec
+    property: Kind
+    remove: true
+    because: This shouldn't be here, it's supposed to be on the Properties type (and is already). They somehow accidentally duplicated it.
+  - group: insights
+    name: WebTest_Status
+    property: Kind
+    remove: true
+    because: This shouldn't be here, it's supposed to be on the Properties type (and is already). They somehow accidentally duplicated it.
 
   ## Deal with service Swaggers that are just wrong
 
@@ -557,19 +507,6 @@
   #   property: Kind
   #   remove: true
   #   because: This shouldn't be here, it's supposed to be on the Properties type (and is already). They somehow accidentally duplicated it.
-=======
-  # Deal with service Swaggers that are just wrong
-  - group: insights
-    name: WebTest_Spec
-    property: Kind
-    remove: true
-    because: This shouldn't be here, it's supposed to be on the Properties type (and is already). They somehow accidentally duplicated it.
-  - group: insights
-    name: WebTest_Status
-    property: Kind
-    remove: true
-    because: This shouldn't be here, it's supposed to be on the Properties type (and is already). They somehow accidentally duplicated it.
->>>>>>> 229c2c6d
 
 status:
 
@@ -913,31 +850,10 @@
       VirtualMachineScaleSet:
         $export: true
         $supportedFrom: v2.0.0-alpha.1
-<<<<<<< HEAD
-=======
-      VirtualMachineScaleSet_Spec_Properties_VirtualMachineProfile_NetworkProfile_NetworkInterfaceConfigurations:
-        # This is an Id that I believe refers to itself.
-        # It's never supplied in a PUT I don't think, and is only returned in a GET because the
-        # IPConfiguration is actually an ARM resource that can only be created by issuing a PUT VMSS.
-        Id:
-          $armReference: false
-      VirtualMachineScaleSet_Spec_Properties_VirtualMachineProfile_NetworkProfile_NetworkInterfaceConfigurations_Properties_IpConfigurations:
-        # This is an Id that I believe refers to itself.
-        # It's never supplied in a PUT I don't think, and is only returned in a GET because the
-        # IPConfiguration is actually an ARM resource that can only be created by issuing a PUT VMSS.
-        Id:
-          $armReference: false
->>>>>>> 229c2c6d
       SubResource:
         # When SubResource is used directly in a property, it's meant as a reference. When it's inherited from, the Id is for self
         Id:
           $armReference: true
-<<<<<<< HEAD
-=======
-      VirtualMachine_Spec_Properties_NetworkProfile_NetworkInterfaces:
-        Id:
-          $armReference: true
->>>>>>> 229c2c6d
       ManagedDiskParameters:
         Id:
           $armReference: true
@@ -976,24 +892,6 @@
       VirtualMachineScaleSet:
         $export: true
         $supportedFrom: v2.0.0-beta.2
-<<<<<<< HEAD
-=======
-      VirtualMachineScaleSet_Spec_Properties_VirtualMachineProfile_NetworkProfile_NetworkInterfaceConfigurations:
-        # This is an Id that I believe refers to itself.
-        # It's never supplied in a PUT I don't think, and is only returned in a GET because the
-        # IPConfiguration is actually an ARM resource that can only be created by issuing a PUT VMSS.
-        Id:
-          $armReference: false
-      VirtualMachineScaleSet_Spec_Properties_VirtualMachineProfile_NetworkProfile_NetworkInterfaceConfigurations_Properties_IpConfigurations:
-        # This is an Id that I believe refers to itself.
-        # It's never supplied in a PUT I don't think, and is only returned in a GET because the
-        # IPConfiguration is actually an ARM resource that can only be created by issuing a PUT VMSS.
-        Id:
-          $armReference: false
-      VirtualMachine_Spec_Properties_NetworkProfile_NetworkInterfaces:
-        Id:
-          $armReference: true
->>>>>>> 229c2c6d
   containerinstance:
     2021-10-01:
       ContainerGroup:
@@ -1305,11 +1203,7 @@
           - PrimaryNotebookAccessKey
           - SecondaryNotebookAccessKey
           - UserStorageKey
-<<<<<<< HEAD
-      WorkspaceProperties:
-=======
       Workspace_Spec_Properties:
->>>>>>> 229c2c6d
         ApplicationInsights:
           $armReference: true
         PrimaryUserAssignedIdentity:
@@ -1410,11 +1304,7 @@
       RouteTable:
         $export: true
         $supportedFrom: v2.0.0-beta.1
-<<<<<<< HEAD
-      RouteTablePropertiesFormat:
-=======
       RouteTable_Spec_Properties:
->>>>>>> 229c2c6d
         Routes:
           $isResourceLifecycleOwnedByParent: true
       RouteTables_Route:
@@ -1441,11 +1331,7 @@
       VirtualNetworkGateway:
         $export: true
         $supportedFrom: v2.0.0-alpha.1
-<<<<<<< HEAD
-      VirtualNetworkPropertiesFormat:
-=======
       VirtualNetwork_Spec_Properties:
->>>>>>> 229c2c6d
         Subnets:
           $isResourceLifecycleOwnedByParent: true
         VirtualNetworkPeerings:
@@ -1458,11 +1344,7 @@
       VirtualNetworks_VirtualNetworkPeering:
         $exportAs: VirtualNetworksVirtualNetworkPeering
         $supportedFrom: v2.0.0-alpha.1
-<<<<<<< HEAD
-      VirtualNetworkGatewayPropertiesFormat:
-=======
       VirtualNetworkGateway_Spec_Properties:
->>>>>>> 229c2c6d
         VNetExtendedLocationResourceId:
           $armReference: true
   operationalinsights:
