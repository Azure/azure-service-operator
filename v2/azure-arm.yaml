schemaRoot: "./specs/azure-rest-api-specs/specification"

destinationGoModuleFile: go.mod

# typesOutputPath specifies the output folder name, relative to the directory containing the mod file above.
typesOutputPath: api

# typeRegistrationOutputFile specifies the output file name for registration code, relative to the directory 
# containing the mod file above.
typeRegistrationOutputFile: internal/controllers/controller_resources_gen.go

# rootUrl is the root URL for ASOv2 repo
rootUrl: https://github.com/Azure/azure-service-operator/tree/main/v2/

# samplesPath is the relative path to 'v2/azure-arm.yaml' file, used for walking through to samples when we generate a list of supported resources
samplesPath: config/samples

# emitDocFiles bool is used as a signal to create doc.go files for packages
emitDocFiles: true

pipeline: azure

supportedResourcesReport:
  # Path is relative to the module path, above
  outputPath: ../docs/hugo/content/reference/_index.md
  introduction: |
    These are the resources with Azure Service Operator support committed to our **main** branch
    grouped by the originating ARM service.
    (Newly supported resources will appear in this list prior to inclusion in any ASO release.)
  # resourceUrlTemplate is the template for generating URLs to the API docs for our resources
  # the placeholders {group} {version} and {kind} are supported.
  resourceUrlTemplate: "https://azure.github.io/azure-service-operator/reference/{group}/{version}/#{group}.azure.com/{version}.{kind}"
  # resourcePath is a template used for generating a file path for checking whether docs for a resource have been generated
  # specified relative to the directory of outputPath, and supports the same placeholders
  resourcePathTemplate: "{group}/{version}.md"

#
# These filters are used early in the processing pipeline. 
#
# We exclude types with known problems, types that we don't need, and other types that may cause issues.
# The 'because' value for each filter describes the reason why the filter is present.
#
# Filters are applied in document order, with the earliest matching filter being applied for each type.
#
typeFilters:

  - action: prune
    group: definitions
    name: Expression
    because: expression is an ARM template construct which doesn't belong in CRDs

  - action: include
    group: servicebus
    version: v*20210101preview
    because: We want to export this particular preview version

  - action: include
    group: keyvault
    version: v*20210401preview
    because: We want to support keyvault which is only available in preview version

  - action: include
    group: insights
    version: v*20180501preview
    because: We're using webTests from this. There is a "newer" version but it's not actually supported, see https://github.com/Azure/azure-rest-api-specs/issues/14827

  - action: include
    group: authorization
    version: v*20200801preview
    because: We want to export this particular preview version

  - action: include
    group: managedidentity
    version: v*20220131preview
    because: We want to export this particular preview version

  - action: prune
    version: '*preview'
    because: preview SDK versions are excluded by default (they often do very strange things)

  - action: prune
    group: compute
    name: VirtualMachineScaleSets_Extensions_ChildResource;VirtualMachines_Extensions_ChildResource
    because: _childResource type which "points" to a resource type that doesn't exist. Need to work with schema owners on why.

  - action: prune
    name: Deployment
    group: resources
    because: Terrifying.

  - action: prune
    group: domainregistration
    because: type definition for "...v1beta20200901/Domains_DomainOwnershipIdentifier" has two shapes

  - action: prune
    group: solutions
    because: There seems to be some issue with embedded JSON objects, specifically "CreateUiDefinition"

  - action: prune
    group: aadiam
    version: v*20170401
    because: These seem to be defined twice (and differently) in the tenant and resourceGroup scoped manifests...
    
  - action: prune
    name: Disk
    group: compute.admin
    because: "TODO(donotmerge): don't know how to intersect types: []github.com/Azure/azure-service-operator/v2/api/compute.admin/v1beta20210401/Disk and (object)"

  - action: prune
    name: DiskListInput
    group: compute.admin
    because: "TODO(donotmerge): ends up with nil due to above"

  - action: prune
    name: ManagementGroup
    group: management
    because: Contains directly recursive type.

  - action: prune
    name: VirtualMachineExtension
    group: compute
    because: TODO(donotmerge) - object type not resource type in determineResourceOwnership

  - action: prune
    group: securityinsights
    name: Workspaces_Providers*
    because: Resource ownership is malformed

  - action: include
    group: network
    version: v*2018*
    name: private*

  - action: prune
    group: network
    version: 'v*2015*;v*2016*;v*2017*;v*2018*;v*2019*'
    because: Pruning all older networking api versions types since we don't use them anyway (and they have odd issues)

  - action: prune
    group: compute
    version: 'v*beta201*'
    because: Pruning all older compute api versions types since we don't use them anyway (and they have odd issues)

  - action: prune
    group: kusto
    because: Some types use OneOf in a way we don't currently handle correctly.

  - action: prune
    group: timeseriesinsights
    because: Some types use OneOf to model inheritance, which we don't currently support.

  - action: prune
    group: databoxedge
    because: Some types use OneOf to model inheritance, which we don't currently support.

  - action: prune
    group: datashare
    because: Some types use OneOf to model inheritance, which we don't currently support.

  - action: prune
    group: apimanagement
    because: Some types use OneOf to model inheritance, which we don't currently support.

  - action: prune
    group: automation
    because: Some types use OneOf to model inheritance, which we don't currently support.

  - action: prune
    group: machinelearningservices
    name: Workspaces_Service*
    because: Some types use OneOf to model inheritance, which we don't currently support.

  - action: prune
    group: resources
    name: DeploymentScript*
    because: Some types use OneOf to model inheritance, which we don't currently support.

  - action: prune
    group: hdinsight
    name: Clusters;Clusters_Extensions
    because: Uses one-of in a way we don't support
    
  - action: prune
    group: resources
    name: Tags
    because: This type is defined recursively.

  - action: prune
    group: management
    because: There are some types in here (ManagementGroupChildInfo_Status) that are defined recursively.

  - action: include
    group: compute.extensions
    name: GenericExtension
    because: This is the one kind of extension we want to allow

  - action: prune
    group: compute.extensions
    because: All other extensions should be removed

  - action: prune
    group: costmanagement
    because: QueryFilter is a self-referential, infinitely recursive type. We can't easily unroll it and controller-gen doesn't support recursive types

# Exclusions for packages that currently produce types including AnyType.
# TODO: get rid of these, either by chasing the teams generating
# weird json or by handling them differently in the generator.
anyTypePackages:

typeTransformers:
  # Deal with stuff that exists on ARM resources but doesn't make sense on CRDs
  - group: definitions
    name: NumberOrExpression
    because: NumberOrExpression is an ARM template artifact that doesn't make sense in CRDs
    target:
      name: float
  - name: "*"
    property: Tags
    ifType: 
      map:
        key:
          name: string
        value:
          name: any
    target:
      map:
        key: 
          name: string
        value:
          name: string
    because: Tags is defined as map[string]interface{} when it should be map[string]string
  - group: cache
    name: RedisCreateProperties
    property: RedisConfiguration
    target:
      map:
        key:
          name: string
        value:
          name: string
    because: the definition in resource manager schemas uses additionalProperties + defined fields which we don't support
  - group: cache
    name: RedisProperties_Status
    property: RedisConfiguration
    target:
      map:
        key:
          name: string
        value:
          name: string
    because: the definition in rest api specs uses additionalProperties + defined fields which we don't support

  # TODO(donotmerge)
  # - group: cache
  #   name: RedisProperties_Status
  #   property: AccessKeys
  #   remove: true
  #   because: AccessKeys is only set on response to PUT/CREATE, but we fill out Status via GET so this field is always empty. It also contains secrets we wouldn't want to expose in status anyway.

  - group: deploymenttemplate
    name: ResourceLocations
    target:
      name: string
    because: Modeling this as an enum doesn't work well in the context of CRDs because new regions are regularly added

  - group: definitions
    name: ResourceLocations
    target:
      name: string
    because: Modeling this as an enum doesn't work well in the context of CRDs because new regions are regularly added

  - name: "*"
    property: DependsOn
    remove: true
    because: It exists on ARMResource but doesn't make sense in the context of a CRD

  - name: "*"
    property: Comments
    ifType:
      name: string
      optional: true
    remove: true
    because: It exists on ARMResource but doesn't make sense in the context of a CRD
  # Deal with readonly properties that were not properly pruned in the JSON schema
  - name: BatchAccountIdentity
    group: batch
    property: UserAssignedIdentities
    remove: true
    because: The UserAssignedIdentities property is entirely readOnly but is modelled poorly in the JSON schemas. See discussion on https://github.com/Azure/azure-resource-manager-schemas/issues/835
  - name: Identity
    group: servicebus
    property: UserAssignedIdentities
    remove: true
    because: The UserAssignedIdentities property is entirely readOnly but is modelled poorly in the JSON schemas. See discussion on https://github.com/Azure/azure-resource-manager-schemas/issues/835
  - name: Identity
    group: storage
    property: UserAssignedIdentities
    remove: true
    because: The UserAssignedIdentities property is entirely readOnly but is modelled poorly in the JSON schemas. See discussion on https://github.com/Azure/azure-resource-manager-schemas/issues/835

  # TODO(donotmerge)
 # - name: StorageAccounts_ManagementPolicy_Spec
 #   group: storage
 #   property: Location
 #   remove: true
 #   because: This property should be marked readonly

  - name: ManagedServiceIdentity
    group: documentdb
    property: UserAssignedIdentities
    remove: true
    because: The UserAssignedIdentities property is entirely readOnly but is modelled poorly in the JSON schemas. See discussion on https://github.com/Azure/azure-resource-manager-schemas/issues/835

  - name: PrivateEndpointConnectionProperties
    group: storage
    property: PrivateEndpoint
    remove: true
    because: The PrivateEndpoint property is entirely readOnly but is modelled poorly in the JSON schemas. See discussion on https://github.com/Azure/azure-resource-manager-schemas/issues/835

  - group: compute
    name: VirtualMachineScaleSetIdentity;VirtualMachineScaleSetIdentity_Status;VirtualMachineIdentity;VirtualMachineIdentity_Status
    property: UserAssignedIdentities
    remove: true
    because: The UserAssignedIdentities property is entirely readOnly but is modelled poorly in the JSON schemas. See discussion on https://github.com/Azure/azure-resource-manager-schemas/issues/835

  - group: eventhub
    name: Identity
    property: UserAssignedIdentities
    remove: true
    because: The UserAssignedIdentities property is entirely readOnly but is modelled poorly in the JSON schemas. See discussion on https://github.com/Azure/azure-resource-manager-schemas/issues/835

  - group: dbformysql
    name: Identity
    property: UserAssignedIdentities
    remove: true
    because: The UserAssignedIdentities property is entirely readOnly but is modelled poorly in the JSON schemas. See discussion on https://github.com/Azure/azure-resource-manager-schemas/issues/835

  - group: containerinstance
    name: ContainerGroupIdentity
    property: UserAssignedIdentities
    remove: true
    because: The UserAssignedIdentities property is entirely readOnly but is modelled poorly in the JSON schemas. See discussion on https://github.com/Azure/azure-resource-manager-schemas/issues/835
  - group: appconfiguration
    name: ResourceIdentity
    property: UserAssignedIdentities
    remove: true
    because: The UserAssignedIdentities property is entirely readOnly but is modelled poorly in the JSON schemas. See discussion on https://github.com/Azure/azure-resource-manager-schemas/issues/835
  - name: PrivateEndpointConnectionProperties
    group: eventhub
    property: PrivateLinkServiceConnectionState
    remove: true
    because: This property should be marked readonly

  - name: PrivateEndpointConnectionProperties
    group: eventhub
    property: ProvisioningState
    remove: true
    because: This property should be marked readonly
  - name: Namespaces_Eventhub_Properties_Spec
    group: eventhub
    property: Status
    remove: true
    because: This property should be marked readonly
  - group: eventgrid
    version: v*20190601
    name: Domain_Spec
    property: Properties
    remove: true
    because: it has no writable properties in swagger
  - group: eventgrid
    version: "*"
    name: Topic_Spec
    property: Properties
    remove: true
    because: it has no writable properties in swagger
  - group: network
    version: "*"
    name: PrivateDnsZone_Spec
    property: Properties
    remove: true
    because: it has no writable properties in swagger

  # TODO(donotmerge)
#  - name: NamespacesEventhubs_Spec_Properties
#    group: eventhub
#    property: Status
#    remove: true
#    because: This property should be marked readonly

  # TODO(donotmerge)
#  - group: eventgrid
#    version: v*20190601
#    name: Domains_Spec
#    property: Properties
#    remove: true
#    because: it has no writable properties in swagger

  # TODO(donotmerge)
#  - group: eventgrid
#    version: "*"
#    name: Topics_Spec
#    property: Properties
#    remove: true
#    because: it has no writable properties in swagger

  # TODO(donotmerge)
#  - group: network
#    version: "*"
#    name: PrivateDnsZones_Spec
#    property: Properties
#    remove: true
#    because: it has no writable properties in swagger

  # TODO(donotmerge)
  # - name: NamespacesEventhubs_Spec_Properties
  #   group: eventhub
  #   property: Status
  #   remove: true
  #   because: This property should be marked readonly

  # TODO(donotmerge)
  # - group: eventgrid
  #   version: v*20190601
  #   name: Domains_Spec
  #   property: Properties
  #   remove: true
  #   because: it has no writable properties in swagger

  # TODO(donotmerge)
  # - group: eventgrid
  #   version: "*"
  #   name: Topics_Spec
  #   property: Properties
  #   remove: true
  #   because: it has no writable properties in swagger

  ## Deal with properties that should have been marked readOnly but weren't

  # TODO(donotmerge)
  # - group: servicebus
  #   name: Namespaces_Spec_Properties  # This type is subsequently flattened into Namespaces_Spec. I don't know why it's called this either (I think it should be SBNamespaceProperties?)
  #   property: PrivateEndpointConnections
  #   remove: true
  #   because: This property should have been marked readonly but wasn't.

  # TODO: Unused or renamed? 
  #- group: servicebus
  #  name: Namespace_Spec_Properties  # This type is subsequently flattened into Namespaces_Spec. I don't know why it's called this either (I think it should be SBNamespaceProperties?)
  #  property: PrivateEndpointConnections
  #  remove: true
  #  because: This property should have been marked readonly but wasn't.

  - group: servicebus
    name: SBQueueProperties  # This type is subsequently flattened into NamespacesQueues_Spec
    property: Status
    remove: true
    because: This property should have been marked readonly but wasn't.

  - group: servicebus
    name: SBTopicProperties  # This type is subsequently flattened into NamespacesTopics_Spec
    property: Status
    remove: true
    because: This property should have been marked readonly but wasn't.
<<<<<<< HEAD

=======
  - group: servicebus
    name: SBSubscriptionProperties  # This type is subsequently flattened into Namespaces_Topics_Subscription_Spec
    property: Status
    remove: true
    because: This property should have been marked readonly but wasn't.
>>>>>>> 48b05918
  - group: documentdb
    name: Location  # This type is subsequently flattened into NamespacesTopics_Spec
    property: ProvisioningState
    remove: true
    because: This property should have been marked readonly but wasn't.

  - group: compute
    name: DiskProperties  # This type is subsequently flattened into Disks_Spec
    property: DiskState
    remove: true
    because: This property should have been marked readonly but wasn't.

  # Remove embedded resource properties
  - group: network
    name: VirtualNetworkPropertiesFormat_Status  # This type is subsequently flattened into VirtualNetwork_Status
    property: Subnets
    remove: true
    because: This is an embedded resource
  - group: network
    name: VirtualNetworkPropertiesFormat_Status  # This type is subsequently flattened into VirtualNetwork_Status
    property: VirtualNetworkPeerings
    remove: true
    because: This is an embedded resource
  - group: network
    name: RouteTablePropertiesFormat_Status  # This type is subsequently flattened into RouteTable_Status
    property: Routes
    remove: true
    because: This is an embedded resource
  - group: network
    name: RouteTablePropertiesFormat_Status  # This type is subsequently flattened into RouteTable_Status
    property: Subnets
    remove: true
    because: This is an embedded resource

  # Deal with resources that have tags or location included but shouldn't have (proxy resources, etc).
  # See https://github.com/Azure/azure-resource-manager-schemas/issues/1850

  # Deal with service Swaggers that are just wrong
  - group: insights
    name: WebTest_Spec
    property: Kind
    remove: true
    because: This shouldn't be here, it's supposed to be on the Properties type (and is already). They somehow accidentally duplicated it.
  - group: insights
    name: WebTest_Status
    property: Kind
    remove: true
    because: This shouldn't be here, it's supposed to be on the Properties type (and is already). They somehow accidentally duplicated it.

  ## Deal with service Swaggers that are just wrong

  # TODO(donotmerge)
  # - group: insights
  #   name: WebTests_Spec
  #   property: Kind
  #   remove: true
  #   because: This shouldn't be here, it's supposed to be on the Properties type (and is already). They somehow accidentally duplicated it.

  # TODO(donotmerge)
  # - group: insights
  #   name: WebTest_Status
  #   property: Kind
  #   remove: true
  #   because: This shouldn't be here, it's supposed to be on the Properties type (and is already). They somehow accidentally duplicated it.

status:

  overrides: [
    {
      # give the common types their own namespace
      basePath: 'common-types/resource-management',
      namespace: 'Microsoft.Common'
    },
    {
      # force the namespace here or it can fall foul of the sibling-name-collision test
      basePath: 'sql/resource-manager/common',
      namespace: 'Microsoft.Sql'
    },
    {
      # force the namespace here or it can fall foul of the sibling-name-collision test
      basePath: 'security/resource-manager/common',
      namespace: 'Microsoft.Security'
    },
    {
      # force the namespace here or it can fall foul of the sibling-name-collision test
      basePath: 'eventhub/resource-manager/common',
      namespace: 'Microsoft.EventHub'
    },
    {
      # force the namespace here or it can fall foul of the sibling-name-collision test
      basePath: 'securityinsights/resource-manager/common',
      namespace: 'Microsoft.SecurityInsights'
    },
  # the rest of the configuration below is copied from the ARM schema repo:
  # https://github.com/Azure/azure-resource-manager-schemas/blob/master/generator/autogenlist.ts
    {
        basePath: 'blueprint/resource-manager',
        namespace: 'Microsoft.Blueprint',
        resourceConfig: [
            {
                type: 'blueprintAssignments',
                scopes: ScopeType.Subcription | ScopeType.ManagementGroup,
            },
            {
                type: 'blueprints',
                scopes: ScopeType.Subcription | ScopeType.ManagementGroup,
            },
            {
                type: 'blueprints/artifacts',
                scopes: ScopeType.Subcription | ScopeType.ManagementGroup,
            },
            {
                type: 'blueprints/versions',
                scopes: ScopeType.Subcription | ScopeType.ManagementGroup,
            },
        ]
    },
    {
        basePath: 'customproviders/resource-manager',
        namespace: 'Microsoft.CustomProviders',
        resourceConfig: [
            {
                type: 'associations',
                scopes: ScopeType.Extension,
            },
        ],
    },
    {
        basePath: 'consumption/resource-manager',
        namespace: 'Microsoft.Consumption',
        resourceConfig: [
            {
                type: 'budgets',
                scopes: ScopeType.Subcription | ScopeType.ResourceGroup | ScopeType.Extension,
            },
        ],
    },
    {
      basePath: 'digitaltwins/resource-manager',
      resourceConfig: [
          {
              type: 'integrationResources',
              scopes: ScopeType.Extension,
          }
      ]
    },
    {
        basePath: 'deviceprovisioningservices/resource-manager',
        suffix: 'Provisioning',
    },
    {
        basePath: 'frontdoor/resource-manager',
        suffix: 'FrontDoor',
    },
    { 
        basePath: 'eventgrid/resource-manager',
        resourceConfig: [
            {
                type: 'eventSubscriptions',
                scopes: ScopeType.Extension | ScopeType.Subcription | ScopeType.ResourceGroup,
            },
        ],
    },
    {
        basePath: 'machinelearning/resource-manager',
        postProcessor: machineLearningPostProcessor,
    },
    {
        basePath: 'managednetwork/resource-manager',
        resourceConfig: [
            {
                type: 'scopeAssignments',
                scopes: ScopeType.Subcription,
            },
        ],
    },
    {
        basePath: 'policyinsights/resource-manager',
        resourceConfig: [
            {
                type: 'remediations',
                scopes: ScopeType.Subcription | ScopeType.ResourceGroup | ScopeType.ManagementGroup,
            }
        ]
    },
    {
        basePath: 'resources/resource-manager',
        resourceConfig: [
            {
                type: 'deployments',
                scopes: ScopeType.Tenant | ScopeType.ManagementGroup | ScopeType.Subcription | ScopeType.ResourceGroup,
            },
            {
                type: 'tags',
                scopes: ScopeType.ManagementGroup | ScopeType.Subcription | ScopeType.ResourceGroup | ScopeType.Extension,
            },
        ],
        postProcessor: resourcesPostProcessor,
    },
    {
        basePath: 'storSimple1200Series/resource-manager',
        suffix: '1200'
    },
    { 
        basePath: 'storsimple8000series/resource-manager',
        suffix: '8000',
    },
    {
        basePath: 'softwareplan/resource-manager',
        resourceConfig: [
            {
                type: 'hybridUseBenefits',
                scopes: ScopeType.Extension,
            },
        ]
    },
  ]
# 
# This section of the configuration file mirrors the hierarchy of generated types, providing 
# additional information about how to handle each one.
#
# Each level of the configuration works as follows:
#
# group:              // The service - e.g. batch, redis or storage
#   version:          // ARM API version - e.g. 2020-12-01
#     type:           // A resource or subtype (similar to kubernetes 'kind')
#       property:     // An attribute found on an object type
#
# Please add new elements to this configuration in ALPHABETICAL order to make 
# it easier for future maintainers to scan for the item they want.
# 
# At specific levels, optional modifiers may be injected.
# All modifiers start with `$` in order to avoid clashes with ARM object and 
# property names
#
# Available 'type' modifiers:
#
# $azureGeneratedSecrets: <array of strings>
#     An array of names identifying the secrets generated by Azure which can be automatically
#     downloaded by the operator. Each element in the collection becomes
#     a property on operatorSpec.Secrets. Actual retrieval of the secrets must be manually
#     implemented as an extension on the resource type in question.
#     Only valid for resource types.
#
# $export: <bool>
#     Requests that support for this resource type be generated.
#     Automatically includes all other types required for this resource
#     If not specified, the default value is false.
#     Only valid for resource types.
#
# $exportAs: <string>
#     Requests that this resource type be exported with the specified
#     identifier, allowing poorly named types to be renamed.
#     Implies $export: true
#     Only valid for resource types.
#
# $nameInNextVersion: <string>
#     Gives the name this type has in the next version of the resource.
#     Establishes a connection between the two types allowing for proper
#     forward and backward conversion.
#
# $supportedFrom: <version>
#     Gives the version number of the first release of ASO that provides 
#     support for this resource.
#     Note: If the resource is renamed via $exportAs, $supportedFrom won't 
#     work if you put it in the same section as $exportAs; you instead need 
#     to place $supportedFrom in a section using the name specified by $exportAs
#
# Available 'property' modifiers:
#
# $armReference: <bool>
#     Indicates whether this property is an ARM reference to another resource. 
#     Set to 'true' to confirm the property is an ARM reference.
#     Set to 'false' to disable our heuristics if a property is incorrectly 
#     identified as an ARM reference.
#
# $isSecret: <bool>
#     Specifies that the property references a secret
#     Secrets are string values read from a secure storage by ASO when needed.
#     Set to `true` to flag this property as a secret. This is an override for when the Swagger
#     is incomplete. If you specify $isSecret: true, you should also open a PR to update the 
#     upstream Swagger repo spec with the x-ms-secret annotation.
#     Here's a reference PR: https://github.com/Azure/azure-rest-api-specs/pull/19399
#
# $nameInNextVersion: <string>
#     Gives the name this property has in the next version of the resource
#     Establishes a connection between the two properties allowing for proper
#     forward and backward conversion.
#
# $isResourceLifecycleOwnedByParent: <bool>
#     Specifies that the property references a misbehaving embedded resource, one whose parent
#     resource owns the lifecycle of the child resource.
#     These resources are embedded resources which are overwritten when their parent resource
#     is changed. For example see https://github.com/Azure/azure-service-operator/issues/1944.
#
objectModelConfiguration:
  appconfiguration:
    2022-05-01:
      ConfigurationStore:
        $export: true
        $supportedFrom: v2.0.0-beta.3
        $azureGeneratedSecrets:
          - PrimaryKeyID
          - PrimaryKey
          - PrimaryConnectionString
          - SecondaryKeyID
          - SecondaryKey
          - SecondaryConnectionString
          - PrimaryReadOnlyKeyID
          - PrimaryReadOnlyKey
          - PrimaryReadOnlyConnectionString
          - SecondaryReadOnlyKeyID
          - SecondaryReadOnlyKey
          - SecondaryReadOnlyConnectionString
  authorization:
    2020-08-01-preview:
      RoleAssignment:
        $export: true
        $supportedFrom: v2.0.0-alpha.2
      RoleAssignmentProperties:
        RoleDefinitionId:
          $armReference: true
  batch:
    2021-01-01:
      BatchAccount:
        $export: true
        $supportedFrom: v2.0.0-alpha.1
  cache:
    2020-12-01:
      Redis:
        $export: true
        $supportedFrom: v2.0.0-alpha.4
        $azureGeneratedSecrets:
          - PrimaryKey
          - SecondaryKey
          - HostName
          - Port
          - SSLPort
      Redis_FirewallRule:
        $exportAs: RedisFirewallRule
        $supportedFrom: v2.0.0-alpha.4
      Redis_LinkedServer:
        $exportAs: RedisLinkedServer
        $supportedFrom: v2.0.0-alpha.4
      Redis_PatchSchedule: 
        $exportAs: RedisPatchSchedule
        $supportedFrom: v2.0.0-alpha.4
    2021-03-01:
      RedisEnterprise:
        $export: true
        $supportedFrom: v2.0.0-alpha.4
      RedisEnterprise_Database:
        $exportAs: RedisEnterpriseDatabase
        $supportedFrom: v2.0.0-alpha.4
  # TODO: disabled until (evildiscriminator)
  # cdn:
  #   2021-06-01:
  #    DeepCreatedOriginProperties:
  #      PrivateLinkLocation:
  #        $armReference: true
  #      PrivateLinkResourceId:
  #        $armReference: true
  #     EndpointProperties_WebApplicationFirewallPolicyLink:
  #       Id:
  #         $armReference: true
  #     Profile:
  #       $export: true
  #       $supportedFrom: v2.0.0-beta.1
  #     ProfilesEndpoint:
  #      $exportAs: ProfilesEndpoint
  #       $supportedFrom: v2.0.0-beta.1
  #     ResourceReference:
  #       Id:
  #         $armReference: true
  compute:
    2020-09-30:
      CreationData:
        SourceResourceId:
          $armReference: true
      Disk:
        $export: true
        $supportedFrom: v2.0.0-alpha.1
      DiskProperties:
        DiskAccessId:
          $armReference: true
      Encryption:
        DiskEncryptionSetId:
          $armReference: true
      ImageDiskReference:
        Id:
          $armReference: true
      Snapshot:
        $export: true
        $supportedFrom: v2.0.0-alpha.4
      SnapshotProperties:
        DiskAccessId: 
          $armReference: true
      SourceVault:
        Id:
          $armReference: true
    2020-12-01:
      ApiEntityReference:
        Id:
          $armReference: true
      VirtualMachine:
        $export: true
        $supportedFrom: v2.0.0-alpha.1
      VirtualMachineScaleSet:
        $export: true
        $supportedFrom: v2.0.0-alpha.1
    2021-07-01:
      Image:
        $export: true
        $supportedFrom: v2.0.0-alpha.6
    2022-03-01:
      ApiEntityReference:
        Id:
          $armReference: true
      Image:
        $export: true
        $supportedFrom: v2.0.0-beta.2
      ImageReference:
        Version:
          $armReference: false
      VMGalleryApplication:
        PackageReferenceId:
          $armReference: true
      VirtualMachine:
        $export: true
        $supportedFrom: v2.0.0-beta.2
      VirtualMachineScaleSet:
        $export: true
        $supportedFrom: v2.0.0-beta.2
  containerinstance:
    2021-10-01:
      ContainerGroup:
        $export: true
        $supportedFrom: v2.0.0-beta.1
      ContainerGroupSubnetId:
        Id:
          $armReference: true
      LogAnalytics:
        WorkspaceResourceId:
          $armReference: true
  containerregistry:
    2021-09-01:
      Registry:
        $export: true
        $supportedFrom: v2.0.0-alpha.6
      IdentityProperties:
        PrincipalId:
          $armReference: false
  containerservice:
    2021-05-01:
      ManagedCluster:
        $export: true
        $supportedFrom: v2.0.0-alpha.1
        $azureGeneratedSecrets:
          - AdminCredentials
          - UserCredentials
      ManagedClusterAgentPoolProfile:
        ProximityPlacementGroupID:
          $armReference: false  # TODO[breaking]: Delete this and let the ARM value win
      ManagedClusters_AgentPool:
        $exportAs: ManagedClustersAgentPool
        $supportedFrom: v2.0.0-alpha.1
      ManagedClusterAgentPoolProfileProperties:
        ProximityPlacementGroupID:
          $armReference: false # TODO[breaking]: Delete this and let the ARM value win
      PrivateLinkResource:
        Id:
          $armReference: true
  dbformariadb:
    2018-06-01:
      Server:
        $export: true
        $supportedFrom: v2.0.0-beta.1
        $azureGeneratedSecrets:
          - FullyQualifiedDomainName
      Servers_Configuration:
        $exportAs: Configuration
        $supportedFrom: v2.0.0-beta.1
      Servers_Database:
        $exportAs: Database
        $supportedFrom: v2.0.0-beta.1
      # TODO(donotmerge)
      # ServerPropertiesForCreate_ServerPropertiesForDefaultCreate:
      #   $exportAs: ServerPropertiesForDefaultCreate
      # ServerPropertiesForCreate_ServerPropertiesForGeoRestore:
      #   $exportAs: ServerPropertiesForGeoRestore
      # ServerPropertiesForCreate_ServerPropertiesForReplica:
      #   $exportAs: ServerPropertiesForReplica
      # ServerPropertiesForCreate_ServerPropertiesForRestore:
      #   $exportAs: ServerPropertiesForRestore
  dbformysql:
    2021-05-01:
      DataEncryption:
        GeoBackupUserAssignedIdentityId:
          $armReference: true
        PrimaryUserAssignedIdentityId:
          $armReference: true
      FlexibleServer: 
        $export: true
        $supportedFrom: v2.0.0-alpha.2
        $azureGeneratedSecrets:
          - FullyQualifiedDomainName
      FlexibleServers_Database:
        $exportAs: FlexibleServersDatabase
        $supportedFrom: v2.0.0-alpha.2
      FlexibleServers_FirewallRule:
        $exportAs: FlexibleServersFirewallRule
        $supportedFrom: v2.0.0-alpha.2
  dbforpostgresql:
    2021-06-01:
      FlexibleServer:
        $export: true
        $supportedFrom: v2.0.0-alpha.2
        $azureGeneratedSecrets:
          - FullyQualifiedDomainName
      FlexibleServers_Configuration:
        $exportAs: FlexibleServersConfiguration
        $supportedFrom: v2.0.0-alpha.4
      FlexibleServers_Database:
        $exportAs: FlexibleServersDatabase
        $supportedFrom: v2.0.0-alpha.2
      FlexibleServers_FirewallRule:
        $exportAs: FlexibleServersFirewallRule
        $supportedFrom: v2.0.0-alpha.2
  documentdb:
    2021-05-15:
      DatabaseAccount:
        $export: true
        $supportedFrom: v2.0.0-alpha.1
        $azureGeneratedSecrets:
          - PrimaryMasterKey
          - SecondaryMasterKey
          - PrimaryReadonlyMasterKey
          - SecondaryReadonlyMasterKey
          - DocumentEndpoint
      DatabaseAccountCreateUpdateProperties:
        NetworkAclBypassResourceIds:
          $armReference: false  # TODO[breaking]: Change this to true
      DatabaseAccounts_MongodbDatabase:
        $exportAs: MongodbDatabase
        $supportedFrom: v2.0.0-alpha.2
      DatabaseAccounts_MongodbDatabases_Collection:
        $exportAs: MongodbDatabaseCollection
        $supportedFrom: v2.0.0-alpha.2
      DatabaseAccounts_MongodbDatabases_Collections_ThroughputSetting:
        $exportAs: MongodbDatabaseCollectionThroughputSetting
        $supportedFrom: v2.0.0-alpha.2
      DatabaseAccounts_MongodbDatabases_ThroughputSetting:
        $exportAs: MongodbDatabaseThroughputSetting
        $supportedFrom: v2.0.0-alpha.2
      DatabaseAccounts_SqlDatabase:
        $exportAs: SqlDatabase
        $supportedFrom: v2.0.0-alpha.2
      DatabaseAccounts_SqlDatabases_Container:
        $exportAs: SqlDatabaseContainer
        $supportedFrom: v2.0.0-alpha.2
      DatabaseAccounts_SqlDatabases_Containers_StoredProcedure:
        $exportAs: SqlDatabaseContainerStoredProcedure
        $supportedFrom: v2.0.0-alpha.2
      DatabaseAccounts_SqlDatabases_Containers_ThroughputSetting:
        $exportAs: SqlDatabaseContainerThroughputSetting
        $supportedFrom: v2.0.0-alpha.2
      DatabaseAccounts_SqlDatabases_Containers_Trigger:
        $exportAs: SqlDatabaseContainerTrigger
        $supportedFrom: v2.0.0-alpha.2
      DatabaseAccounts_SqlDatabases_Containers_UserDefinedFunction:
        $exportAs: SqlDatabaseContainerUserDefinedFunction
        $supportedFrom: v2.0.0-alpha.2
      DatabaseAccounts_SqlDatabases_ThroughputSetting:
        $exportAs: SqlDatabaseThroughputSetting
        $supportedFrom: v2.0.0-alpha.2
      MongoDBCollectionResource:
        Id:
          $armReference: false
      MongoDBDatabaseResource:
        Id:
          $armReference: false
      SqlDatabaseResource:
        Id:
          $armReference: false
      SqlContainerResource:
        Id:
          $armReference: false
      DatabaseAccounts_SqlRoleAssignment:
        $exportAs: SqlRoleAssignment
        $supportedFrom: v2.0.0-beta.3
      SqlTriggerResource:
        Id:
          $armReference: false
      SqlStoredProcedureResource:
        Id:
          $armReference: false
      SqlUserDefinedFunctionResource:
        Id:
          $armReference: false
  eventgrid:
    2020-06-01:
      Domain:
        $export: true
        $supportedFrom: v2.0.0-alpha.5
      Domains_Topic:
        $exportAs: DomainsTopic
        $supportedFrom: v2.0.0-alpha.5
      EventSubscription:
        $export: true
        $supportedFrom: v2.0.0-alpha.5
      Topic:
        $export: true
        $supportedFrom: v2.0.0-alpha.3
  eventhub:
    2021-11-01:
      Destination_Properties:
        StorageAccountResourceId:
          $armReference: true
      Namespace:
        $export: true
        $supportedFrom: v2.0.0-alpha.1
      Namespaces_AuthorizationRule:
        $exportAs: NamespacesAuthorizationRule
        $supportedFrom: v2.0.0-alpha.2
      Namespaces_Eventhub:
        $exportAs: NamespacesEventhub
        $supportedFrom: v2.0.0-alpha.3
      Namespaces_Eventhubs_AuthorizationRule:
        $exportAs: NamespacesEventhubsAuthorizationRule
        $supportedFrom: v2.0.0-alpha.3
      Namespaces_Eventhubs_Consumergroup:
        $exportAs: NamespacesEventhubsConsumerGroup
        $supportedFrom: v2.0.0-alpha.1
      Namespace_Properties_Spec:
        ClusterArmId:
          $armReference: true
      PrivateEndpoint:
        Id:
          $armReference: true
      UserAssignedIdentityProperties:
        UserAssignedIdentity:
          $armReference: true
  insights:
    2018-05-01-preview:
      Webtest:
        $export: true
        $supportedFrom: v2.0.0-alpha.4
      WebTestGeolocation:
        Id:
          $armReference: false
    2020-02-02:
      ApplicationInsightsComponentProperties:
        WorkspaceResourceId:
          $armReference: true
      Component:
        $export: true
        $supportedFrom: v2.0.0-alpha.2
  keyvault:
    2021-04-01-preview:
      Vault:
        $export: true
        $supportedFrom: v2.0.0-beta.1
      VirtualNetworkRule:
        Id:
          $armReference: true
  managedidentity:
    2018-11-30:
      UserAssignedIdentity:
        $export: true
        $supportedFrom: v2.0.0-alpha.1
    2022-01-31-preview:
      # Not adding UserAssignedIdentity here because it's identical to the one in 2018
      UserAssignedIdentities_FederatedIdentityCredential:
        $export: true
        $exportAs: FederatedIdentityCredential
        $supportedFrom: v2.0.0-beta.3
  machinelearningservices:
    2021-07-01:
# TODO(evildiscriminator): disabled for now
#      AksNetworkingConfiguration:
#        SubnetId:
#          $armReference: true
      Workspace:
        $export: true
        $supportedFrom: v2.0.0-beta.2
        $azureGeneratedSecrets:
          - AppInsightsInstrumentationKey
          - ContainerRegistryUserName
          - ContainerRegistryPassword
          - ContainerRegistryPassword2
          - PrimaryNotebookAccessKey
          - SecondaryNotebookAccessKey
          - UserStorageKey
      WorkspaceProperties:
        ApplicationInsights:
          $armReference: true
        ContainerRegistry:
          $armReference: true
        KeyVault:
          $armReference: true
        PrimaryUserAssignedIdentity:
          $armReference: true
        StorageAccount:
          $armReference: true
      SharedPrivateLinkResourceProperty:
        PrivateLinkResourceId:
          $armReference: true
      Workspaces_Compute:
        $exportAs: WorkspacesCompute
        $supportedFrom: v2.0.0-beta.2
      Compute:
        ResourceId:
          $armReference: true
# TODO(evildiscriminator): disabled for now
#      ResourceId:
#        Id:
#          $armReference: true
#      Compute_HDInsight:
#        ResourceId:
#          $armReference: true
#      Compute_DataLakeAnalytics:
#        ResourceId:
#          $armReference: true
#      Compute_Databricks:
#        ResourceId:
#          $armReference: true
#      Compute_DataFactory:
#        ResourceId:
#          $armReference: true
#      Compute_AKS:
#        ResourceId:
#          $armReference: true
#      Compute_ComputeInstance:
#        ResourceId:
#          $armReference: true
#      Compute_SynapseSpark:
#        ResourceId:
#          $armReference: true
#      Compute_AmlCompute:
#        ResourceId:
#          $armReference: true
#      Compute_VirtualMachine:
#        ResourceId:
#          $armReference: true
#      VirtualMachineImage:
#        Id:
#          $armReference: true
#      UserAccountCredentials:
#        AdminUserPassword:
#          $isSecret: true
#        AdminUserSshPublicKey:
#          $isSecret: true
#      VirtualMachineSshCredentials:
#        Password:
#          $isSecret: true
#      Workspaces_Connection:
#        $exportAs: WorkspacesConnection
#        $supportedFrom: v2.0.0-beta.2
  network:
    2018-09-01:
      PrivateDnsZone:
        $export: true
        $supportedFrom: v2.0.0-beta.2
    2020-11-01:
      LoadBalancer:
        $export: true
        $supportedFrom: v2.0.0-alpha.1
      NetworkInterface:
        $export: true
        $supportedFrom: v2.0.0-alpha.3
      NetworkSecurityGroup:
        $export: true
        $supportedFrom: v2.0.0-alpha.1
      NetworkSecurityGroups_SecurityRule:
        $exportAs: NetworkSecurityGroupsSecurityRule
        $supportedFrom: v2.0.0-alpha.1
      PublicIPAddress:
        $exportAs: PublicIPAddress
        $supportedFrom: v2.0.0-alpha.1
#      Route_RouteTable_SubResourceEmbedded:
#        Id:
#          $armReference: true
      RouteTable:
        $export: true
        $supportedFrom: v2.0.0-beta.1
      RouteTablePropertiesFormat:
        Routes:
          $isResourceLifecycleOwnedByParent: true
      RouteTables_Route:
        $exportAs: RouteTablesRoute
        $supportedFrom: v2.0.0-beta.1
#      SecurityRule_NetworkInterface_SubResourceEmbedded:
#        Id:
#          $armReference: true
#      SecurityRule_VirtualNetworksSubnet_SubResourceEmbedded:
#        Id:
#          $armReference: true
#      Subnet_VirtualNetwork_SubResourceEmbedded:
#        Id:
#          $armReference: true
      VirtualNetwork:
        $export: true
        $supportedFrom: v2.0.0-alpha.1
      VirtualNetworkGateway:
        $export: true
        $supportedFrom: v2.0.0-alpha.1
      VirtualNetworkGatewayPropertiesFormat:
        VNetExtendedLocationResourceId:
          $armReference: true
      VirtualNetworkPropertiesFormat:
        Subnets:
          $isResourceLifecycleOwnedByParent: true
        VirtualNetworkPeerings:
          # Technically this resource behaves fine (updating the vnet doesn't delete these if they
          # aren't included in the payload). Marking it here so that the pruning takes effect.
          $isResourceLifecycleOwnedByParent: true
      VirtualNetworks_Subnet:
        $exportAs: VirtualNetworksSubnet
        $supportedFrom: v2.0.0-alpha.1
      VirtualNetworks_VirtualNetworkPeering:
        $exportAs: VirtualNetworksVirtualNetworkPeering
        $supportedFrom: v2.0.0-alpha.1
  operationalinsights:
    2021-06-01:
      Workspace:
        $export: true
        $supportedFrom: v2.0.0-alpha.4
      WorkspaceFeatures:
        ClusterResourceId:
          $armReference: true
  servicebus:
    2021-01-01-preview:
      Namespace:
        $export: true
        $supportedFrom: v2.0.0-alpha.1
        $azureGeneratedSecrets:
          - Endpoint
      Namespaces_Queue:
        $exportAs: NamespacesQueue
        $supportedFrom: v2.0.0-alpha.1
      Namespaces_Topic:
        $exportAs: NamespacesTopic
        $supportedFrom: v2.0.0-alpha.1
      PrivateEndpoint:
        Id:
          $armReference: false # TODO: should be removed
      UserAssignedIdentityProperties:
        UserAssignedIdentity:
          $armReference: true
      Namespaces_Topics_Subscription:
        $exportAs: NamespacesTopicsSubscription
        $supportedFrom: v2.0.0-beta.3
      Namespaces_Topics_Subscriptions_Rule:
        $exportAs: NamespacesTopicsSubscriptionsRule
        $supportedFrom: v2.0.0-beta.3
  signalrservice:
    2021-10-01:
      SignalR:
        $export: true
        $supportedFrom: v2.0.0-alpha.4
  storage:
    2021-04-01:
      EncryptionIdentity:
        UserAssignedIdentity:
          $armReference: true
      ResourceAccessRule:
        ResourceId:
          $armReference: true
      StorageAccount:
        $export: true
        $supportedFrom: v2.0.0-alpha.1
        $azureGeneratedSecrets:
          - Key1
          - Key2
          - WebEndpoint
          - BlobEndpoint
          - FileEndpoint
          - QueueEndpoint
          - TableEndpoint
          - DfsEndpoint
      StorageAccounts_BlobService:
        $exportAs: StorageAccountsBlobService
        $supportedFrom: v2.0.0-alpha.1
      StorageAccounts_BlobServices_Container:
        $exportAs: StorageAccountsBlobServicesContainer
        $supportedFrom: v2.0.0-alpha.1
      StorageAccounts_QueueService:
        $exportAs: StorageAccountsQueueService
        $supportedFrom: v2.0.0-alpha.5
      StorageAccounts_QueueServices_Queue:
        $exportAs: StorageAccountsQueueServicesQueue
        $supportedFrom: v2.0.0-alpha.5
      StorageAccounts_ManagementPolicy:
        $exportAs: StorageAccountsManagementPolicy
        $supportedFrom: v2.0.0-alpha.6
      VirtualNetworkRule:
        Id:
          $armReference: true
  subscription:
    2021-10-01:
      Alias:
        $export: true
        $supportedFrom: v2.0.0-beta.2
  web:
    2022-03-01:
      ApiManagementConfig:
        Id:
          $armReference: true
      CloningInfo:
        TrafficManagerProfileId:
          $armReference: true
        SourceWebAppId:
          $armReference: true
      HostingEnvironmentProfile:
        Id:
          $armReference: true
      IpSecurityRestriction:
        VnetSubnetResourceId:
          $armReference: true
      KubeEnvironmentProfile:
        Id:
          $armReference: true
      ServerFarm:
        $exportAs: ServerFarm
        $supportedFrom: v2.0.0-beta.3
      Site:
        $export: true
        $supportedFrom: v2.0.0-beta.3
      Site_Properties_Spec:
        ServerFarmId:
          $armReference: true
        VirtualNetworkSubnetId:
          $armReference: true<|MERGE_RESOLUTION|>--- conflicted
+++ resolved
@@ -461,15 +461,11 @@
     property: Status
     remove: true
     because: This property should have been marked readonly but wasn't.
-<<<<<<< HEAD
-
-=======
   - group: servicebus
     name: SBSubscriptionProperties  # This type is subsequently flattened into Namespaces_Topics_Subscription_Spec
     property: Status
     remove: true
     because: This property should have been marked readonly but wasn't.
->>>>>>> 48b05918
   - group: documentdb
     name: Location  # This type is subsequently flattened into NamespacesTopics_Spec
     property: ProvisioningState
