--- conflicted
+++ resolved
@@ -83,51 +83,45 @@
     name: VirtualMachineScaleSets_Extensions_ChildResource;VirtualMachines_Extensions_ChildResource
     because: _childResource type which "points" to a resource type that doesn't exist. Need to work with schema owners on why.
 
-<<<<<<< HEAD
   - action: prune
     name: Deployment
     group: resources
     because: Terrifying.
 
-  - action: prune
-    name: Disk
-    group: compute.admin
-    because: "TODO(donotmerge): don't know how to intersect types: []github.com/Azure/azure-service-operator/v2/api/compute.admin/v1beta20210401/Disk and (object)"
-
-  - action: prune
-    name: DiskListInput
-    group: compute.admin
-    because: "TODO(donotmerge): ends up with nil due to above"
-
-  - action: prune
-    name: ManagementGroup
-    group: management
-    because: Contains directly recursive type.
-
-  - action: prune
-    name: VirtualMachineExtension
-    group: compute
-    because: TODO(donotmerge) - object type not resource type in determineResourceOwnership
-
-=======
   - action: prune
     group: aadiam
     version: v*20170401
     because: These seem to be defined twice (and differently) in the tenant and resourceGroup scoped manifests...
     
->>>>>>> e4f4b6d9
+  - action: prune
+    name: Disk
+    group: compute.admin
+    because: "TODO(donotmerge): don't know how to intersect types: []github.com/Azure/azure-service-operator/v2/api/compute.admin/v1beta20210401/Disk and (object)"
+
+  - action: prune
+    name: DiskListInput
+    group: compute.admin
+    because: "TODO(donotmerge): ends up with nil due to above"
+
+  - action: prune
+    name: ManagementGroup
+    group: management
+    because: Contains directly recursive type.
+
+  - action: prune
+    name: VirtualMachineExtension
+    group: compute
+    because: TODO(donotmerge) - object type not resource type in determineResourceOwnership
+
   - action: prune
     group: web
     because: Some types (SitesSlotsConfig) use OneOf in a way we don't currently handle. Exclude the whole set for now.
 
-<<<<<<< HEAD
   - action: prune
     group: securityinsights
     name: Workspaces_Providers*
     because: Resource ownership is malformed
 
-=======
->>>>>>> e4f4b6d9
   - action: include
     group: network
     version: v*2018*
@@ -177,26 +171,20 @@
     name: DeploymentScript*
     because: Some types use OneOf to model inheritance, which we don't currently support.
 
-<<<<<<< HEAD
-=======
   - action: prune
     group: hdinsight
     name: Clusters;Clusters_Extensions
     because: Uses one-of in a way we don't support
     
->>>>>>> e4f4b6d9
   - action: prune
     group: resources
     name: Tags
     because: This type is defined recursively.
 
-<<<<<<< HEAD
-=======
   - action: prune
     group: management
     because: There are some types in here (ManagementGroupChildInfo_Status) that are defined recursively.
 
->>>>>>> e4f4b6d9
   - action: include
     group: compute.extensions
     name: GenericExtension
@@ -388,7 +376,6 @@
     remove: true
     because: it has no writable properties in swagger
 
-<<<<<<< HEAD
   # TODO(donotmerge)
 #  - name: NamespacesEventhubs_Spec_Properties
 #    group: eventhub
@@ -459,14 +446,6 @@
   #  remove: true
   #  because: This property should have been marked readonly but wasn't.
 
-=======
-  # Deal with properties that should have been marked readOnly but weren't
-  - group: servicebus
-    name: Namespace_Properties_Spec  # This type is subsequently flattened into Namespaces_Spec. I don't know why it's called this either (I think it should be SBNamespaceProperties?)
-    property: PrivateEndpointConnections
-    remove: true
-    because: This property should have been marked readonly but wasn't.
->>>>>>> e4f4b6d9
   - group: servicebus
     name: SBQueueProperties  # This type is subsequently flattened into NamespacesQueues_Spec
     property: Status
@@ -904,31 +883,10 @@
       VirtualMachineScaleSet:
         $export: true
         $supportedFrom: v2.0.0-alpha.1
-<<<<<<< HEAD
-=======
-      VirtualMachineScaleSet_Properties_VirtualMachineProfile_NetworkProfile_NetworkInterfaceConfigurations_Spec:
-        # This is an Id that I believe refers to itself.
-        # It's never supplied in a PUT I don't think, and is only returned in a GET because the
-        # IPConfiguration is actually an ARM resource that can only be created by issuing a PUT VMSS.
-        Id:
-          $armReference: false
-      VirtualMachineScaleSet_Properties_VirtualMachineProfile_NetworkProfile_NetworkInterfaceConfigurations_Properties_IpConfigurations_Spec:
-        # This is an Id that I believe refers to itself.
-        # It's never supplied in a PUT I don't think, and is only returned in a GET because the
-        # IPConfiguration is actually an ARM resource that can only be created by issuing a PUT VMSS.
-        Id:
-          $armReference: false
->>>>>>> e4f4b6d9
       SubResource:
         # When SubResource is used directly in a property, it's meant as a reference. When it's inherited from, the Id is for self
         Id:
           $armReference: true
-<<<<<<< HEAD
-=======
-      VirtualMachine_Properties_NetworkProfile_NetworkInterfaces_Spec:
-        Id:
-          $armReference: true
->>>>>>> e4f4b6d9
       ManagedDiskParameters:
         Id:
           $armReference: true
@@ -967,24 +925,6 @@
       VirtualMachineScaleSet:
         $export: true
         $supportedFrom: v2.0.0-beta.2
-<<<<<<< HEAD
-=======
-      VirtualMachineScaleSet_Properties_VirtualMachineProfile_NetworkProfile_NetworkInterfaceConfigurations_Spec:
-        # This is an Id that I believe refers to itself.
-        # It's never supplied in a PUT I don't think, and is only returned in a GET because the
-        # IPConfiguration is actually an ARM resource that can only be created by issuing a PUT VMSS.
-        Id:
-          $armReference: false
-      VirtualMachineScaleSet_Properties_VirtualMachineProfile_NetworkProfile_NetworkInterfaceConfigurations_Properties_IpConfigurations_Spec:
-        # This is an Id that I believe refers to itself.
-        # It's never supplied in a PUT I don't think, and is only returned in a GET because the
-        # IPConfiguration is actually an ARM resource that can only be created by issuing a PUT VMSS.
-        Id:
-          $armReference: false
-      VirtualMachine_Properties_NetworkProfile_NetworkInterfaces_Spec:
-        Id:
-          $armReference: true
->>>>>>> e4f4b6d9
   containerinstance:
     2021-10-01:
       ContainerGroup:
@@ -1299,11 +1239,7 @@
           - PrimaryNotebookAccessKey
           - SecondaryNotebookAccessKey
           - UserStorageKey
-<<<<<<< HEAD
       WorkspaceProperties:
-=======
-      Workspace_Properties_Spec:
->>>>>>> e4f4b6d9
         ApplicationInsights:
           $armReference: true
         ContainerRegistry:
@@ -1404,11 +1340,7 @@
       RouteTable:
         $export: true
         $supportedFrom: v2.0.0-beta.1
-<<<<<<< HEAD
       RouteTablePropertiesFormat:
-=======
-      RouteTable_Properties_Spec:
->>>>>>> e4f4b6d9
         Routes:
           $isResourceLifecycleOwnedByParent: true
       RouteTables_Route:
@@ -1435,14 +1367,10 @@
       VirtualNetworkGateway:
         $export: true
         $supportedFrom: v2.0.0-alpha.1
-<<<<<<< HEAD
       VirtualNetworkGatewayPropertiesFormat:
         VNetExtendedLocationResourceId:
           $armReference: true
       VirtualNetworkPropertiesFormat:
-=======
-      VirtualNetwork_Properties_Spec:
->>>>>>> e4f4b6d9
         Subnets:
           $isResourceLifecycleOwnedByParent: true
         VirtualNetworkPeerings:
@@ -1455,12 +1383,6 @@
       VirtualNetworks_VirtualNetworkPeering:
         $exportAs: VirtualNetworksVirtualNetworkPeering
         $supportedFrom: v2.0.0-alpha.1
-<<<<<<< HEAD
-=======
-      VirtualNetworkGateway_Properties_Spec:
-        VNetExtendedLocationResourceId:
-          $armReference: true
->>>>>>> e4f4b6d9
   operationalinsights:
     2021-06-01:
       Workspace:
