schemaRoot: "./specs/azure-rest-api-specs/specification/"

destinationGoModuleFile: go.mod

# typesOutputPath specifies the output folder name, relative to the directory containing the mod file above.
typesOutputPath: api

# typeRegistrationOutputFile specifies the output file name for registration code, relative to the directory 
# containing the mod file above.
typeRegistrationOutputFile: internal/controllers/controller_resources_gen.go

# rootUrl is the root URL for ASOv2 repo
rootUrl: https://github.com/Azure/azure-service-operator/tree/main/v2/

# samplesPath is the relative path to 'v2/azure-arm.yaml' file, used for walking through to samples when we generate a list of supported resources
samplesPath: samples

# emitDocFiles bool is used as a signal to create doc.go files for packages
emitDocFiles: true

pipeline: azure

supportedResourcesReport:
  # Path is relative to the module path, above
  outputFolder: ../docs/hugo/content/reference/
  # Path to documentation fragments to inject into the report
  fragmentPath: ../docs/v2/azure/supported-resources
  # resourceUrlTemplate is the template for generating URLs to the API docs for our resources
  # the placeholders {group} {version} and {kind} are supported.
  resourceUrlTemplate: "https://azure.github.io/azure-service-operator/reference/{group}/{version}/#{group}.azure.com/{version}.{kind}"
  # resourcePath is a template used for generating a file path for checking whether docs for a resource have been generated
  # specified relative to the directory of outputPath, and supports the same placeholders
  resourcePathTemplate: "{group}/{version}.md"
  currentRelease: v2.3.0

#
# These filters are used early in the processing pipeline. 
#
# We exclude types with known problems, types that we don't need, and other types that may cause issues.
# The 'because' value for each filter describes the reason why the filter is present.
#
# Filters are applied in document order, with the earliest matching filter being applied for each type.
#
typeFilters:
  - action: include
    group: containerservice
    version: v*20230315preview
    because: We want to support Fleet
    
  - action: include
    group: servicebus
    version: v*20210101preview;v*20221001preview
    because: We want to export these particular preview versions

  - action: include
    group: keyvault
    version: v*20210401preview
    because: We want to support keyvault which is only available in preview version

  - action: include
    group: dbforpostgresql
    version: v*20220120preview
    because: We want to export this particular preview version

  - action: include
    group: containerservice
    version: v*20230202preview
    because: We want to export this particular preview version

  - action: include
    group: insights
    version: v*20180501preview
    because: We're using webTests from this. There is a "newer" version but it's not actually supported, see https://github.com/Azure/azure-rest-api-specs/issues/14827

  - action: include
    group: authorization
    version: v*20200801preview
    because: We want to export this particular preview version

  - action: include
    group: managedidentity
    version: v*20220131preview
    because: We want to export this particular preview version

  - action: include
    group: common
    because: we need these for common resource properties

  - action: prune
    version: '*preview'
    because: preview SDK versions are excluded by default (they often do very strange things)

  - action: prune
    name: Deployment
    group: resources
    because: Terrifying.

  # TODO: I believe this type exists at
  # TODO : https://github.com/Azure/azure-rest-api-specs/blob/88e7838a09868a51de3894114355c75929847a46/specification/azsadmin/resource-manager/compute/Microsoft.Compute.Admin/stable/2021-04-01/Disks.json#L224
  # TODO: If we ever want access to the assadmin Microsoft.Compute.Admin RP we'll need to bring this back
  - action: prune
    name: Disk
    group: compute.admin
    because: "Don't know how to intersect types: []github.com/Azure/azure-service-operator/v2/api/compute.admin/v1beta20210401/Disk and (object)"

  - action: prune
    name: DiskListInput
    group: compute.admin
    because: "Ends up with nil due to above"

  - action: prune
    group: securityinsights
    name: Workspaces_Providers*
    because: Resource ownership is malformed

  - action: prune
    group: management
    because: There are some types in here (ManagementGroupChildInfo_Status) that are defined recursively.

  - action: prune
    group: azurestackhci
    because: There are some types in here (Step) that are defined recursively.

  - action: prune
    group: costmanagement
    because: QueryFilter is a self-referential, infinitely recursive type. We can't easily unroll it and controller-gen doesn't support recursive types

# Exclusions for packages that currently produce types including AnyType.
# TODO: get rid of these, either by chasing the teams generating
# weird json or by handling them differently in the generator.
anyTypePackages:


# 
# Type Transformers are used to make precision edits to the object model we've loaded from the 
# original OpeanAPI/Swagger files.
#
# We need these because there is great variability in how different product groups define their 
# APIs, and because some of the common constructs that are used can't be directly handled in Go.
#
# The available properties fall into two groups - the first used to select which type needs to be 
# transformed, and the second to define the required transformation.
#
# Selection Properties
#
# group    - select types or properties in the specified group or groups
# version  - select types or properties in the specified version or version(s)
# name     - select types or properties with the specified name or name(s)
# property - select properties with the given name or name(s)
#
# All of these properties are matchers:
#
# o They allow multiple values, semicolon (;) separated
# o They allow glob style wildcards '*' and '?'
#
# ifType - matches a type or property only if it has the specified type
#
# target - defines a new type to replace the existing
# remove - specifies a property should be deleted
#
# Every TypeTransformer has a 'because' property which should be used to explain (in human terms)
# what's being done and why.
#
# Some of the transformations below have been commented to illustrate use.
#
typeTransformers:
  # 
  # Match the property 'Tags' on any type,
  # but only if it has the type 'map[string]any'
  # and replace it with 'map[string]string'
  #
  - name: "*"
    property: Tags
    ifType: 
      map:
        key:
          name: string
        value:
          name: any
    target:
      map:
        key: 
          name: string
        value:
          name: string
    because: Tags is defined as map[string]interface{} when it should be map[string]string

  #
  # In the group 'cache', 
  # remove the property'RedisProperties_Status.AccessKeys'
  # because it's only populated in a response from Azure 
  #
  - group: cache
    name: RedisProperties_Status
    property: AccessKeys
    remove: true
    because: AccessKeys is only set on response to PUT/CREATE, but we fill out Status via GET so this field is always empty. It also contains secrets we wouldn't want to expose in status anyway.

<<<<<<< HEAD
  - group: keyvault
    name: VaultProperties_CreateMode;VaultProperties_CreateMode_STATUS 
    target:
      enum:
        base: string
        values:
          - default
          - recover
          - createOrRecover
          - purgeThenCreate
    because: "We're adding two new options to allow KeyVaults to goal-seek"

  # Properties that should have been marked as ReadOnly in the Swagger
  - name: ApiManagementServiceProperties
    group: apimanagement
=======
  # 
  # In the group 'apimanagement', 
  # remove the property 'ApiManagementServiceProperties.PrivateEndpointConnections'
  # 
  - group: apimanagement
    name: ApiManagementServiceProperties
>>>>>>> e78cdcf1
    property: PrivateEndpointConnections
    remove: true
    because: This property should be marked readonly

  # 
  # In the group 'dataprotection',
  # from the type 'BackupVault_Spec',
  # Remove the properties 'Etag' and 'SystemData'
  #
  - group: dataprotection
    name: BackupVault_Spec
    property: Etag;SystemData
    remove: true
    because: These properties should be marked readonly in Swagger

  - group: dataprotection
    name: BackupVaults_BackupPolicy_Spec
    property: SystemData
    remove: true
    because: This property should be marked readonly in Swagger

  - name: BackupVaults_BackupInstance_Spec
    group: dataprotection
    property: SystemData
    remove: true
    because: This property should be marked readonly in Swagger

  - name: IotHub_Spec
    group: devices
    property: Etag
    remove: true
    because: This property should be marked readonly

  # 
  # In the group 'devices',
  # from the types 'SharedAccessSignatureAuthorizationRule'
  # and 'SharedAccessSignatureAuthorizationRule_STATUS'
  # remove the properties 'PrimaryKey' and 'SecondaryKey'
  #
  - group: devices
    name: SharedAccessSignatureAuthorizationRule;SharedAccessSignatureAuthorizationRule_STATUS
    property: PrimaryKey;SecondaryKey
    remove: true
    because: This property should be marked readonly

  #
  # In the group 'eventhub',
  # from the type 'Namespace_Properties_Spec'
  # remove the property 'PrivateEndpointConnections'
  #
  - group: eventhub
    name: Namespace_Properties_Spec
    property: PrivateEndpointConnections
    remove: true
    because: This property should be marked readonly

  #
  # In the group 'eventhub'
  # from the object 'PrivateEndpointConnectionProperties'
  # remove the properties 'PrivateLinkServiceConnectionState' and 'ProvisioningState'
  #
  - group: eventhub
    name: PrivateEndpointConnectionProperties
    property: PrivateLinkServiceConnectionState; ProvisioningState
    remove: true
    because: These properties should be marked readonly

  - group: network
    name: RouteTables_Route_Spec
    property: Type
    remove: true
    because: it is supposed to be marked ReadOnly in Swagger

  - group: network
    name: NetworkInterfaceIPConfiguration
    property: Type
    remove: true
    because: it is supposed to be marked ReadOnly in Swagger

  - group: network
    name: NetworkInterfacePropertiesFormat
    property: MigrationPhase
    remove: true
    because: it is supposed to be marked ReadOnly in Swagger

  - group: network
    name: PublicIPAddressPropertiesFormat
    property: MigrationPhase
    remove: true
    because: it is supposed to be marked ReadOnly in Swagger
  
  # 
  # In the group 'network'
  # remove the property 'Type'
  # from the following four types
  #
  # - Delegation
  # - NetworkSecurityGroups_SecurityRule_Spec
  # - VirtualNetworks_Subnet_Spec
  # - VirtualNetworks_VirtualNetworkPeering_Spec
  #
  - group: network
    name: Delegation;NetworkSecurityGroups_SecurityRule_Spec;VirtualNetworks_Subnet_Spec;VirtualNetworks_VirtualNetworkPeering_Spec
    property: Type
    remove: true
    because: type is supposed to be marked ReadOnly in Swagger

  # 
  # In the group 'network'
  # remove the property 'Etag'
  # from the following nine types:
  #
  # - DnsZone_Spec
  # - DnsZones_AAAA_Spec
  # - DnsZones_CAA_Spec
  # - DnsZones_CNAME_Spec
  # - DnsZones_MX_Spec
  # - DnsZones_NS_Spec
  # - DnsZones_PTR_Spec
  # - DnsZones_SRV_Spec
  # - DnsZones_TXT_Spec
  #
  - group: network
    name: DnsZone_Spec;DnsZones_AAAA_Spec;DnsZones_CAA_Spec;DnsZones_CNAME_Spec;DnsZones_MX_Spec;DnsZones_NS_Spec;DnsZones_PTR_Spec;DnsZones_SRV_Spec;DnsZones_TXT_Spec
    property: Etag
    remove: true
    because: Etag is supposed to be marked ReadOnly in Swagger

  - group: network
    version: "*"
    name: Delegation
    property: Id
    # TODO[donotmerge]: We should do something more clean than this
    # Delegation is not getting its ID field removed when in the subnet context. This is
    # because it's set as resource: false. We can either:
    #  1. Manually prune the ID field.
    #  2. Make resourceEmbeddedInParent and resource separate so that both
    #     can be set.
    #  3. Make resourceEmbeddedInParent optionally a collection and mark Delegation as embedded both in subnet and vnet
    #  4. Live with it.
    remove: true
    because: We don't handle this very well right now, manually remove until TODO above has been done

  - group: network
    version: "*"
    name: PrivateEndpointProperties
    property: CustomDnsConfigs
    remove: true
    because: it is supposed to be marked ReadOnly in Swagger

  - name: EventHubProperties;Namespaces_Eventhub_Properties_Spec
    group: eventhub
    property: Status
    remove: true
    because: These properties should be marked readonly

  - group: search
    name: DataPlaneAuthOptions
    property: ApiKeyOnly
    remove: true
    because: We need a better handling for JSON # Discussion: https://github.com/Azure/azure-service-operator/pull/2916/files/93b06daa9549a91ac626e3241c5987b23b4087ac#r1179803300

  ## Deal with properties that should have been marked readOnly but weren't

    # TODO: Unused or renamed?
  - group: servicebus
    name: SBNamespaceProperties  # This type is subsequently flattened into Namespaces_Spec. I don't know why it's called this either (I think it should be SBNamespaceProperties?)
    property: PrivateEndpointConnections
    remove: true
    because: This property should have been marked readonly but wasn't.

  - group: servicebus
    name: SBQueueProperties  # This type is subsequently flattened into NamespacesQueues_Spec
    property: Status
    remove: true
    because: This property should have been marked readonly but wasn't.

  - group: servicebus
    name: SBTopicProperties  # This type is subsequently flattened into NamespacesTopics_Spec
    property: Status
    remove: true
    because: This property should have been marked readonly but wasn't.

  - group: servicebus
    name: SBSubscriptionProperties  # This type is subsequently flattened into Namespaces_Topics_Subscription_Spec
    property: Status
    remove: true
    because: This property should have been marked readonly but wasn't.

  - group: documentdb
    name: Location  # This type is subsequently flattened into NamespacesTopics_Spec
    property: ProvisioningState
    remove: true
    because: This property should have been marked readonly but wasn't.

  - group: compute
    name: DiskProperties  # This type is subsequently flattened into Disks_Spec
    property: DiskState
    remove: true
    because: This property should have been marked readonly but wasn't.

  # Remove embedded resource properties
  - group: network
    name: VirtualNetworkPropertiesFormat_Status  # This type is subsequently flattened into VirtualNetwork_Status
    property: Subnets
    remove: true
    because: This is an embedded resource

  - group: network
    name: VirtualNetworkPropertiesFormat_Status  # This type is subsequently flattened into VirtualNetwork_Status
    property: VirtualNetworkPeerings
    remove: true
    because: This is an embedded resource

  - group: network
    name: RouteTablePropertiesFormat_Status  # This type is subsequently flattened into RouteTable_Status
    property: Routes
    remove: true
    because: This is an embedded resource

  - group: network
    name: RouteTablePropertiesFormat_Status  # This type is subsequently flattened into RouteTable_Status
    property: Subnets
    remove: true
    because: This is an embedded resource

  - group: network
    name: NetworkSecurityGroupPropertiesFormat_Status  # This type is subsequently flattened into NetworkSecurityGroup_Status
    property: SecurityRules
    remove: true
    because: This is an embedded resource

  # Deal with resources that have tags or location included but shouldn't have (proxy resources, etc).
  # See https://github.com/Azure/azure-resource-manager-schemas/issues/1850

  # Deal with service Swaggers that are just wrong
  - group: insights
    name: Webtest_Spec
    property: Kind
    remove: true
    because: This shouldn't be here, it's supposed to be on the Properties type (and is already). They somehow accidentally duplicated it.

  - group: insights
    name: WebTest_Status
    property: Kind
    remove: true
    because: This shouldn't be here, it's supposed to be on the Properties type (and is already). They somehow accidentally duplicated it.

status:

  overrides: [
    {
      # give the common types their own namespace
      basePath: 'common-types/resource-management',
      namespace: 'Microsoft.Common'
    },
    {
      # force the namespace here or it can fall foul of the sibling-name-collision test
      basePath: 'sql/resource-manager/common',
      namespace: 'Microsoft.Sql'
    },
    {
      # force the namespace here or it can fall foul of the sibling-name-collision test
      basePath: 'security/resource-manager/common',
      namespace: 'Microsoft.Security'
    },
    {
      # force the namespace here or it can fall foul of the sibling-name-collision test
      basePath: 'eventhub/resource-manager/common',
      namespace: 'Microsoft.EventHub'
    },
    {
      # force the namespace here or it can fall foul of the sibling-name-collision test
      basePath: 'securityinsights/resource-manager/common',
      namespace: 'Microsoft.SecurityInsights'
    },
  # the rest of the configuration below is copied from the ARM schema repo:
  # https://github.com/Azure/azure-resource-manager-schemas/blob/master/generator/autogenlist.ts
    {
        basePath: 'blueprint/resource-manager',
        namespace: 'Microsoft.Blueprint',
        resourceConfig: [
            {
                type: 'blueprintAssignments',
                scopes: ScopeType.Subcription | ScopeType.ManagementGroup,
            },
            {
                type: 'blueprints',
                scopes: ScopeType.Subcription | ScopeType.ManagementGroup,
            },
            {
                type: 'blueprints/artifacts',
                scopes: ScopeType.Subcription | ScopeType.ManagementGroup,
            },
            {
                type: 'blueprints/versions',
                scopes: ScopeType.Subcription | ScopeType.ManagementGroup,
            },
        ]
    },
    {
        basePath: 'customproviders/resource-manager',
        namespace: 'Microsoft.CustomProviders',
        resourceConfig: [
            {
                type: 'associations',
                scopes: ScopeType.Extension,
            },
        ],
    },
    {
        basePath: 'consumption/resource-manager',
        namespace: 'Microsoft.Consumption',
        resourceConfig: [
            {
                type: 'budgets',
                scopes: ScopeType.Subcription | ScopeType.ResourceGroup | ScopeType.Extension,
            },
        ],
    },
    {
      basePath: 'digitaltwins/resource-manager',
      resourceConfig: [
          {
              type: 'integrationResources',
              scopes: ScopeType.Extension,
          }
      ]
    },
    {
        basePath: 'deviceprovisioningservices/resource-manager',
        suffix: 'Provisioning',
    },
    {
        basePath: 'frontdoor/resource-manager',
        suffix: 'FrontDoor',
    },
    { 
        basePath: 'eventgrid/resource-manager',
        resourceConfig: [
            {
                type: 'eventSubscriptions',
                scopes: ScopeType.Extension | ScopeType.Subcription | ScopeType.ResourceGroup,
            },
        ],
    },
    {
        basePath: 'machinelearning/resource-manager',
        postProcessor: machineLearningPostProcessor,
    },
    {
        basePath: 'managednetwork/resource-manager',
        resourceConfig: [
            {
                type: 'scopeAssignments',
                scopes: ScopeType.Subcription,
            },
        ],
    },
    {
        basePath: 'policyinsights/resource-manager',
        resourceConfig: [
            {
                type: 'remediations',
                scopes: ScopeType.Subcription | ScopeType.ResourceGroup | ScopeType.ManagementGroup,
            }
        ]
    },
    {
        basePath: 'resources/resource-manager',
        resourceConfig: [
            {
                type: 'deployments',
                scopes: ScopeType.Tenant | ScopeType.ManagementGroup | ScopeType.Subcription | ScopeType.ResourceGroup,
            },
            {
                type: 'tags',
                scopes: ScopeType.ManagementGroup | ScopeType.Subcription | ScopeType.ResourceGroup | ScopeType.Extension,
            },
        ],
        postProcessor: resourcesPostProcessor,
    },
    {
        basePath: 'storSimple1200Series/resource-manager',
        suffix: '1200'
    },
    { 
        basePath: 'storsimple8000series/resource-manager',
        suffix: '8000',
    },
    {
        basePath: 'softwareplan/resource-manager',
        resourceConfig: [
            {
                type: 'hybridUseBenefits',
                scopes: ScopeType.Extension,
            },
        ]
    },
  ]
# 
# This section of the configuration file mirrors the hierarchy of generated types, providing 
# additional information about how to handle each one.
#
# Each level of the configuration works as follows:
#
# group:              // The service - e.g. batch, redis or storage
#   version:          // ARM API version - e.g. 2020-12-01
#     type:           // A resource or subtype (similar to kubernetes 'kind')
#       property:     // An attribute found on an object type
#
# Please add new elements to this configuration in ALPHABETICAL order to make 
# it easier for future maintainers to scan for the item they want.
# 
# At specific levels, optional modifiers may be injected.
# All modifiers start with `$` in order to avoid clashes with ARM object and 
# property names
#
# ===================
#   Group modifiers
# ===================
#
# $payloadType: <string>
#     Specifies the type of the payload to generate for the group. This is used to compensate for 
#     some Azure Resource Providers using PATCH semantics instead of PUT semantics for updates.
#     We control this at the group level because RPs tend to be consistent across all their resources.
#
#     Valid values are:
#     omitempty - only non-empty properties are included (default)
#     explicitCollections - always include collections, even if empty; other properties only if specified.
#     explicitProperties - always include all properties, even the empty ones.
#
# ==================
#   Type modifiers
# ==================
#
# $azureGeneratedSecrets: <array of strings>
#     An array of names identifying the secrets generated by Azure which can be automatically
#     downloaded by the operator. Each element in the collection becomes
#     a property on operatorSpec.Secrets. Actual retrieval of the secrets must be manually
#     implemented as an extension on the resource type in question.
#     Only valid for resource types.
#
# $generatedConfigs: <map of string -> string>
#     The key of the map is the name of the property to export, the value of the map is a json-path like expression
#     to the property to export. Currently only $.<prop>.<prop> syntax is supported.
#     Only valid for resources.
#     Example:
#         $generatedConfigs:
#           BlobEndpoint: $.Status.PrimaryEndpoints.Blob
#
# $export: <bool>
#     Requests that support for this resource type be generated.
#     Automatically includes all other types required for this resource
#     If not specified, the default value is false.
#     Only valid for resource types.
#
# $exportAs: <string>
#     Requests that this resource type be exported with the specified
#     identifier, allowing poorly named types to be renamed.
#     Implies $export: true
#     Only valid for resource types.
#
# $importable: <bool>
#     Requests that support for asoctl to import this resource type be included
#     in the generated code.
#     If not specified, the default value is true.
#     Only valid for resource types.
#
# $manualConfigs: <array of strings>
#     An array of names identifying the properties which will be exported to config maps manually. Prefer $generatedConfigs
#     if the property is on Status or otherwise accessible on the resource itself. $manualConfigs can be used
#     to have more control over exactly what value goes into the exported config map, at the cost of needing to manually implement
#     the config map export in a resource extension. BEWARE: If you include a property here but don't actually use it in
#     a manually implemented resource extension, the $.Spec.OperatorSpec.ConfigMaps.<MyCustomConfigValue> field will do nothing
#     and be ignored!
#     Example:
#         $manualConfigs:
#           - MyCustomConfigValue
#
# $nameInNextVersion: <string>
#     Gives the name this type has in the next version of the resource.
#     Establishes a connection between the two types allowing for proper
#     forward and backward conversion.
#
# $supportedFrom: <version>
#     Gives the version number of the first release of ASO that provides 
#     support for this resource.
#     Note: If the resource is renamed via $exportAs, $supportedFrom won't 
#     work if you put it in the same section as $exportAs; you instead need 
#     to place $supportedFrom in a section using the name specified by $exportAs
#
# $isResource: <bool>
#     Configures if the given type is a resource or not. This can be used to
#     mark types that are labelled as a resources in the Swagger as normal (non-resource) types.
#     This is needed especially for compute and networking groups whose SubResource incorrectly labels
#     many resource references as resources instead.
#
# $resourceEmbeddedInParent: <resource name>
#     Labels the given type as a resource in some contexts, while not in others.
#     In particular this caters to pseudo-resources which have ARM IDs associated with them
#     and have GET APIs but cannot be created except as part of their parent. This enables
#     the generator to prune these resources from all contexts except their creation context.
#     A concrete example of this can be seen on LoadBalancer with "resources" like LoadBalancingRule.
#
# =======================
#   Property modifiers
# =======================
#
# $armReference: <bool>
#     Indicates whether this property is an ARM reference to another resource. 
#     Set to 'true' to confirm the property is an ARM reference.
#     Set to 'false' to disable our heuristics if a property is incorrectly 
#     identified as an ARM reference.
#
# $importConfigMapMode: <optional|required>
#     Specifies that the property can be imported from a config map.
#     Optional: The property may be specified as string or imported from a config map.
#               To achieve this in a non-breaking way, a new property is added to the object living alongside
#               the existing property. The new property is called <propName>FromConfig.
#     Required: The property must be specified from a config map, it cannot be given as a raw string.
#
# $isSecret: <bool>
#     Specifies that the property references a secret
#     Secrets are string values read from a secure storage by ASO when needed.
#     Set to `true` to flag this property as a secret. This is an override for when the Swagger
#     is incomplete. If you specify $isSecret: true, you should also open a PR to update the 
#     upstream Swagger repo spec with the x-ms-secret annotation.
#     Here's a reference PR: https://github.com/Azure/azure-rest-api-specs/pull/19399
#
# $nameInNextVersion: <string>
#     Gives the name this property has in the next version of the resource
#     Establishes a connection between the two properties allowing for proper
#     forward and backward conversion.
#
# $resourceLifecycleOwnedByParent: <string>
#     Specifies that the property references a misbehaving embedded resource, one whose parent
#     resource owns the lifecycle of the child resource.
#     These resources are embedded resources which are overwritten when their parent resource
#     is changed. For example see https://github.com/Azure/azure-service-operator/issues/1944.
#     The value should be the name of the parent resource which owns the lifecycle of the
#     sub-resource.
#
objectModelConfiguration:
  apimanagement:
    2022-08-01:
      AdditionalLocation:
        PublicIpAddressId:
          $armReference: true
      ApiManagementServiceProperties:
        PublicIpAddressId:
          $armReference: true
      BackendContractProperties:
        ResourceId:
          $armReference: true
      # This is an array and fails
      # BackendCredentialsContract:
      #   Certificate:
      #     $importConfigMapMode: optional
      BackendProxyContract:
        Password:
          $isSecret: true
      CertificateInformation:
        Expiry:
          $importConfigMapMode: optional
        Subject:
          $importConfigMapMode: optional
        Thumbprint:
          $importConfigMapMode: optional
      CertificateConfiguration:
        CertificatePassword:
          $isSecret: true
      HostnameConfiguration:
        CertificatePassword:
          $isSecret: true
        IdentityClientId:
          $importConfigMapMode: optional
      KeyVaultContractCreateProperties:
        IdentityClientId:
          $importConfigMapMode: optional
      Service:
        $export: true
        $supportedFrom: v2.4.0
      Service_Backend:
        $exportAs: Backend
        $supportedFrom: v2.4.0
      Service_NamedValue:
        $exportAs: NamedValue
        $supportedFrom: v2.4.0
      # TODO: This type generates 2 keys if there is none supplied.
      Service_Subscription:
        $exportAs: Subscription
        $supportedFrom: v2.4.0
      SubscriptionCreateParameterProperties:
        PrimaryKey:
          $isSecret: true
        SecondaryKey:
          $isSecret: true
        OwnerId:
          $armReference: true
      VirtualNetworkConfiguration:
        SubnetResourceId:
          $armReference: true
  appconfiguration:
    2022-05-01:
      ConfigurationStore:
        $export: true
        $supportedFrom: v2.0.0-beta.3
        $azureGeneratedSecrets:
          - PrimaryKeyID
          - PrimaryKey
          - PrimaryConnectionString
          - SecondaryKeyID
          - SecondaryKey
          - SecondaryConnectionString
          - PrimaryReadOnlyKeyID
          - PrimaryReadOnlyKey
          - PrimaryReadOnlyConnectionString
          - SecondaryReadOnlyKeyID
          - SecondaryReadOnlyKey
          - SecondaryReadOnlyConnectionString
      PrivateEndpointConnectionReference_STATUS:
        # This is a subresource but it's not labelled as one in their Swagger, instead there's a duplicate entity
        # shaped the same called PrivateEndpointConnection which is labelled as a resource. We want to prune this.
        $isResource: true
  authorization:
    2020-08-01-preview:
      RoleAssignment:
        $export: true
        $supportedFrom: v2.0.0-alpha.2
        $defaultAzureName: false
      RoleAssignmentProperties:
        RoleDefinitionId:
          $armReference: true
        PrincipalId:
          $importConfigMapMode: optional
  batch:
    2021-01-01:
      BatchAccount:
        $export: true
        $supportedFrom: v2.0.0-alpha.1
  cache:
    2020-12-01:
      Redis:
        $export: true
        $supportedFrom: v2.0.0-alpha.4
        $azureGeneratedSecrets:
          - PrimaryKey
          - SecondaryKey
          - HostName
          - Port
          - SSLPort
# TODO: Does this need to be uncommented
#      RedisCreateProperties:
#        SubnetId:
#          $armReference: true
      Redis_FirewallRule:
        $exportAs: RedisFirewallRule
        $supportedFrom: v2.0.0-alpha.4
      Redis_LinkedServer:
        $exportAs: RedisLinkedServer
        $supportedFrom: v2.0.0-alpha.4
      Redis_PatchSchedule: 
        $exportAs: RedisPatchSchedule
        $supportedFrom: v2.0.0-alpha.4
    2021-03-01:
      RedisEnterprise:
        $export: true
        $supportedFrom: v2.0.0-alpha.4
      RedisEnterprise_Database:
        $exportAs: RedisEnterpriseDatabase
        $supportedFrom: v2.0.0-alpha.4
    2023-04-01:
      Redis:
        $export: true
        $supportedFrom: v2.3.0
        $azureGeneratedSecrets:
          - PrimaryKey
          - SecondaryKey
          - HostName
          - Port
          - SSLPort
      # TODO: Does this need to be uncommented
      #      RedisCreateProperties:
      #        SubnetId:
      #          $armReference: true
      Redis_FirewallRule:
        $exportAs: RedisFirewallRule
        $supportedFrom: v2.3.0
      Redis_LinkedServer:
        $exportAs: RedisLinkedServer
        $supportedFrom: v2.3.0
      Redis_PatchSchedule:
        $exportAs: RedisPatchSchedule
        $supportedFrom: v2.3.0
    2023-07-01:
      RedisEnterprise:
        $export: true
        $supportedFrom: v2.3.0
      RedisEnterprise_Database:
        $exportAs: RedisEnterpriseDatabase
        $supportedFrom: v2.3.0
  cdn:
    2021-06-01:
      DeepCreatedOriginGroup:
        $isResource: false  # TODO[breaking]: This actually is a resource but we initially had it in our model so leaving it here for now
      DeepCreatedOriginGroup_STATUS:
        $isResource: false
      DeepCreatedOriginGroupProperties:
        $isResource: false  # TODO[breaking]: This actually is a resource but we initially had it in our model so leaving it here for now
      DeepCreatedOriginGroupProperties_STATUS:
        $isResource: false
      DeepCreatedOrigin:
        $isResource: false  # TODO[breaking]: This actually is a resource but we initially had it in our model so leaving it here for now
      DeepCreatedOrigin_STATUS:
        $isResource: false
      DeepCreatedOriginProperties:
        $isResource: false  # TODO[breaking]: This actually is a resource but we initially had it in our model so leaving it here for now
        PrivateLinkLocation:
          $armReference: true
        PrivateLinkResourceId:
          $armReference: true
      DeepCreatedOriginProperties_STATUS:
        $isResource: false
      EndpointProperties_WebApplicationFirewallPolicyLink:
        Id:
          $armReference: true
      Profile:
        $export: true
        $supportedFrom: v2.0.0-beta.1
      Profiles_Endpoint:
        $exportAs: ProfilesEndpoint
        $supportedFrom: v2.0.0-beta.1
  compute:
    2020-09-30:
      CreationData:
        SourceResourceId:
          $armReference: true
      Disk:
        $export: true
        $supportedFrom: v2.0.0-alpha.1
      DiskProperties:
        DiskAccessId:
          $armReference: true
      Encryption:
        DiskEncryptionSetId:
          $armReference: true
      ImageDiskReference:
        Id:
          $armReference: true
      Snapshot:
        $export: true
        $supportedFrom: v2.0.0-alpha.4
      SnapshotProperties:
        DiskAccessId: 
          $armReference: true
      SourceVault:
        Id:
          $armReference: true
    2020-12-01:
      ApiEntityReference:
        Id:
          $armReference: true
      ImageReference:
        $isResource: false
      ImageReference_STATUS:
        $isResource: false
      ManagedDiskParameters:
        $isResource: false
      ManagedDiskParameters_STATUS:
        $isResource: false
      NetworkInterfaceReference:
        $isResource: false
      NetworkInterfaceReference_STATUS:
        $isResource: false
      VirtualMachine:
        $export: true
        $supportedFrom: v2.0.0-alpha.1
      VirtualMachineExtension_STATUS:
        $isResource: false  # TODO[breaking]: This is actually a resource but we weren't pruning it before
      VirtualMachineScaleSet:
        $export: true
        $supportedFrom: v2.0.0-alpha.1
      VirtualMachineScaleSetExtension:
        $isResource: false
      VirtualMachineScaleSetExtension_STATUS:
        $isResource: false
      VirtualMachineScaleSetIPConfiguration:
        $isResource: false
      VirtualMachineScaleSetIPConfiguration_STATUS:
        $isResource: false
      VirtualMachineScaleSetNetworkConfiguration:
        $isResource: false
      VirtualMachineScaleSetNetworkConfiguration_STATUS:
        $isResource: false
    2021-07-01:
      Image:
        $export: true
        $supportedFrom: v2.0.0-alpha.6
    2022-03-01:
      ApiEntityReference:
        Id:
          $armReference: true
      Image:
        $export: true
        $supportedFrom: v2.0.0-beta.2
      ImageReference:
        $isResource: false
        Version:
          $armReference: false
      ImageReference_STATUS:
        $isResource: false
      ManagedDiskParameters:
        $isResource: false
      ManagedDiskParameters_STATUS:
        $isResource: false
#      NetworkInterfaceConfiguration:
#        $isResource: false
      NetworkInterfaceReference:
        $isResource: false
      NetworkInterfaceReference_STATUS:
        $isResource: false
      NetworkProfile:
        $isResource: false
      NetworkProfile_STATUS:
        $isResource: false
      VMGalleryApplication:
        PackageReferenceId:
          $armReference: true
      VirtualMachine:
        $export: true
        $supportedFrom: v2.0.0-beta.2
      VirtualMachineExtension_STATUS:
        $isResource: false  # TODO[breaking]: This is actually a resource but we weren't pruning it before
      VirtualMachineScaleSet:
        $export: true
        $supportedFrom: v2.0.0-beta.2
      VirtualMachineScaleSetExtension:
        $isResource: false
      VirtualMachineScaleSetExtension_STATUS:
        $isResource: false
      VirtualMachineScaleSetIPConfiguration:
        $isResource: false
      VirtualMachineScaleSetIPConfiguration_STATUS:
        $isResource: false
      VirtualMachineScaleSetNetworkConfiguration:
        $isResource: false
      VirtualMachineScaleSetNetworkConfiguration_STATUS:
        $isResource: false
    2022-07-02:
      DiskEncryptionSet:
        $export: true
        $supportedFrom: v2.3.0
      SourceVault:
        Id:
          $armReference: true
      KeyForDiskEncryptionSet:
        KeyUrl:
          $importConfigMapMode: optional
      EncryptionSetProperties:
        FederatedClientId:
          $importConfigMapMode: optional
  containerinstance:
    2021-10-01:
      ContainerGroup:
        $export: true
        $supportedFrom: v2.0.0-beta.1
      ContainerGroupSubnetId:
        Id:
          $armReference: true
      LogAnalytics:
        WorkspaceResourceId:
          $armReference: true
  containerregistry:
    2021-09-01:
      Registry:
        $export: true
        $supportedFrom: v2.0.0-alpha.6
      IdentityProperties:
        PrincipalId:
          $armReference: false
  containerservice:
    2021-05-01:
      ManagedCluster:
        $export: true
        $supportedFrom: v2.0.0-alpha.1
        $azureGeneratedSecrets:
          - AdminCredentials
          - UserCredentials
      ManagedClusterAgentPoolProfile:
        ProximityPlacementGroupID:
          $armReference: false  # This is true in the next version and we have custom conversion to make round-tripping work
      ManagedClusters_AgentPool:
        $exportAs: ManagedClustersAgentPool
        $supportedFrom: v2.0.0-alpha.1
      ManagedClusterAgentPoolProfileProperties:
        ProximityPlacementGroupID:
          $armReference: false # This is true in the next version and we have custom conversion to make round-tripping work
      ManagedClusterServicePrincipalProfile:
        Secret:
          $isSecret: true
      PrivateLinkResource:
        Id:
          $armReference: true
    2023-02-01:
      ManagedCluster:
        $export: true
        $supportedFrom: v2.0.0
        $azureGeneratedSecrets:
          - AdminCredentials
          - UserCredentials
        $generatedConfigs:
          OIDCIssuerProfile: $.Status.OidcIssuerProfile.IssuerURL
      ManagedClusters_AgentPool:
        $exportAs: ManagedClustersAgentPool
        $supportedFrom: v2.0.0
      ManagedClusterServicePrincipalProfile:
        Secret:
          $isSecret: true
      PrivateLinkResource:
        Id:
          $armReference: true
    2023-02-02-preview:
      ManagedCluster:
        $export: true
        $supportedFrom: v2.0.0
        $azureGeneratedSecrets:
          - AdminCredentials
          - UserCredentials
        $generatedConfigs:
          OIDCIssuerProfile: $.Status.OidcIssuerProfile.IssuerURL
      ManagedClusters_AgentPool:
        $exportAs: ManagedClustersAgentPool
        $supportedFrom: v2.0.0
      ManagedClusterServicePrincipalProfile:
        Secret:
          $isSecret: true
      ManagedClusters_TrustedAccessRoleBinding:
        $exportAs: TrustedAccessRoleBinding
        $supportedFrom: v2.2.0
      TrustedAccessRoleBindingProperties:
        SourceResourceId:
          $armReference: true
      PrivateLinkResource:
        Id:
          $armReference: true
    2023-03-15-preview:
      Fleet:
        $export: true
        $supportedFrom: v2.4.0
        $azureGeneratedSecrets:
          - UserCredentials
      Fleets_Member:
        $exportAs: FleetsMember
        $supportedFrom: v2.4.0
      Fleets_UpdateRun:
        $exportAs: FleetsUpdateRun
        $supportedFrom: v2.4.0
  datafactory:
    2018-06-01:
      PurviewConfiguration:
        PurviewResourceId:
          $armReference: true
      CMKIdentityDefinition:
        UserAssignedIdentity:
          $armReference: true
      Factory:
        $export: true
        $supportedFrom: v2.1.0
  dataprotection: 
    2023-01-01: 
      BackupVault: 
        $export: true 
        $supportedFrom: v2.2.0 
      BackupVaults_BackupPolicy: 
        $exportAs: BackupVaultsBackupPolicy 
        $supportedFrom: v2.2.0 
  dbformariadb:
    2018-06-01:
      Server:
        $export: true
        $supportedFrom: v2.0.0-beta.1
        $azureGeneratedSecrets:
          - FullyQualifiedDomainName
      Servers_Configuration:
        $exportAs: Configuration
        $supportedFrom: v2.0.0-beta.1
      Servers_Database:
        $exportAs: Database
        $supportedFrom: v2.0.0-beta.1
  dbformysql:
    v1: # Handcrafted 
      User:
        $supportedFrom: v2.0.0
    2021-05-01:
      DataEncryption:
        GeoBackupUserAssignedIdentityId:
          $armReference: true
        PrimaryUserAssignedIdentityId:
          $armReference: true
      FlexibleServer: 
        $export: true
        $supportedFrom: v2.0.0-alpha.2
        $azureGeneratedSecrets:
          - FullyQualifiedDomainName
      FlexibleServers_Database:
        $exportAs: FlexibleServersDatabase
        $supportedFrom: v2.0.0-alpha.2
      FlexibleServers_FirewallRule:
        $exportAs: FlexibleServersFirewallRule
        $supportedFrom: v2.0.0-alpha.2
    2022-01-01:
      FlexibleServers_Administrator:
        $exportAs: FlexibleServersAdministrator
        $supportedFrom: v2.1.0
      AdministratorProperties:
        IdentityResourceId:
          $armReference: true # TODO: Upstream to Swagger
        Sid:
          $importConfigMapMode: optional
        TenantId:
          $importConfigMapMode: optional
      FlexibleServers_Configuration:
        $exportAs: FlexibleServersConfiguration
        $supportedFrom: v2.1.0
  dbforpostgresql:
    v1: # Handcrafted 
      User:
        $supportedFrom: v2.0.0
    2021-06-01:
      FlexibleServer:
        $export: true
        $supportedFrom: v2.0.0-alpha.2
        $azureGeneratedSecrets:
          - FullyQualifiedDomainName
      FlexibleServers_Configuration:
        $exportAs: FlexibleServersConfiguration
        $supportedFrom: v2.0.0-alpha.4
      FlexibleServers_Database:
        $exportAs: FlexibleServersDatabase
        $supportedFrom: v2.0.0-alpha.2
      FlexibleServers_FirewallRule:
        $exportAs: FlexibleServersFirewallRule
        $supportedFrom: v2.0.0-alpha.2
    2022-01-20-preview:
      FlexibleServer:
        $export: true
        $supportedFrom: v2.0.0-beta.4
        $generatedConfigs:
          FullyQualifiedDomainName: $.Status.FullyQualifiedDomainName
      FlexibleServers_Configuration:
        $exportAs: FlexibleServersConfiguration
        $supportedFrom: v2.0.0-beta.4
      FlexibleServers_Database:
        $exportAs: FlexibleServersDatabase
        $supportedFrom: v2.0.0-beta.4
      FlexibleServers_FirewallRule:
        $exportAs: FlexibleServersFirewallRule
        $supportedFrom: v2.0.0-beta.4
      ServerProperties:
        SourceServerResourceId:
          $armReference: true
      Network:
        DelegatedSubnetResourceId:
          $armReference: true
        PrivateDnsZoneArmResourceId:
          $armReference: true
  devices:
    2021-07-02:
      IotHub:
        $export: true
        $supportedFrom: v2.1.0
        $azureGeneratedSecrets:
          - ServicePrimaryKey
          - ServiceSecondaryKey
          - IotHubOwnerPrimaryKey
          - IotHubOwnerSecondaryKey
          - DevicePrimaryKey
          - DeviceSecondaryKey
          - RegistryReadPrimaryKey
          - RegistryReadSecondaryKey
          - RegistryReadWritePrimaryKey
          - RegistryReadWriteSecondaryKey
      RoutingServiceBusQueueEndpointProperties:
        Id:
          $armReference: true
        ConnectionString:
          $isSecret: true
      RoutingEventHubProperties:
        Id:
          $armReference: true
        ConnectionString:
          $isSecret: true
      RoutingServiceBusTopicEndpointProperties:
        Id:
          $armReference: true
        ConnectionString:
          $isSecret: true
      RoutingStorageContainerProperties:
        Id:
          $armReference: true
        ConnectionString:
          $isSecret: true
      StorageEndpointProperties:
        ConnectionString:
          $isSecret: true
  documentdb:
    2021-05-15:
      DatabaseAccount:
        $export: true
        $supportedFrom: v2.0.0-alpha.1
        $azureGeneratedSecrets:
          - PrimaryMasterKey
          - SecondaryMasterKey
          - PrimaryReadonlyMasterKey
          - SecondaryReadonlyMasterKey
          - DocumentEndpoint
      DatabaseAccountCreateUpdateProperties:
        NetworkAclBypassResourceIds:
          $armReference: false  # TODO[breaking]: Change this to true
      DatabaseAccounts_MongodbDatabase:
        $exportAs: MongodbDatabase
        $supportedFrom: v2.0.0-alpha.2
      DatabaseAccounts_MongodbDatabases_Collection:
        $exportAs: MongodbDatabaseCollection
        $supportedFrom: v2.0.0-alpha.2
      DatabaseAccounts_MongodbDatabases_Collections_ThroughputSetting:
        $exportAs: MongodbDatabaseCollectionThroughputSetting
        $supportedFrom: v2.0.0-alpha.2
      DatabaseAccounts_MongodbDatabases_ThroughputSetting:
        $exportAs: MongodbDatabaseThroughputSetting
        $supportedFrom: v2.0.0-alpha.2
      DatabaseAccounts_SqlDatabase:
        $exportAs: SqlDatabase
        $supportedFrom: v2.0.0-alpha.2
      DatabaseAccounts_SqlDatabases_Container:
        $exportAs: SqlDatabaseContainer
        $supportedFrom: v2.0.0-alpha.2
      DatabaseAccounts_SqlDatabases_Containers_StoredProcedure:
        $exportAs: SqlDatabaseContainerStoredProcedure
        $supportedFrom: v2.0.0-alpha.2
      DatabaseAccounts_SqlDatabases_Containers_ThroughputSetting:
        $exportAs: SqlDatabaseContainerThroughputSetting
        $supportedFrom: v2.0.0-alpha.2
      DatabaseAccounts_SqlDatabases_Containers_Trigger:
        $exportAs: SqlDatabaseContainerTrigger
        $supportedFrom: v2.0.0-alpha.2
      DatabaseAccounts_SqlDatabases_Containers_UserDefinedFunction:
        $exportAs: SqlDatabaseContainerUserDefinedFunction
        $supportedFrom: v2.0.0-alpha.2
      DatabaseAccounts_SqlDatabases_ThroughputSetting:
        $exportAs: SqlDatabaseThroughputSetting
        $supportedFrom: v2.0.0-alpha.2
      MongoDBCollectionResource:
        Id:
          $armReference: false
      MongoDBDatabaseResource:
        Id:
          $armReference: false
      SqlDatabaseResource:
        Id:
          $armReference: false
      SqlContainerResource:
        Id:
          $armReference: false
      DatabaseAccounts_SqlRoleAssignment:
        $exportAs: SqlRoleAssignment
        $supportedFrom: v2.0.0-beta.3
        $defaultAzureName: false
      SqlRoleAssignmentResource:
        PrincipalId:
          $importConfigMapMode: optional
      SqlTriggerResource:
        Id:
          $armReference: false
      SqlStoredProcedureResource:
        Id:
          $armReference: false
      SqlUserDefinedFunctionResource:
        Id:
          $armReference: false
  eventgrid:
    2020-06-01:
      Domain:
        $export: true
        $supportedFrom: v2.0.0-alpha.5
      Domains_Topic:
        $exportAs: DomainsTopic
        $supportedFrom: v2.0.0-alpha.5
      EventSubscription:
        $export: true
        $supportedFrom: v2.0.0-alpha.5
      Topic:
        $export: true
        $supportedFrom: v2.0.0-alpha.3
  eventhub:
    2021-11-01:
      Destination_Properties:
        StorageAccountResourceId:
          $armReference: true
      Namespace:
        $export: true
        $supportedFrom: v2.0.0-alpha.1
      Namespaces_AuthorizationRule:
        $exportAs: NamespacesAuthorizationRule
        $supportedFrom: v2.0.0-alpha.2
      Namespaces_Eventhub:
        $exportAs: NamespacesEventhub
        $supportedFrom: v2.0.0-alpha.3
      Namespaces_Eventhubs_AuthorizationRule:
        $exportAs: NamespacesEventhubsAuthorizationRule
        $supportedFrom: v2.0.0-alpha.3
      Namespaces_Eventhubs_Consumergroup:
        $exportAs: NamespacesEventhubsConsumerGroup
        $supportedFrom: v2.0.0-alpha.1
      Namespace_Properties_Spec:
        ClusterArmId:
          $armReference: true
# TODO: I think this has been (correctly) pruned now
#      PrivateEndpoint:
#        Id:
#          $armReference: true
      UserAssignedIdentityProperties:
        UserAssignedIdentity:
          $armReference: true
      
  insights:
    2018-05-01-preview:
      Webtest:
        $export: true
        $supportedFrom: v2.0.0-alpha.4
      WebTestGeolocation:
        Id:
          $armReference: false
    2020-02-02:
      ApplicationInsightsComponentProperties:
        WorkspaceResourceId:
          $armReference: true
      Component:
        $export: true
        $supportedFrom: v2.0.0-alpha.2
        $generatedConfigs:
          ConnectionString: $.Status.ConnectionString
          InstrumentationKey: $.Status.InstrumentationKey
    2023-01-01:
      ActionGroup:
        $export: true
        $supportedFrom: v2.4.0
      AutomationRunbookReceiver:
        WebhookResourceId:
          $armReference: true
      AzureFunctionReceiver:
        FunctionAppResourceId:
          $armReference: true
      LogicAppReceiver:
        ResourceId:
          $armReference: true
    2022-10-01:
      AutoscaleSetting:
        $export: true
        $supportedFrom: v2.4.0
        TargetResourceUri:
          $armReference: true
      MetricTrigger:
        MetricResourceUri:
          $armReference: true
    2018-03-01:
      MetricAlert:
        $export: true
        $supportedFrom: v2.4.0
      WebtestLocationAvailabilityCriteria:
        ComponentId:
          $armReference: true
      MetricAlertProperties:
        Scopes:
          $armReference: true
    2022-06-15:
      ScheduledQueryRule:
        $export: true
        $supportedFrom: v2.4.0
      Actions:
        ActionGroups:
          $armReference: true
      Condition:
        ResourceIdColumn:
          $armReference: true
      ScheduledQueryRuleProperties:
        Scopes:
          $armReference: true
  keyvault:
    2021-04-01-preview:
      Vault:
        $export: true
        $supportedFrom: v2.0.0-beta.1
      VaultProperties:
        TenantId:
          $importConfigMapMode: optional
      AccessPolicyEntry:
        TenantId:
          $importConfigMapMode: optional
        ApplicationId:
          $importConfigMapMode: optional
        ObjectId:
          $importConfigMapMode: optional
      VirtualNetworkRule:
        Id:
          $armReference: true
  managedidentity:
    2018-11-30:
      UserAssignedIdentity:
        $export: true
        $supportedFrom: v2.0.0-alpha.1
        $generatedConfigs:
          ClientId: $.Status.ClientId
          PrincipalId: $.Status.PrincipalId
          TenantId: $.Status.TenantId
    2022-01-31-preview:
      # Not adding UserAssignedIdentity here because it's identical to the one in 2018
      UserAssignedIdentities_FederatedIdentityCredential:
        $exportAs: FederatedIdentityCredential
        $supportedFrom: v2.0.0-beta.3
      FederatedIdentityCredentialProperties:
        Issuer:
          $importConfigMapMode: optional
        Subject:
          $importConfigMapMode: optional

  machinelearningservices:
    2021-07-01:
      AksNetworkingConfiguration:
        SubnetId:
          $armReference: true
      Kubernetes:
        ResourceId:
          $armReference: true
      Workspace:
        $export: true
        $supportedFrom: v2.0.0-beta.2
        $azureGeneratedSecrets:
          - AppInsightsInstrumentationKey
          - ContainerRegistryUserName
          - ContainerRegistryPassword
          - ContainerRegistryPassword2
          - PrimaryNotebookAccessKey
          - SecondaryNotebookAccessKey
          - UserStorageKey
      WorkspaceProperties:
        ApplicationInsights:
          $armReference: true
        ContainerRegistry:
          $armReference: true
        KeyVault:
          $armReference: true
        PrimaryUserAssignedIdentity:
          $armReference: true
        StorageAccount:
          $armReference: true
      SharedPrivateLinkResourceProperty:
        PrivateLinkResourceId:
          $armReference: true
      Workspaces_Compute:
        $exportAs: WorkspacesCompute
        $supportedFrom: v2.0.0-beta.2
      HDInsight:
        ResourceId:
          $armReference: true
      DataFactory:
        ResourceId:
          $armReference: true
      DataLakeAnalytics:
        ResourceId:
          $armReference: true
      Databricks:
        ResourceId:
          $armReference: true
      AKS:
        ResourceId:
          $armReference: true
      ComputeInstance:
        ResourceId:
          $armReference: true
      SynapseSpark:
        ResourceId:
          $armReference: true
      AmlCompute:
        ResourceId:
          $armReference: true
      VirtualMachine:
        ResourceId:
          $armReference: true
      VirtualMachineImage:
        Id:
          $armReference: true
      UserAccountCredentials:
        AdminUserPassword:
          $isSecret: true
        AdminUserSshPublicKey:
          $isSecret: true
      VirtualMachineSshCredentials:
        Password:
          $isSecret: true
      Workspaces_Connection:
        $exportAs: WorkspacesConnection
        $supportedFrom: v2.0.0-beta.2
  network:
    2018-05-01:
      DnsZone:
        $export: true
        $supportedFrom: v2.1.0
      DnsZones_A:
        $exportAs: DnsZonesARecord
        $supportedFrom: v2.1.0
      DnsZones_AAAA:
        $exportAs: DnsZonesAAAARecord
        $supportedFrom: v2.1.0
      DnsZones_CAA:
        $exportAs: DnsZonesCAARecord
        $supportedFrom: v2.1.0
      DnsZones_CNAME:
        $exportAs: DnsZonesCNAMERecord
        $supportedFrom: v2.1.0
      DnsZones_MX:
        $exportAs: DnsZonesMXRecord
        $supportedFrom: v2.1.0
      DnsZones_NS:
        $exportAs: DnsZonesNSRecord
        $supportedFrom: v2.1.0
      DnsZones_SRV:
        $exportAs: DnsZonesSRVRecord
        $supportedFrom: v2.1.0
      DnsZones_PTR:
        $exportAs: DnsZonesPTRRecord
        $supportedFrom: v2.1.0
      DnsZones_TXT:
        $exportAs: DnsZonesTXTRecord
        $supportedFrom: v2.1.0
      SubResource:
        Id:
          $armReference: true
    2018-09-01:
      PrivateDnsZone:
        $export: true
        $supportedFrom: v2.0.0-beta.2
    2020-06-01:
      PrivateDnsZones_VirtualNetworkLink:
        $exportAs: PrivateDnsZonesVirtualNetworkLink
        $supportedFrom: v2.0.0
      PrivateDnsZones_A:
        $exportAs: PrivateDnsZonesARecord
        $supportedFrom: v2.0.0
      PrivateDnsZones_AAAA:
        $exportAs: PrivateDnsZonesAAAARecord
        $supportedFrom: v2.0.0
      PrivateDnsZones_CNAME:
        $exportAs: PrivateDnsZonesCNAMERecord
        $supportedFrom: v2.0.0
      PrivateDnsZones_MX:
        $exportAs: PrivateDnsZonesMXRecord
        $supportedFrom: v2.0.0
      PrivateDnsZones_SRV:
        $exportAs: PrivateDnsZonesSRVRecord
        $supportedFrom: v2.0.0
      PrivateDnsZones_PTR:
        $exportAs: PrivateDnsZonesPTRRecord
        $supportedFrom: v2.0.0
      PrivateDnsZones_TXT:
        $exportAs: PrivateDnsZonesTXTRecord
        $supportedFrom: v2.0.0
    2020-11-01:
      BackendAddressPool:
        # TODO[breaking]: This is actually a real resource that can be created as a child of a loadbalancer,
        # but we didn't model it that way initially, so marking it as not a resource for now to maintain backcompat
        $resourceEmbeddedInParent: LoadBalancer
      BackendAddressPool_STATUS:
        $resourceEmbeddedInParent: LoadBalancer
      Delegation:
        $isResource: false
        #$resourceEmbeddedInParent: VirtualNetworks_Subnet
      Delegation_STATUS:
        $isResource: false
        #$resourceEmbeddedInParent: VirtualNetworks_Subnet
      FrontendIPConfiguration:
        $resourceEmbeddedInParent: LoadBalancer # Can GET (has ID) but can't create
      FrontendIPConfiguration_STATUS:
        $resourceEmbeddedInParent: LoadBalancer
      LoadBalancers_InboundNatRule: # TODO: There must always be a parent and child in the same API version. See https://github.com/Azure/azure-service-operator/issues/3002
        $exportAs: LoadBalancersInboundNatRule
        $supportedFrom: v2.1.0
      InboundNatRule:
        # TODO[breaking]: This is actually a real resource that can be created as a child of a loadbalancer,
        # but we didn't model it that way initially, so marking it as not a resource for now to maintain backcompat
        $resourceEmbeddedInParent: LoadBalancer
      InboundNatRule_STATUS:
        $resourceEmbeddedInParent: LoadBalancer
      InboundNatPool:
        $resourceEmbeddedInParent: LoadBalancer # This is not a real resource
      InboundNatPool_STATUS:
        $resourceEmbeddedInParent: LoadBalancer
      LoadBalancer:
        $export: true
        $supportedFrom: v2.0.0-alpha.1
      LoadBalancingRule:
        $resourceEmbeddedInParent: LoadBalancer # This is not a real resource, can GET but can't PUT
      LoadBalancingRule_STATUS:
        $resourceEmbeddedInParent: LoadBalancer
      NetworkInterface:
        $export: true
        $supportedFrom: v2.0.0-alpha.3
      NetworkInterfaceIPConfiguration:
        $resourceEmbeddedInParent: NetworkInterface  # Not a real resource, can GET but not PUT
      NetworkInterfaceIPConfiguration_STATUS:
        $resourceEmbeddedInParent: NetworkInterface
      NetworkSecurityGroup:
        $export: true
        $supportedFrom: v2.0.0-alpha.1
      NetworkSecurityGroups_SecurityRule:
        $exportAs: NetworkSecurityGroupsSecurityRule
        $supportedFrom: v2.0.0-alpha.1
      NetworkSecurityGroupPropertiesFormat:
        SecurityRules:
          $resourceLifecycleOwnedByParent: NetworkSecurityGroup
      OutboundRule:
        $resourceEmbeddedInParent: LoadBalancer  # Not a real resource, can GET but not PUT
      OutboundRule_STATUS:
        $resourceEmbeddedInParent: LoadBalancer
      Probe:
        $resourceEmbeddedInParent: LoadBalancer  # Not a real resource, can GET but not PUT
      Probe_STATUS:
        $resourceEmbeddedInParent: LoadBalancer
      PublicIPAddress:
        $exportAs: PublicIPAddress
        $supportedFrom: v2.0.0-alpha.1
      RouteTable:
        $export: true
        $supportedFrom: v2.0.0-beta.1
      RouteTablePropertiesFormat:
        Routes:
          $resourceLifecycleOwnedByParent: RouteTable
      RouteTables_Route: # TODO: There must always be a parent and child in the same API version. See https://github.com/Azure/azure-service-operator/issues/3002
        $exportAs: RouteTablesRoute
        $supportedFrom: v2.0.0-beta.1
#      SecurityRule_NetworkInterface_SubResourceEmbedded:
#        Id:
#          $armReference: true
#      SecurityRule_VirtualNetworksSubnet_SubResourceEmbedded:
#        Id:
#          $armReference: true
#      Subnet_VirtualNetwork_SubResourceEmbedded:
#        Id:
#          $armReference: true
      VirtualNetwork:
        $export: true
        $supportedFrom: v2.0.0-alpha.1
      VirtualNetworkGateway:
        $export: true
        $supportedFrom: v2.0.0-alpha.1
      VirtualNetworkGatewayPropertiesFormat:
        VNetExtendedLocationResourceId:
          $armReference: true
      VirtualNetworkGatewayIPConfiguration:
        $resourceEmbeddedInParent: VirtualNetworkGateway
      VirtualNetworkGatewayIPConfiguration_STATUS:
        $resourceEmbeddedInParent: VirtualNetworkGateway
      VpnClientRevokedCertificate:
        $resourceEmbeddedInParent: VirtualNetworkGateway
      VpnClientRevokedCertificate_STATUS:
        $resourceEmbeddedInParent: VirtualNetworkGateway
      VpnClientRootCertificate:
        $resourceEmbeddedInParent: VirtualNetworkGateway
      VpnClientRootCertificate_STATUS:
        $resourceEmbeddedInParent: VirtualNetworkGateway
      VirtualNetworkPropertiesFormat:
        Subnets:
          $resourceLifecycleOwnedByParent: VirtualNetwork
        VirtualNetworkPeerings:
          # Technically this resource behaves fine (updating the vnet doesn't delete these if they
          # aren't included in the payload). Marking it here so that the pruning takes effect.
          $resourceLifecycleOwnedByParent: VirtualNetwork
      VirtualNetworks_Subnet: # TODO: There must always be a parent and child in the same API version. See https://github.com/Azure/azure-service-operator/issues/3002
        $exportAs: VirtualNetworksSubnet
        $supportedFrom: v2.0.0-alpha.1
      VirtualNetworks_VirtualNetworkPeering:
        $exportAs: VirtualNetworksVirtualNetworkPeering
        $supportedFrom: v2.0.0-alpha.1
    2022-04-01:
      TrafficManagerProfile:
        # Hacking around here to use camel case. Normally the resource gets exported as Trafficmanagerprofile
        $exportAs: TrafficManagerProfile
        $supportedFrom: v2.4.0
        $generatedConfigs:
          DnsConfigFqdn: $.Status.DnsConfig.Fqdn
      TrafficManagerProfiles_AzureEndpoint:
        $exportAs: TrafficManagerProfilesAzureEndpoint
        $supportedFrom: v2.4.0
      TrafficManagerProfiles_ExternalEndpoint:
        $exportAs: TrafficManagerProfilesExternalEndpoint
        $supportedFrom: v2.4.0
      TrafficManagerProfiles_NestedEndpoint:
        $exportAs: TrafficManagerProfilesNestedEndpoint
        $supportedFrom: v2.4.0
      EndpointProperties:
        TargetResourceId:
          $armReference: true
    2022-07-01:
      BastionHost:
        # This technically supports 2022-09-01 API version too, but it's identical to the 2022-07-01 version
        # so limiting proliferation of APIVersions and using 2022-07-01 for it
        $export: true
        $supportedFrom: v2.1.0
      BastionHostIPConfiguration:
        $resourceEmbeddedInParent: BastionHost
      DnsResolver:
        $export: true
        $supportedFrom: v2.2.0
      DnsResolvers_InboundEndpoint:
        $exportAs: DnsResolversInboundEndpoint
        $supportedFrom: v2.2.0
      DnsResolvers_OutboundEndpoint:
        $exportAs: DnsResolversOutboundEndpoint
        $supportedFrom: v2.2.0
      DnsForwardingRuleSet:
        $export: true
        $supportedFrom: v2.2.0
      DnsForwardingRuleSets_ForwardingRule:
        $exportAs: DnsForwardingRuleSetsForwardingRule
        $supportedFrom: v2.2.0
      TargetDnsServer:
        IpAddress:
          $importConfigMapMode: optional
      NatGateway:
        $export: true
        $supportedFrom: v2.1.0
      PublicIPPrefix:
        $export: true
        $supportedFrom: v2.1.0
      PrivateEndpoint:
        $export: true
        $supportedFrom: v2.0.0
      PrivateLinkService:
        $export: true
        $supportedFrom: v2.0.0
        $generatedConfigs:
          Alias: $.Status.Alias
      PrivateLinkServiceConnection:
        $resourceEmbeddedInParent: PrivateEndpoint
      PrivateLinkServiceConnection_STATUS:
        $resourceEmbeddedInParent: PrivateEndpoint
      PrivateLinkServiceConnectionProperties:
        PrivateLinkServiceId:
          $armReference: true
      PrivateLinkServiceIpConfiguration:
        $resourceEmbeddedInParent: PrivateLinkService
      PrivateLinkServiceIpConfiguration_STATUS:
        $resourceEmbeddedInParent: PrivateLinkService
      PrivateEndpoints_PrivateDnsZoneGroup:
        $exportAs: PrivateEndpointsPrivateDnsZoneGroup
        $supportedFrom: v2.0.0
      PrivateDnsZonePropertiesFormat:
        PrivateDnsZoneId:
          $armReference: true
  operationalinsights:
    2021-06-01:
      Workspace:
        $export: true
        $supportedFrom: v2.0.0-alpha.4
      WorkspaceFeatures:
        ClusterResourceId:
          $armReference: true
  resources:
    2020-06-01:
      ResourceGroup:
        $export: true
        $supportedFrom: v2.0.0-alpha.1
  search:
    2022-09-01:
      SearchService:
        $export: true
        $supportedFrom: v2.1.0
        $azureGeneratedSecrets:
          - AdminPrimaryKey
          - AdminSecondaryKey
          - QueryKey
  servicebus:
    2021-01-01-preview:
      DictionaryValue_STATUS:
        $nameInNextVersion: UserAssignedIdentity_STATUS
      Namespace:
        $export: true
        $supportedFrom: v2.0.0-alpha.1
        $azureGeneratedSecrets:
          - Endpoint
          - PrimaryKey
          - PrimaryConnectionString
          - SecondaryKey
          - SecondaryConnectionString
      Namespaces_AuthorizationRule:
        $exportAs: NamespacesAuthorizationRule
        $supportedFrom: v2.1.0
        $azureGeneratedSecrets:
          - PrimaryKey
          - PrimaryConnectionString
          - SecondaryKey
          - SecondaryConnectionString
      Namespaces_Queue:
        $exportAs: NamespacesQueue
        $supportedFrom: v2.0.0-alpha.1
      Namespaces_Topic:
        $exportAs: NamespacesTopic
        $supportedFrom: v2.0.0-alpha.1
      UserAssignedIdentityProperties:
        UserAssignedIdentity:
          $armReference: true
      Namespaces_Topics_Subscription:
        $exportAs: NamespacesTopicsSubscription
        $supportedFrom: v2.0.0-beta.3
      Namespaces_Topics_Subscriptions_Rule:
        $exportAs: NamespacesTopicsSubscriptionsRule
        $supportedFrom: v2.0.0-beta.3
    2021-11-01:
      Namespace:
        $export: true
        $supportedFrom: v2.3.0
        $azureGeneratedSecrets:
          - Endpoint
          - PrimaryKey
          - PrimaryConnectionString
          - SecondaryKey
          - SecondaryConnectionString
      Namespaces_AuthorizationRule:
        $exportAs: NamespacesAuthorizationRule
        $supportedFrom: v2.3.0
        $azureGeneratedSecrets:
          - PrimaryKey
          - PrimaryConnectionString
          - SecondaryKey
          - SecondaryConnectionString
      Namespaces_Queue:
        $exportAs: NamespacesQueue
        $supportedFrom: v2.3.0
      Namespaces_Topic:
        $exportAs: NamespacesTopic
        $supportedFrom: v2.3.0
      UserAssignedIdentityProperties:
        UserAssignedIdentity:
          $armReference: true
      Namespaces_Topics_Subscription:
        $exportAs: NamespacesTopicsSubscription
        $supportedFrom: v2.3.0
      Namespaces_Topics_Subscriptions_Rule:
        $exportAs: NamespacesTopicsSubscriptionsRule
        $supportedFrom: v2.3.0
    2022-10-01-preview:
      Namespace:
        $export: true
        $supportedFrom: v2.3.0
        $azureGeneratedSecrets:
          - Endpoint
          - PrimaryKey
          - PrimaryConnectionString
          - SecondaryKey
          - SecondaryConnectionString
      Namespaces_AuthorizationRule:
        $exportAs: NamespacesAuthorizationRule
        $supportedFrom: v2.3.0
        $azureGeneratedSecrets:
          - PrimaryKey
          - PrimaryConnectionString
          - SecondaryKey
          - SecondaryConnectionString
      Namespaces_Queue:
        $exportAs: NamespacesQueue
        $supportedFrom: v2.3.0
      Namespaces_Topic:
        $exportAs: NamespacesTopic
        $supportedFrom: v2.3.0
      UserAssignedIdentityProperties:
        UserAssignedIdentity:
          $armReference: true
      Namespaces_Topics_Subscription:
        $exportAs: NamespacesTopicsSubscription
        $supportedFrom: v2.3.0
      Namespaces_Topics_Subscriptions_Rule:
        $exportAs: NamespacesTopicsSubscriptionsRule
        $supportedFrom: v2.3.0
  signalrservice:
    2021-10-01:
      SignalR:
        $export: true
        $supportedFrom: v2.0.0-alpha.4
  sql:
    2021-11-01:
      # Note that there are a few commented out resources which we are not exporting for sql. They're commented out as
      # they seem of questionable value to users, but if we get an ask for them we can add them in.
      Server:
        $export: true
        $supportedFrom: v2.0.0
        $generatedConfigs:
          FullyQualifiedDomainName: $.Status.FullyQualifiedDomainName
      Servers_Administrator:
        $exportAs: ServersAdministrator
        $supportedFrom: v2.0.0
      AdministratorProperties:
        Sid:
          $importConfigMapMode: optional
        TenantId:
          $importConfigMapMode: optional
      Servers_SecurityAlertPolicy:
        $exportAs: ServersSecurityAlertPolicy
        $supportedFrom: v2.0.0
      Servers_AdvancedThreatProtectionSetting:
        $exportAs: ServersAdvancedThreatProtectionSetting
        $supportedFrom: v2.0.0
      Servers_AuditingSetting:
        $exportAs: ServersAuditingSetting
        $supportedFrom: v2.0.0
      Servers_AzureADOnlyAuthentication:
        $exportAs: ServersAzureADOnlyAuthentication
        $supportedFrom: v2.0.0
      Servers_ConnectionPolicy:
        $exportAs: ServersConnectionPolicy
        $supportedFrom: v2.0.0
#      Servers_DnsAliase: # TODO: Not sure how this works - it has no properties but name?
#        $exportAs: ServersDnsAliases
#        $supportedFrom: v2.0.0
      Servers_ElasticPool:
        $exportAs: ServersElasticPool
        $supportedFrom: v2.0.0
      Servers_FailoverGroup:
        $exportAs: ServersFailoverGroup
        $supportedFrom: v2.0.0
      Servers_FirewallRule:
        $exportAs: ServersFirewallRule
        $supportedFrom: v2.0.0
      Servers_Ipv6FirewallRule:
        $exportAs: ServersIPV6FirewallRule
        $supportedFrom: v2.0.0
#      Servers_JobAgent:
#        $exportAs: ServersJobAgent
#        $supportedFrom: v2.0.0
      Servers_OutboundFirewallRule:
        $exportAs: ServersOutboundFirewallRule
        $supportedFrom: v2.0.0
#      Servers_SyncAgent:
#        $exportAs: ServersSyncAgent
#        $supportedFrom: v2.0.0
      Servers_VirtualNetworkRule:
        $exportAs: ServersVirtualNetworkRule
        $supportedFrom: v2.0.0
      Servers_VulnerabilityAssessment:
        $exportAs: ServersVulnerabilityAssessment
        $supportedFrom: v2.0.0
      ServerVulnerabilityAssessmentProperties:
        StorageContainerPath:
          $importConfigMapMode: optional
      Servers_Database:
        $exportAs: ServersDatabase
        $supportedFrom: v2.0.0
      Servers_Databases_BackupLongTermRetentionPolicy:
        $exportAs: ServersDatabasesBackupLongTermRetentionPolicy
        $supportedFrom: v2.0.0
      Servers_Databases_BackupShortTermRetentionPolicy:
        $exportAs: ServersDatabasesBackupShortTermRetentionPolicy
        $supportedFrom: v2.0.0
      Servers_Databases_AdvancedThreatProtectionSetting:
        $exportAs: ServersDatabasesAdvancedThreatProtectionSetting
        $supportedFrom: v2.0.0
      Servers_Databases_AuditingSetting:
        $exportAs: ServersDatabasesAuditingSetting
        $supportedFrom: v2.0.0
#      Servers_Databases_DataMaskingPolicy: # there's also a "Rules" subresource here
#        $exportAs: ServersDatabasesDataMaskingPolicy
#        $supportedFrom: v2.0.0
#      Servers_Databases_ExtendedAuditingSetting: # TODO: Not sure what the difference is between this and the normal auditing setting
#        $exportAs: ServersDatabasesExtendedAuditingSetting
#        $supportedFrom: v2.0.0
#      Servers_Databases_GeoBackupPolicy:  # TODO: Not actually supported in ARM at the moment
#        $exportAs: ServersDatabasesGeoBackupPolicy
#        $supportedFrom: v2.0.0
#      Servers_Databases_MaintenanceWindow: # TODO: Seems to have name Servers_Databases_MaintenanceWindows_Current, not sure why
#        $exportAs: ServersDatabasesMaintenanceWindow
#        $supportedFrom: v2.0.0
      Servers_Databases_SecurityAlertPolicy:
        $exportAs: ServersDatabasesSecurityAlertPolicy
        $supportedFrom: v2.0.0
#      Servers_Databases_SyncGroup:
#        $exportAs: ServersDatabasesSyncGroups
#        $supportedFrom: v2.0.0
#      Servers_Databases_SyncGroups_SyncMember:
#        $exportAs: ServersDatabasesSyncGroupsSyncMember
#        $supportedFrom: v2.0.0
      Servers_Databases_TransparentDataEncryption:
        $exportAs: ServersDatabasesTransparentDataEncryption
        $supportedFrom: v2.0.0
      Servers_Databases_VulnerabilityAssessment:
        $exportAs: ServersDatabasesVulnerabilityAssessment
        $supportedFrom: v2.0.0
      DatabaseVulnerabilityAssessmentsDatabaseVulnerabilityAssessmentProperties:
        StorageContainerPath:
          $importConfigMapMode: optional
#      Servers_Databases_WorkloadGroup:
#        $exportAs: ServersDatabasesWorkloadGroup
#        $supportedFrom: v2.0.0
#      Servers_Databases_WorkloadGroups_WorkloadClassifier:
#        $exportAs: ServersDatabasesWorkloadGroupsWorkloadClassifier
#        $supportedFrom: v2.0.0
  storage:
    $payloadType: explicitCollections
    2021-04-01:
      EncryptionIdentity:
        UserAssignedIdentity:
          $armReference: true
      ResourceAccessRule:
        ResourceId:
          $armReference: true
      StorageAccount:
        $export: true
        $supportedFrom: v2.0.0-alpha.1
        $azureGeneratedSecrets:
          - Key1
          - Key2
          - WebEndpoint
          - BlobEndpoint
          - FileEndpoint
          - QueueEndpoint
          - TableEndpoint
          - DfsEndpoint
        $generatedConfigs:
          WebEndpoint: $.Status.PrimaryEndpoints.Web
          BlobEndpoint: $.Status.PrimaryEndpoints.Blob
          FileEndpoint: $.Status.PrimaryEndpoints.File
          QueueEndpoint: $.Status.PrimaryEndpoints.Queue
          TableEndpoint: $.Status.PrimaryEndpoints.Table
          DfsEndpoint: $.Status.PrimaryEndpoints.Dfs
      StorageAccounts_BlobService:
        $exportAs: StorageAccountsBlobService
        $supportedFrom: v2.0.0-alpha.1
      StorageAccounts_BlobServices_Container:
        $exportAs: StorageAccountsBlobServicesContainer
        $supportedFrom: v2.0.0-alpha.1
      StorageAccounts_QueueService:
        $exportAs: StorageAccountsQueueService
        $supportedFrom: v2.0.0-alpha.5
      StorageAccounts_QueueServices_Queue:
        $exportAs: StorageAccountsQueueServicesQueue
        $supportedFrom: v2.0.0-alpha.5
      StorageAccounts_ManagementPolicy:
        $exportAs: StorageAccountsManagementPolicy
        $supportedFrom: v2.0.0-alpha.6
      VirtualNetworkRule:
        Id:
          $armReference: true
    2022-09-01:
      StorageAccount:
        $export: true
        $supportedFrom: v2.1.0
        $azureGeneratedSecrets:
          - Key1
          - Key2
          - WebEndpoint
          - BlobEndpoint
          - FileEndpoint
          - QueueEndpoint
          - TableEndpoint
          - DfsEndpoint
        $generatedConfigs:
          WebEndpoint: $.Status.PrimaryEndpoints.Web
          BlobEndpoint: $.Status.PrimaryEndpoints.Blob
          FileEndpoint: $.Status.PrimaryEndpoints.File
          QueueEndpoint: $.Status.PrimaryEndpoints.Queue
          TableEndpoint: $.Status.PrimaryEndpoints.Table
          DfsEndpoint: $.Status.PrimaryEndpoints.Dfs
      StorageAccounts_BlobService:
        $exportAs: StorageAccountsBlobService
        $supportedFrom: v2.1.0
      StorageAccounts_BlobServices_Container:
        $exportAs: StorageAccountsBlobServicesContainer
        $supportedFrom: v2.1.0
      StorageAccounts_QueueService:
        $exportAs: StorageAccountsQueueService
        $supportedFrom: v2.1.0
      StorageAccounts_QueueServices_Queue:
        $exportAs: StorageAccountsQueueServicesQueue
        $supportedFrom: v2.1.0
      StorageAccounts_ManagementPolicy:
        $exportAs: StorageAccountsManagementPolicy
        $supportedFrom: v2.1.0
      VirtualNetworkRule:
        Id:
          $armReference: true
      EncryptionIdentity:
        UserAssignedIdentity:
          $armReference: true
      ResourceAccessRule:
        ResourceId:
          $armReference: true
      StorageAccounts_TableService:
        $exportAs: StorageAccountsTableService
        $supportedFrom: v2.1.0
      StorageAccounts_TableServices_Table:
        $exportAs: StorageAccountsTableServicesTable
        $supportedFrom: v2.1.0
      TableSignedIdentifier:
        Id:
          $armReference: true
      StorageAccounts_FileService:
        $exportAs: StorageAccountsFileService
        $supportedFrom: v2.1.0
      StorageAccounts_FileServices_Share:
        $exportAs: StorageAccountsFileServicesShare
        $supportedFrom: v2.1.0
      SignedIdentifier:
        Id:
          $armReference: true
  subscription:
    2021-10-01:
      Alias:
        $export: true
        $supportedFrom: v2.0.0-beta.2
  synapse:
    2021-06-01:
      KekIdentityProperties:
        UserAssignedIdentity:
          $armReference: true
      DataLakeStorageAccountDetails:
        ResourceId:
          $armReference: true
        AccountUrl:
          $importConfigMapMode: optional
      PurviewConfiguration:
        PurviewResourceId:
          $armReference: true
      Workspace:
        $export: true
        $supportedFrom: v2.0.0
      WorkspaceProperties:
        SqlAdministratorLoginPassword:
          $isSecret: true
      Workspaces_BigDataPool:
        $export: true
        $exportAs: WorkspacesBigDataPool
        $supportedFrom: v2.0.0
  web:
    2022-03-01:
      ApiManagementConfig:
        Id:
          $armReference: true
      CloningInfo:
        TrafficManagerProfileId:
          $armReference: true
        SourceWebAppId:
          $armReference: true
      HostingEnvironmentProfile:
        Id:
          $armReference: true
      IpSecurityRestriction:
        VnetSubnetResourceId:
          $armReference: true
      KubeEnvironmentProfile:
        Id:
          $armReference: true
      PushSettings:
        # This actually is a resource I think, but as far as I can tell in the context it's used
        # here as part of SitesConfig it has to be embedded as there is no writable ID field
        $isResource: false
      PushSettings_STATUS:
        $isResource: false
      ServerFarm:
        $exportAs: ServerFarm
        $supportedFrom: v2.0.0-beta.3
      Site:
        $export: true
        $supportedFrom: v2.0.0-beta.3
      Site_Properties_Spec:
        ServerFarmId:
          $armReference: true
        VirtualNetworkSubnetId:
          $armReference: true<|MERGE_RESOLUTION|>--- conflicted
+++ resolved
@@ -196,7 +196,6 @@
     remove: true
     because: AccessKeys is only set on response to PUT/CREATE, but we fill out Status via GET so this field is always empty. It also contains secrets we wouldn't want to expose in status anyway.
 
-<<<<<<< HEAD
   - group: keyvault
     name: VaultProperties_CreateMode;VaultProperties_CreateMode_STATUS 
     target:
@@ -208,18 +207,12 @@
           - createOrRecover
           - purgeThenCreate
     because: "We're adding two new options to allow KeyVaults to goal-seek"
-
-  # Properties that should have been marked as ReadOnly in the Swagger
-  - name: ApiManagementServiceProperties
-    group: apimanagement
-=======
   # 
   # In the group 'apimanagement', 
   # remove the property 'ApiManagementServiceProperties.PrivateEndpointConnections'
   # 
   - group: apimanagement
     name: ApiManagementServiceProperties
->>>>>>> e78cdcf1
     property: PrivateEndpointConnections
     remove: true
     because: This property should be marked readonly
