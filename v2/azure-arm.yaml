schemaRoot: "./specs/azure-rest-api-specs/specification"

destinationGoModuleFile: go.mod

# typesOutputPath specifies the output folder name, relative to the directory containing the mod file above.
typesOutputPath: api

# typeRegistrationOutputFile specifies the output file name for registration code, relative to the directory 
# containing the mod file above.
typeRegistrationOutputFile: internal/controllers/controller_resources_gen.go

# rootUrl is the root URL for ASOv2 repo
rootUrl: https://github.com/Azure/azure-service-operator/tree/main/v2/

# samplesPath is the relative path to 'v2/azure-arm.yaml' file, used for walking through to samples when we generate a list of supported resources
samplesPath: config/samples

# emitDocFiles bool is used as a signal to create doc.go files for packages
emitDocFiles: true

pipeline: azure

supportedResourcesReport:
  # Path is relative to the module path, above
  outputPath: ../docs/hugo/content/reference/_index.md
  introduction: |
    These are the resources with Azure Service Operator support committed to our **main** branch
    grouped by the originating ARM service.
    (Newly supported resources will appear in this list prior to inclusion in any ASO release.)
  # resourceUrlTemplate is the template for generating URLs to the API docs for our resources
  # the placeholders {group} {version} and {kind} are supported.
  resourceUrlTemplate: "https://azure.github.io/azure-service-operator/reference/{group}/{version}/#{group}.azure.com/{version}.{kind}"
  # resourcePath is a template used for generating a file path for checking whether docs for a resource have been generated
  # specified relative to the directory of outputPath, and supports the same placeholders
  resourcePathTemplate: "{group}/{version}.md"

#
# These filters are used early in the processing pipeline. 
#
# We exclude types with known problems, types that we don't need, and other types that may cause issues.
# The 'because' value for each filter describes the reason why the filter is present.
#
# Filters are applied in document order, with the earliest matching filter being applied for each type.
#
typeFilters:

  - action: prune
    group: definitions
    name: Expression
    because: expression is an ARM template construct which doesn't belong in CRDs

  - action: include
    group: servicebus
    version: v*20210101preview
    because: We want to export this particular preview version

  - action: include
    group: keyvault
    version: v*20210401preview
    because: We want to support keyvault which is only available in preview version
  - action: include
    group: insights
    version: v*20180501preview
    because: We're using webTests from this. There is a "newer" version but it's not actually supported, see https://github.com/Azure/azure-rest-api-specs/issues/14827

  - action: include
    group: authorization
    version: v*20200801preview
    because: We want to export this particular preview version
  - action: include
    group: managedidentity
    version: v*20220131preview
    because: We want to export this particular preview version
  - action: prune
    version: '*preview'
    because: preview SDK versions are excluded by default (they often do very strange things)

  - action: prune
    group: compute
    name: VirtualMachineScaleSets_Extensions_ChildResource;VirtualMachines_Extensions_ChildResource
    because: _childResource type which "points" to a resource type that doesn't exist. Need to work with schema owners on why.

  - action: prune
    name: Deployment
    group: resources
    because: Terrifying.

  - action: prune
    name: Disk
    group: compute.admin
    because: "TODO(donotmerge): don't know how to intersect types: []github.com/Azure/azure-service-operator/v2/api/compute.admin/v1beta20210401/Disk and (object)"

  - action: prune
    name: DiskListInput
    group: compute.admin
    because: "TODO(donotmerge): ends up with nil due to above"

  - action: prune
    name: ManagementGroup
    group: management
    because: Contains directly recursive type.

  - action: prune
    name: VirtualMachineExtension
    group: compute
    because: TODO(donotmerge) - object type not resource type in determineResourceOwnership

  - action: prune
    group: web
    because: Some types (SitesSlotsConfig) use OneOf in a way we don't currently handle. Exclude the whole set for now.

  - action: prune
    group: securityinsights
    name: Workspaces_Providers*
    because: Resource ownership is malformed

  - action: include
    group: network
    version: v*2018*
    name: private*

  - action: prune
    group: network
    version: 'v*2015*;v*2016*;v*2017*;v*2018*;v*2019*'
    because: Pruning all older networking api versions types since we don't use them anyway (and they have odd issues)

  - action: prune
    group: compute
    version: 'v*beta201*'
    because: Pruning all older compute api versions types since we don't use them anyway (and they have odd issues)

  - action: prune
    group: kusto
    because: Some types use OneOf in a way we don't currently handle correctly.

  - action: prune
    group: timeseriesinsights
    because: Some types use OneOf to model inheritance, which we don't currently support.

  - action: prune
    group: databoxedge
    because: Some types use OneOf to model inheritance, which we don't currently support.

  - action: prune
    group: datashare
    because: Some types use OneOf to model inheritance, which we don't currently support.

  - action: prune
    group: apimanagement
    because: Some types use OneOf to model inheritance, which we don't currently support.

  - action: prune
    group: automation
    because: Some types use OneOf to model inheritance, which we don't currently support.

  - action: prune
    group: machinelearningservices
    name: Workspaces_Service*
    because: Some types use OneOf to model inheritance, which we don't currently support.

  - action: prune
    group: resources
    name: DeploymentScript*
    because: Some types use OneOf to model inheritance, which we don't currently support.

  - action: prune
    group: resources
    name: Tags
    because: This type is defined recursively.

  - action: include
    group: compute.extensions
    name: GenericExtension
    because: This is the one kind of extension we want to allow

  - action: prune
    group: compute.extensions
    because: All other extensions should be removed

  - action: prune
    group: costmanagement
    because: QueryFilter is a self-referential, infinitely recursive type. We can't easily unroll it and controller-gen doesn't support recursive types

# Exclusions for packages that currently produce types including AnyType.
# TODO: get rid of these, either by chasing the teams generating
# weird json or by handling them differently in the generator.
anyTypePackages:

typeTransformers:
  # Deal with stuff that exists on ARM resources but doesn't make sense on CRDs
  - group: definitions
    name: NumberOrExpression
    because: NumberOrExpression is an ARM template artifact that doesn't make sense in CRDs
    target:
      name: float
  - name: "*"
    property: Tags
    ifType: 
      map:
        key:
          name: string
        value:
          name: any
    target:
      map:
        key: 
          name: string
        value:
          name: string
    because: Tags is defined as map[string]interface{} when it should be map[string]string
  - group: cache
    name: RedisCreateProperties
    property: RedisConfiguration
    target:
      map:
        key:
          name: string
        value:
          name: string
    because: the definition in resource manager schemas uses additionalProperties + defined fields which we don't support
  - group: cache
    name: RedisProperties_Status
    property: RedisConfiguration
    target:
      map:
        key:
          name: string
        value:
          name: string
    because: the definition in rest api specs uses additionalProperties + defined fields which we don't support

  # TODO(donotmerge)
  # - group: cache
  #   name: RedisProperties_Status
  #   property: AccessKeys
  #   remove: true
  #   because: AccessKeys is only set on response to PUT/CREATE, but we fill out Status via GET so this field is always empty. It also contains secrets we wouldn't want to expose in status anyway.

  - group: deploymenttemplate
    name: ResourceLocations
    target:
      name: string
    because: Modeling this as an enum doesn't work well in the context of CRDs because new regions are regularly added

  - group: definitions
    name: ResourceLocations
    target:
      name: string
    because: Modeling this as an enum doesn't work well in the context of CRDs because new regions are regularly added

  - name: "*"
    property: DependsOn
    remove: true
    because: It exists on ARMResource but doesn't make sense in the context of a CRD

  - name: "*"
    property: Comments
    ifType:
      name: string
      optional: true
    remove: true
    because: It exists on ARMResource but doesn't make sense in the context of a CRD
  # Deal with readonly properties that were not properly pruned in the JSON schema
  - name: BatchAccountIdentity
    group: batch
    property: UserAssignedIdentities
    remove: true
    because: The UserAssignedIdentities property is entirely readOnly but is modelled poorly in the JSON schemas. See discussion on https://github.com/Azure/azure-resource-manager-schemas/issues/835
  - name: Identity
    group: servicebus
    property: UserAssignedIdentities
    remove: true
    because: The UserAssignedIdentities property is entirely readOnly but is modelled poorly in the JSON schemas. See discussion on https://github.com/Azure/azure-resource-manager-schemas/issues/835
  - name: Identity
    group: storage
    property: UserAssignedIdentities
    remove: true
    because: The UserAssignedIdentities property is entirely readOnly but is modelled poorly in the JSON schemas. See discussion on https://github.com/Azure/azure-resource-manager-schemas/issues/835

  # TODO(donotmerge)
 # - name: StorageAccounts_ManagementPolicy_Spec
 #   group: storage
 #   property: Location
 #   remove: true
 #   because: This property should be marked readonly

  - name: ManagedServiceIdentity
    group: documentdb
    property: UserAssignedIdentities
    remove: true
    because: The UserAssignedIdentities property is entirely readOnly but is modelled poorly in the JSON schemas. See discussion on https://github.com/Azure/azure-resource-manager-schemas/issues/835

  - name: PrivateEndpointConnectionProperties
    group: storage
    property: PrivateEndpoint
    remove: true
    because: The PrivateEndpoint property is entirely readOnly but is modelled poorly in the JSON schemas. See discussion on https://github.com/Azure/azure-resource-manager-schemas/issues/835

  - group: compute
    name: VirtualMachineScaleSetIdentity;VirtualMachineScaleSetIdentity_Status;VirtualMachineIdentity;VirtualMachineIdentity_Status
    property: UserAssignedIdentities
    remove: true
    because: The UserAssignedIdentities property is entirely readOnly but is modelled poorly in the JSON schemas. See discussion on https://github.com/Azure/azure-resource-manager-schemas/issues/835

  - group: eventhub
    name: Identity
    property: UserAssignedIdentities
    remove: true
    because: The UserAssignedIdentities property is entirely readOnly but is modelled poorly in the JSON schemas. See discussion on https://github.com/Azure/azure-resource-manager-schemas/issues/835

  - group: dbformysql
    name: Identity
    property: UserAssignedIdentities
    remove: true
    because: The UserAssignedIdentities property is entirely readOnly but is modelled poorly in the JSON schemas. See discussion on https://github.com/Azure/azure-resource-manager-schemas/issues/835

  - group: containerinstance
    name: ContainerGroupIdentity
    property: UserAssignedIdentities
    remove: true
    because: The UserAssignedIdentities property is entirely readOnly but is modelled poorly in the JSON schemas. See discussion on https://github.com/Azure/azure-resource-manager-schemas/issues/835
<<<<<<< HEAD

=======
  - group: appconfiguration
    name: ResourceIdentity
    property: UserAssignedIdentities
    remove: true
    because: The UserAssignedIdentities property is entirely readOnly but is modelled poorly in the JSON schemas. See discussion on https://github.com/Azure/azure-resource-manager-schemas/issues/835
>>>>>>> f623af64
  - name: PrivateEndpointConnectionProperties
    group: eventhub
    property: PrivateLinkServiceConnectionState
    remove: true
    because: This property should be marked readonly

  - name: PrivateEndpointConnectionProperties
    group: eventhub
    property: ProvisioningState
    remove: true
    because: This property should be marked readonly
  - name: Namespaces_Eventhub_Spec_Properties
    group: eventhub
    property: Status
    remove: true
    because: This property should be marked readonly
  - group: eventgrid
    version: v*20190601
    name: Domain_Spec
    property: Properties
    remove: true
    because: it has no writable properties in swagger
  - group: eventgrid
    version: "*"
    name: Topic_Spec
    property: Properties
    remove: true
    because: it has no writable properties in swagger
  - group: network
    version: "*"
    name: PrivateDnsZone_Spec
    property: Properties
    remove: true
    because: it has no writable properties in swagger

  # TODO(donotmerge)
#  - name: NamespacesEventhubs_Spec_Properties
#    group: eventhub
#    property: Status
#    remove: true
#    because: This property should be marked readonly

  # TODO(donotmerge)
#  - group: eventgrid
#    version: v*20190601
#    name: Domains_Spec
#    property: Properties
#    remove: true
#    because: it has no writable properties in swagger

  # TODO(donotmerge)
#  - group: eventgrid
#    version: "*"
#    name: Topics_Spec
#    property: Properties
#    remove: true
#    because: it has no writable properties in swagger

  # TODO(donotmerge)
#  - group: network
#    version: "*"
#    name: PrivateDnsZones_Spec
#    property: Properties
#    remove: true
#    because: it has no writable properties in swagger

  # TODO(donotmerge)
  # - name: NamespacesEventhubs_Spec_Properties
  #   group: eventhub
  #   property: Status
  #   remove: true
  #   because: This property should be marked readonly

  # TODO(donotmerge)
  # - group: eventgrid
  #   version: v*20190601
  #   name: Domains_Spec
  #   property: Properties
  #   remove: true
  #   because: it has no writable properties in swagger

  # TODO(donotmerge)
  # - group: eventgrid
  #   version: "*"
  #   name: Topics_Spec
  #   property: Properties
  #   remove: true
  #   because: it has no writable properties in swagger

  ## Deal with properties that should have been marked readOnly but weren't

  # TODO(donotmerge)
  # - group: servicebus
  #   name: Namespaces_Spec_Properties  # This type is subsequently flattened into Namespaces_Spec. I don't know why it's called this either (I think it should be SBNamespaceProperties?)
  #   property: PrivateEndpointConnections
  #   remove: true
  #   because: This property should have been marked readonly but wasn't.

  # TODO: Unused or renamed? 
  #- group: servicebus
  #  name: Namespace_Spec_Properties  # This type is subsequently flattened into Namespaces_Spec. I don't know why it's called this either (I think it should be SBNamespaceProperties?)
  #  property: PrivateEndpointConnections
  #  remove: true
  #  because: This property should have been marked readonly but wasn't.

  - group: servicebus
    name: SBQueueProperties  # This type is subsequently flattened into NamespacesQueues_Spec
    property: Status
    remove: true
    because: This property should have been marked readonly but wasn't.

  - group: servicebus
    name: SBTopicProperties  # This type is subsequently flattened into NamespacesTopics_Spec
    property: Status
    remove: true
    because: This property should have been marked readonly but wasn't.

  - group: documentdb
    name: Location  # This type is subsequently flattened into NamespacesTopics_Spec
    property: ProvisioningState
    remove: true
    because: This property should have been marked readonly but wasn't.

  - group: compute
    name: DiskProperties  # This type is subsequently flattened into Disks_Spec
    property: DiskState
    remove: true
    because: This property should have been marked readonly but wasn't.

  # Remove embedded resource properties
  - group: network
    name: VirtualNetworkPropertiesFormat_Status  # This type is subsequently flattened into VirtualNetwork_Status
    property: Subnets
    remove: true
    because: This is an embedded resource
  - group: network
    name: VirtualNetworkPropertiesFormat_Status  # This type is subsequently flattened into VirtualNetwork_Status
    property: VirtualNetworkPeerings
    remove: true
    because: This is an embedded resource
  - group: network
    name: RouteTablePropertiesFormat_Status  # This type is subsequently flattened into RouteTable_Status
    property: Routes
    remove: true
    because: This is an embedded resource
  - group: network
    name: RouteTablePropertiesFormat_Status  # This type is subsequently flattened into RouteTable_Status
    property: Subnets
    remove: true
    because: This is an embedded resource

  # Deal with resources that have tags or location included but shouldn't have (proxy resources, etc).
  # See https://github.com/Azure/azure-resource-manager-schemas/issues/1850
<<<<<<< HEAD

  # TODO(donotmerge)
  # - group: network
  #   name: VirtualNetworksSubnets_Spec
  #   property: Location
  #   remove: true
  #   because: Child resource cannot choose location
=======
  - group: containerservice
    name: ManagedClusters_AgentPool_Spec
    property: Tags
    remove: true
    because: Tags shouldn't be here (see https://github.com/Azure/azure-resource-manager-schemas/issues/1850)
  - group: network
    name: VirtualNetworks_Subnet_Spec
    property: Location
    remove: true
    because: Child resource cannot choose location
  - group: network
    name: VirtualNetworks_Subnet_Spec
    property: Tags
    remove: true
    because: Child resource cannot set tags
  - group: network
    name: RouteTables_Route_Spec
    property: Location
    remove: true
    because: Child resource cannot choose location
  - group: network
    name: RouteTables_Route_Spec
    property: Tags
    remove: true
    because: Child resource cannot set tags
  - name: Alias_Spec
    group: subscription
    property: Location
    remove: true
    because: This shouldn't be on subscription.
  - name: Alias_Spec
    group: subscription
    property: Tags
    remove: true
    because: Tags for subscription are in a different place
  - name: UserAssignedIdentities_FederatedIdentityCredential_Spec
    group: managedidentity
    property: Location
    remove: true
    because: Child resource shouldn't have location
  - name: UserAssignedIdentities_FederatedIdentityCredential_Spec
    group: managedidentity
    property: Tags
    remove: true
    because: Child resource shouldn't have tags
  - name: DatabaseAccounts_SqlRoleAssignment_Spec
    group: documentdb
    property: Tags
    remove: true
    because: Shouldn't have tags
  - name: DatabaseAccounts_SqlRoleAssignment_Spec
    group: documentdb
    property: Location
    remove: true
    because: Child resource shouldn't have Location
>>>>>>> f623af64

  # TODO(donotmerge)
  # - group: network
  #   name: RouteTablesRoutes_Spec
  #   property: Location
  #   remove: true
  #   because: Child resource cannot choose location
  # Deal with service Swaggers that are just wrong
  - group: insights
    name: WebTest_Spec
    property: Kind
    remove: true
    because: This shouldn't be here, it's supposed to be on the Properties type (and is already). They somehow accidentally duplicated it.
  - group: insights
    name: WebTest_Status
    property: Kind
    remove: true
    because: This shouldn't be here, it's supposed to be on the Properties type (and is already). They somehow accidentally duplicated it.

  ## Deal with service Swaggers that are just wrong

  # TODO(donotmerge)
  # - group: insights
  #   name: WebTests_Spec
  #   property: Kind
  #   remove: true
  #   because: This shouldn't be here, it's supposed to be on the Properties type (and is already). They somehow accidentally duplicated it.

  # TODO(donotmerge)
  # - group: insights
  #   name: WebTest_Status
  #   property: Kind
  #   remove: true
  #   because: This shouldn't be here, it's supposed to be on the Properties type (and is already). They somehow accidentally duplicated it.

status:

  overrides: [
    {
      # give the common types their own namespace
      basePath: 'common-types/resource-management',
      namespace: 'Microsoft.Common'
    },
    {
      # force the namespace here or it can fall foul of the sibling-name-collision test
      basePath: 'sql/resource-manager/common',
      namespace: 'Microsoft.Sql'
    },
    {
      # force the namespace here or it can fall foul of the sibling-name-collision test
      basePath: 'security/resource-manager/common',
      namespace: 'Microsoft.Security'
    },
    {
      # force the namespace here or it can fall foul of the sibling-name-collision test
      basePath: 'eventhub/resource-manager/common',
      namespace: 'Microsoft.EventHub'
    },
    {
      # force the namespace here or it can fall foul of the sibling-name-collision test
      basePath: 'securityinsights/resource-manager/common',
      namespace: 'Microsoft.SecurityInsights'
    },
  # the rest of the configuration below is copied from the ARM schema repo:
  # https://github.com/Azure/azure-resource-manager-schemas/blob/master/generator/autogenlist.ts
    {
        basePath: 'blueprint/resource-manager',
        namespace: 'Microsoft.Blueprint',
        resourceConfig: [
            {
                type: 'blueprintAssignments',
                scopes: ScopeType.Subcription | ScopeType.ManagementGroup,
            },
            {
                type: 'blueprints',
                scopes: ScopeType.Subcription | ScopeType.ManagementGroup,
            },
            {
                type: 'blueprints/artifacts',
                scopes: ScopeType.Subcription | ScopeType.ManagementGroup,
            },
            {
                type: 'blueprints/versions',
                scopes: ScopeType.Subcription | ScopeType.ManagementGroup,
            },
        ]
    },
    {
        basePath: 'customproviders/resource-manager',
        namespace: 'Microsoft.CustomProviders',
        resourceConfig: [
            {
                type: 'associations',
                scopes: ScopeType.Extension,
            },
        ],
    },
    {
        basePath: 'consumption/resource-manager',
        namespace: 'Microsoft.Consumption',
        resourceConfig: [
            {
                type: 'budgets',
                scopes: ScopeType.Subcription | ScopeType.ResourceGroup | ScopeType.Extension,
            },
        ],
    },
    {
      basePath: 'digitaltwins/resource-manager',
      resourceConfig: [
          {
              type: 'integrationResources',
              scopes: ScopeType.Extension,
          }
      ]
    },
    {
        basePath: 'deviceprovisioningservices/resource-manager',
        suffix: 'Provisioning',
    },
    {
        basePath: 'frontdoor/resource-manager',
        suffix: 'FrontDoor',
    },
    { 
        basePath: 'eventgrid/resource-manager',
        resourceConfig: [
            {
                type: 'eventSubscriptions',
                scopes: ScopeType.Extension | ScopeType.Subcription | ScopeType.ResourceGroup,
            },
        ],
    },
    {
        basePath: 'machinelearning/resource-manager',
        postProcessor: machineLearningPostProcessor,
    },
    {
        basePath: 'managednetwork/resource-manager',
        resourceConfig: [
            {
                type: 'scopeAssignments',
                scopes: ScopeType.Subcription,
            },
        ],
    },
    {
        basePath: 'policyinsights/resource-manager',
        resourceConfig: [
            {
                type: 'remediations',
                scopes: ScopeType.Subcription | ScopeType.ResourceGroup | ScopeType.ManagementGroup,
            }
        ]
    },
    {
        basePath: 'resources/resource-manager',
        resourceConfig: [
            {
                type: 'deployments',
                scopes: ScopeType.Tenant | ScopeType.ManagementGroup | ScopeType.Subcription | ScopeType.ResourceGroup,
            },
            {
                type: 'tags',
                scopes: ScopeType.ManagementGroup | ScopeType.Subcription | ScopeType.ResourceGroup | ScopeType.Extension,
            },
        ],
        postProcessor: resourcesPostProcessor,
    },
    {
        basePath: 'storSimple1200Series/resource-manager',
        suffix: '1200'
    },
    { 
        basePath: 'storsimple8000series/resource-manager',
        suffix: '8000',
    },
    {
        basePath: 'softwareplan/resource-manager',
        resourceConfig: [
            {
                type: 'hybridUseBenefits',
                scopes: ScopeType.Extension,
            },
        ]
    },
  ]
# 
# This section of the configuration file mirrors the hierarchy of generated types, providing 
# additional information about how to handle each one.
#
# Each level of the configuration works as follows:
#
# group:              // The service - e.g. batch, redis or storage
#   version:          // ARM API version - e.g. 2020-12-01
#     type:           // A resource or subtype (similar to kubernetes 'kind')
#       property:     // An attribute found on an object type
#
# Please add new elements to this configuration in ALPHABETICAL order to make 
# it easier for future maintainers to scan for the item they want.
# 
# At specific levels, optional modifiers may be injected.
# All modifiers start with `$` in order to avoid clashes with ARM object and 
# property names
#
# Available 'type' modifiers:
#
# $azureGeneratedSecrets: <array of strings>
#     An array of names identifying the secrets generated by Azure which can be automatically
#     downloaded by the operator. Each element in the collection becomes
#     a property on operatorSpec.Secrets. Actual retrieval of the secrets must be manually
#     implemented as an extension on the resource type in question.
#     Only valid for resource types.
#
# $export: <bool>
#     Requests that support for this resource type be generated.
#     Automatically includes all other types required for this resource
#     If not specified, the default value is false.
#     Only valid for resource types.
#
# $exportAs: <string>
#     Requests that this resource type be exported with the specified
#     identifier, allowing poorly named types to be renamed.
#     Implies $export: true
#     Only valid for resource types.
#
# $nameInNextVersion: <string>
#     Gives the name this type has in the next version of the resource.
#     Establishes a connection between the two types allowing for proper
#     forward and backward conversion.
#
# $supportedFrom: <version>
#     Gives the version number of the first release of ASO that provides 
#     support for this resource.
#     Note: If the resource is renamed via $exportAs, $supportedFrom won't 
#     work if you put it in the same section as $exportAs; you instead need 
#     to place $supportedFrom in a section using the name specified by $exportAs
#
# Available 'property' modifiers:
#
# $armReference: <bool>
#     Indicates whether this property is an ARM reference to another resource. 
#     Set to 'true' to confirm the property is an ARM reference.
#     Set to 'false' to disable our heuristics if a property is incorrectly 
#     identified as an ARM reference.
#
# $isSecret: <bool>
#     Specifies that the property references a secret
#     Secrets are string values read from a secure storage by ASO when needed.
#     Set to `true` to flag this property as a secret. This is an override for when the Swagger
#     is incomplete. If you specify $isSecret: true, you should also open a PR to update the 
#     upstream Swagger repo spec with the x-ms-secret annotation.
#     Here's a reference PR: https://github.com/Azure/azure-rest-api-specs/pull/19399
#
# $nameInNextVersion: <string>
#     Gives the name this property has in the next version of the resource
#     Establishes a connection between the two properties allowing for proper
#     forward and backward conversion.
#
# $isResourceLifecycleOwnedByParent: <bool>
#     Specifies that the property references a misbehaving embedded resource, one whose parent
#     resource owns the lifecycle of the child resource.
#     These resources are embedded resources which are overwritten when their parent resource
#     is changed. For example see https://github.com/Azure/azure-service-operator/issues/1944.
#
objectModelConfiguration:
  appconfiguration:
    2022-05-01:
      ConfigurationStore:
        $export: true
        $supportedFrom: v2.0.0-beta.3
        $azureGeneratedSecrets:
          - PrimaryKeyID
          - PrimaryKey
          - PrimaryConnectionString
          - SecondaryKeyID
          - SecondaryKey
          - SecondaryConnectionString
          - PrimaryReadOnlyKeyID
          - PrimaryReadOnlyKey
          - PrimaryReadOnlyConnectionString
          - SecondaryReadOnlyKeyID
          - SecondaryReadOnlyKey
          - SecondaryReadOnlyConnectionString
  authorization:
    2020-08-01-preview:
      RoleAssignment:
        $export: true
        $supportedFrom: v2.0.0-alpha.2
      RoleAssignmentProperties:
        RoleDefinitionId:
          $armReference: true
  batch:
    2021-01-01:
      AutoStorageBaseProperties:
        StorageAccountId:
          $armReference: true
      BatchAccount:
        $export: true
        $supportedFrom: v2.0.0-alpha.1
      KeyVaultReference:
        Id:
          $armReference: true
  cache:
    2020-12-01:
      Redis:
        $export: true
        $supportedFrom: v2.0.0-alpha.4
        $azureGeneratedSecrets:
          - PrimaryKey
          - SecondaryKey
          - HostName
          - Port
          - SSLPort
      RedisCreateProperties:
        SubnetId:
          $armReference: true
      Redis_FirewallRule:
        $exportAs: RedisFirewallRule
        $supportedFrom: v2.0.0-alpha.4
      Redis_LinkedServer:
        $exportAs: RedisLinkedServer
        $supportedFrom: v2.0.0-alpha.4
      RedisLinkedServerCreateProperties:
        LinkedRedisCacheId:
          $armReference: true
      Redis_PatchSchedule: 
        $exportAs: RedisPatchSchedule
        $supportedFrom: v2.0.0-alpha.4
    2021-03-01:
      RedisEnterprise:
        $export: true
        $supportedFrom: v2.0.0-alpha.4
      RedisEnterprise_Database:
        $exportAs: RedisEnterpriseDatabase
        $supportedFrom: v2.0.0-alpha.4
  # TODO: disabled until (evildiscriminator)
  # cdn:
  #   2021-06-01:
  #    DeepCreatedOriginProperties:
  #      PrivateLinkLocation:
  #        $armReference: true
  #      PrivateLinkResourceId:
  #        $armReference: true
  #     EndpointProperties_WebApplicationFirewallPolicyLink:
  #       Id:
  #         $armReference: true
  #     Profile:
  #       $export: true
  #       $supportedFrom: v2.0.0-beta.1
  #     ProfilesEndpoint:
  #      $exportAs: ProfilesEndpoint
  #       $supportedFrom: v2.0.0-beta.1
  #     ResourceReference:
  #       Id:
  #         $armReference: true
  compute:
    2020-09-30:
      CreationData:
        SourceResourceId:
          $armReference: true
      Disk:
        $export: true
        $supportedFrom: v2.0.0-alpha.1
      DiskProperties:
        DiskAccessId:
          $armReference: true
      Encryption:
        DiskEncryptionSetId:
          $armReference: true
      ImageDiskReference:
        Id:
          $armReference: true
      Snapshot:
        $export: true
        $supportedFrom: v2.0.0-alpha.4
      SnapshotProperties:
        DiskAccessId: 
          $armReference: true
      SourceVault:
        Id:
          $armReference: true
    2020-12-01:
      ApiEntityReference:
        Id:
          $armReference: true
      ImageReference:
        Id:
          $armReference: true
      VirtualMachine:
        $export: true
        $supportedFrom: v2.0.0-alpha.1
      VirtualMachineScaleSet:
        $export: true
        $supportedFrom: v2.0.0-alpha.1
      SubResource:
        # When SubResource is used directly in a property, it's meant as a reference. When it's inherited from, the Id is for self
        Id:
          $armReference: true
      ManagedDiskParameters:
        Id:
          $armReference: true
    2021-07-01:
      Image:
        $export: true
        $supportedFrom: v2.0.0-alpha.6
      SubResource:
        Id:
          $armReference: true
    2022-03-01:
      ApiEntityReference:
        Id:
          $armReference: true
      Image:
        $export: true
        $supportedFrom: v2.0.0-beta.2
      ImageReference:
        Id:
          $armReference: true
        Version:
          $armReference: false
      ManagedDiskParameters:
        Id:
          $armReference: true
      SubResource:
        # When SubResource is used directly in a property, it's meant as a reference. When it's inherited from, the Id is for self
        Id:
          $armReference: true
      VMGalleryApplication:
        PackageReferenceId:
          $armReference: true
      VirtualMachine:
        $export: true
        $supportedFrom: v2.0.0-beta.2
      VirtualMachineScaleSet:
        $export: true
        $supportedFrom: v2.0.0-beta.2
  containerinstance:
    2021-10-01:
      ContainerGroup:
        $export: true
        $supportedFrom: v2.0.0-beta.1
      LogAnalytics:
        WorkspaceResourceId:
          $armReference: true
      ContainerGroupSubnetId:
        Id:
          $armReference: true
  containerregistry:
    2021-09-01:
      Registry:
        $export: true
        $supportedFrom: v2.0.0-alpha.6
      IdentityProperties:
        PrincipalId:
          $armReference: false
  containerservice:
    2021-05-01:
      ManagedCluster:
        $export: true
        $supportedFrom: v2.0.0-alpha.1
        $azureGeneratedSecrets:
          - AdminCredentials
          - UserCredentials
      ManagedClusterAgentPoolProfile:
        VnetSubnetID:
          $armReference: true
        PodSubnetID:
          $armReference: true
        NodePublicIPPrefixID:
          $armReference: true
      ManagedClusters_AgentPool:
        $exportAs: ManagedClustersAgentPool
        $supportedFrom: v2.0.0-alpha.1
      ManagedClusterAgentPoolProfileProperties:
        NodePublicIPPrefixID:
          $armReference: true
        PodSubnetID:
          $armReference: true
        VnetSubnetID:
          $armReference: true
      ManagedClusterProperties:
        DiskEncryptionSetID:
          $armReference: true
      PrivateLinkResource:
        Id:
          $armReference: true
      ResourceReference:
        Id:
          $armReference: true
      UserAssignedIdentity:
        ResourceId:
          $armReference: true
  dbformariadb:
    2018-06-01:
      Server:
        $export: true
        $supportedFrom: v2.0.0-beta.1
        $azureGeneratedSecrets:
          - FullyQualifiedDomainName
      Servers_Configuration:
        $exportAs: Configuration
        $supportedFrom: v2.0.0-beta.1
      Servers_Database:
        $exportAs: Database
        $supportedFrom: v2.0.0-beta.1
      # TODO(donotmerge)
      # ServerPropertiesForCreate_ServerPropertiesForDefaultCreate:
      #   $exportAs: ServerPropertiesForDefaultCreate
      # ServerPropertiesForCreate_ServerPropertiesForGeoRestore:
      #   $exportAs: ServerPropertiesForGeoRestore
      # ServerPropertiesForCreate_ServerPropertiesForReplica:
      #   $exportAs: ServerPropertiesForReplica
      # ServerPropertiesForCreate_ServerPropertiesForRestore:
      #   $exportAs: ServerPropertiesForRestore
  dbformysql:
    2021-05-01:
      DataEncryption:
        GeoBackupUserAssignedIdentityId:
          $armReference: true
        PrimaryUserAssignedIdentityId:
          $armReference: true
      FlexibleServer: 
        $export: true
        $supportedFrom: v2.0.0-alpha.2
        $azureGeneratedSecrets:
          - FullyQualifiedDomainName
      FlexibleServers_Database:
        $exportAs: FlexibleServersDatabase
        $supportedFrom: v2.0.0-alpha.2
      FlexibleServers_FirewallRule:
        $exportAs: FlexibleServersFirewallRule
        $supportedFrom: v2.0.0-alpha.2
      Network:
        PrivateDnsZoneResourceId:
          $armReference: true
        DelegatedSubnetResourceId:
          $armReference: true
  dbforpostgresql:
    2021-06-01:
      FlexibleServer:
        $export: true
        $supportedFrom: v2.0.0-alpha.2
        $azureGeneratedSecrets:
          - FullyQualifiedDomainName
      FlexibleServers_Configuration:
        $exportAs: FlexibleServersConfiguration
        $supportedFrom: v2.0.0-alpha.4
      FlexibleServers_Database:
        $exportAs: FlexibleServersDatabase
        $supportedFrom: v2.0.0-alpha.2
      FlexibleServers_FirewallRule:
        $exportAs: FlexibleServersFirewallRule
        $supportedFrom: v2.0.0-alpha.2
      Network:
        PrivateDnsZoneArmResourceId:
          $armReference: true
        DelegatedSubnetResourceId:
          $armReference: true
      ServerProperties:
        SourceServerResourceId:
          $armReference: true
  documentdb:
    2021-05-15:
      DatabaseAccount:
        $export: true
        $supportedFrom: v2.0.0-alpha.1
        $azureGeneratedSecrets:
          - PrimaryMasterKey
          - SecondaryMasterKey
          - PrimaryReadonlyMasterKey
          - SecondaryReadonlyMasterKey
          - DocumentEndpoint
      DatabaseAccountCreateUpdateProperties:
        NetworkAclBypassResourceIds:
          $armReference: false  # TODO: Breaking: Change this to true
      DatabaseAccounts_MongodbDatabase:
        $exportAs: MongodbDatabase
        $supportedFrom: v2.0.0-alpha.2
      DatabaseAccounts_MongodbDatabases_Collection:
        $exportAs: MongodbDatabaseCollection
        $supportedFrom: v2.0.0-alpha.2
      DatabaseAccounts_MongodbDatabases_Collections_ThroughputSetting:
        $exportAs: MongodbDatabaseCollectionThroughputSetting
        $supportedFrom: v2.0.0-alpha.2
      DatabaseAccounts_MongodbDatabases_ThroughputSetting:
        $exportAs: MongodbDatabaseThroughputSetting
        $supportedFrom: v2.0.0-alpha.2
      DatabaseAccounts_SqlDatabase:
        $exportAs: SqlDatabase
        $supportedFrom: v2.0.0-alpha.2
      DatabaseAccounts_SqlDatabases_Container:
        $exportAs: SqlDatabaseContainer
        $supportedFrom: v2.0.0-alpha.2
      DatabaseAccounts_SqlDatabases_Containers_StoredProcedure:
        $exportAs: SqlDatabaseContainerStoredProcedure
        $supportedFrom: v2.0.0-alpha.2
      DatabaseAccounts_SqlDatabases_Containers_ThroughputSetting:
        $exportAs: SqlDatabaseContainerThroughputSetting
        $supportedFrom: v2.0.0-alpha.2
      DatabaseAccounts_SqlDatabases_Containers_Trigger:
        $exportAs: SqlDatabaseContainerTrigger
        $supportedFrom: v2.0.0-alpha.2
      DatabaseAccounts_SqlDatabases_Containers_UserDefinedFunction:
        $exportAs: SqlDatabaseContainerUserDefinedFunction
        $supportedFrom: v2.0.0-alpha.2
      DatabaseAccounts_SqlDatabases_ThroughputSetting:
        $exportAs: SqlDatabaseThroughputSetting
        $supportedFrom: v2.0.0-alpha.2
      MongoDBCollectionResource:
        Id:
          $armReference: false
      MongoDBDatabaseResource:
        Id:
          $armReference: false
      SqlDatabaseResource:
        Id:
          $armReference: false
      SqlContainerResource:
        Id:
          $armReference: false
      DatabaseAccounts_SqlRoleAssignment:
        $exportAs: SqlRoleAssignment
        $supportedFrom: v2.0.0-beta.3
      SqlTriggerResource:
        Id:
          $armReference: false
      SqlStoredProcedureResource:
        Id:
          $armReference: false
      SqlUserDefinedFunctionResource:
        Id:
          $armReference: false
      VirtualNetworkRule:
        Id:
          $armReference: true
  eventgrid:
    2020-06-01:
      Domain:
        $export: true
        $supportedFrom: v2.0.0-alpha.5
      Domains_Topic:
        $exportAs: DomainsTopic
        $supportedFrom: v2.0.0-alpha.5
      EventSubscription:
        $export: true
        $supportedFrom: v2.0.0-alpha.5
      Topic:
        $export: true
        $supportedFrom: v2.0.0-alpha.3
      # AzureFunctionEventSubscriptionDestinationProperties:
      #   ResourceId:
      #     $armReference: true
      # EventHubEventSubscriptionDestinationProperties:
      #   ResourceId:
      #     $armReference: true
      # HybridConnectionEventSubscriptionDestinationProperties:
      #   ResourceId:
      #     $armReference: true
      # ServiceBusQueueEventSubscriptionDestinationProperties:
      #   ResourceId:
      #     $armReference: true
      # ServiceBusTopicEventSubscriptionDestinationProperties:
      #   ResourceId:
      #     $armReference: true
      # StorageQueueEventSubscriptionDestinationProperties:
      #   ResourceId:
      #     $armReference: true
      # StorageBlobDeadLetterDestinationProperties:
      #   ResourceId:
      #     $armReference: true
  eventhub:
    2021-11-01:
      Destination_Properties:
        StorageAccountResourceId:
          $armReference: true
      Namespace:
        $export: true
        $supportedFrom: v2.0.0-alpha.1
      Namespaces_AuthorizationRule:
        $exportAs: NamespacesAuthorizationRule
        $supportedFrom: v2.0.0-alpha.2
      Namespaces_Eventhub:
        $exportAs: NamespacesEventhub
        $supportedFrom: v2.0.0-alpha.3
      Namespaces_Eventhubs_AuthorizationRule:
        $exportAs: NamespacesEventhubsAuthorizationRule
        $supportedFrom: v2.0.0-alpha.3
      Namespaces_Eventhubs_Consumergroup:
        $exportAs: NamespacesEventhubsConsumerGroup
        $supportedFrom: v2.0.0-alpha.1
      Namespace_Spec_Properties:
        ClusterArmId:
          $armReference: true
      PrivateEndpoint:
        Id:
          $armReference: true
      UserAssignedIdentityProperties:
        UserAssignedIdentity:
          $armReference: true
  insights:
    2018-05-01-preview:
      Webtest:
        $export: true
        $supportedFrom: v2.0.0-alpha.4
      WebTestGeolocation:
        Id:
          $armReference: false
    2020-02-02:
      ApplicationInsightsComponentProperties:
        WorkspaceResourceId:
          $armReference: true
      Component:
        $export: true
        $supportedFrom: v2.0.0-alpha.2
  keyvault:
    2021-04-01-preview:
      Vault:
        $export: true
        $supportedFrom: v2.0.0-beta.1
      VirtualNetworkRule:
        Id:
          $armReference: true
  managedidentity:
    2018-11-30:
      UserAssignedIdentity:
        $export: true
        $supportedFrom: v2.0.0-alpha.1
    2022-01-31-preview:
      # Not adding UserAssignedIdentity here because it's identical to the one in 2018
      UserAssignedIdentities_FederatedIdentityCredential:
        $export: true
        $exportAs: FederatedIdentityCredential
        $supportedFrom: v2.0.0-beta.3
  machinelearningservices:
    2021-07-01:
# TODO(evildiscriminator): disabled for now
#      AksNetworkingConfiguration:
#        SubnetId:
#          $armReference: true
      Workspace:
        $export: true
        $supportedFrom: v2.0.0-beta.2
        $azureGeneratedSecrets:
          - AppInsightsInstrumentationKey
          - ContainerRegistryUserName
          - ContainerRegistryPassword
          - ContainerRegistryPassword2
          - PrimaryNotebookAccessKey
          - SecondaryNotebookAccessKey
          - UserStorageKey
      WorkspaceProperties:
        ApplicationInsights:
          $armReference: true
        ContainerRegistry:
          $armReference: true
        KeyVault:
          $armReference: true
        PrimaryUserAssignedIdentity:
          $armReference: true
        StorageAccount:
          $armReference: true
      SharedPrivateLinkResourceProperty:
        PrivateLinkResourceId:
          $armReference: true
      Workspaces_Compute:
        $exportAs: WorkspacesCompute
        $supportedFrom: v2.0.0-beta.2
      Compute:
        ResourceId:
          $armReference: true
# TODO(evildiscriminator): disabled for now
#      ResourceId:
#        Id:
#          $armReference: true
#      Compute_HDInsight:
#        ResourceId:
#          $armReference: true
#      Compute_DataLakeAnalytics:
#        ResourceId:
#          $armReference: true
#      Compute_Databricks:
#        ResourceId:
#          $armReference: true
#      Compute_DataFactory:
#        ResourceId:
#          $armReference: true
#      Compute_AKS:
#        ResourceId:
#          $armReference: true
#      Compute_ComputeInstance:
#        ResourceId:
#          $armReference: true
#      Compute_SynapseSpark:
#        ResourceId:
#          $armReference: true
#      Compute_AmlCompute:
#        ResourceId:
#          $armReference: true
#      Compute_VirtualMachine:
#        ResourceId:
#          $armReference: true
#      VirtualMachineImage:
#        Id:
#          $armReference: true
#      UserAccountCredentials:
#        AdminUserPassword:
#          $isSecret: true
#        AdminUserSshPublicKey:
#          $isSecret: true
#      VirtualMachineSshCredentials:
#        Password:
#          $isSecret: true
#      Workspaces_Connection:
#        $exportAs: WorkspacesConnection
#        $supportedFrom: v2.0.0-beta.2
  network:
    2018-09-01:
      PrivateDnsZone:
        $export: true
        $supportedFrom: v2.0.0-beta.2
    2020-11-01:
      FrontendIPConfiguration:
        Id:
          $armReference: true
      LoadBalancer:
        $export: true
        $supportedFrom: v2.0.0-alpha.1
      NetworkInterface:
        $export: true
        $supportedFrom: v2.0.0-alpha.3
      NetworkInterfaceIPConfiguration:
        Id:
          $armReference: true
      NetworkSecurityGroup:
        $export: true
        $supportedFrom: v2.0.0-alpha.1
      NetworkSecurityGroups_SecurityRule:
        $exportAs: NetworkSecurityGroupsSecurityRule
        $supportedFrom: v2.0.0-alpha.1
      PublicIPAddress:
        $exportAs: PublicIPAddress
        $supportedFrom: v2.0.0-alpha.1
      PublicIPAddressSpec_SubResourceEmbedded:
        Id:
          $armReference: true
#      Route_RouteTable_SubResourceEmbedded:
#        Id:
#          $armReference: true
      RouteTable:
        $export: true
        $supportedFrom: v2.0.0-beta.1
      RouteTablePropertiesFormat:
        Routes:
          $isResourceLifecycleOwnedByParent: true
      RouteTables_Route:
        $exportAs: RouteTablesRoute
        $supportedFrom: v2.0.0-beta.1
#      SecurityRule_NetworkInterface_SubResourceEmbedded:
#        Id:
#          $armReference: true
#      SecurityRule_VirtualNetworksSubnet_SubResourceEmbedded:
#        Id:
#          $armReference: true
      ServiceEndpointPolicyDefinition:
        Id:
          $armReference: true
      SubResource:
        Id:
          $armReference: true
#      Subnet_VirtualNetwork_SubResourceEmbedded:
#        Id:
#          $armReference: true
      VirtualNetwork:
        $export: true
        $supportedFrom: v2.0.0-alpha.1
      VirtualNetworkGateway:
        $export: true
        $supportedFrom: v2.0.0-alpha.1
      VirtualNetworkGatewayPropertiesFormat:
        VNetExtendedLocationResourceId:
          $armReference: true
      VirtualNetworkPropertiesFormat:
        Subnets:
          $isResourceLifecycleOwnedByParent: true
        VirtualNetworkPeerings:
          # Technically this resource behaves fine (updating the vnet doesn't delete these if they
          # aren't included in the payload). Marking it here so that the pruning takes effect.
          $isResourceLifecycleOwnedByParent: true
      VirtualNetworks_Subnet:
        $exportAs: VirtualNetworksSubnet
        $supportedFrom: v2.0.0-alpha.1
      VirtualNetworks_VirtualNetworkPeering:
        $exportAs: VirtualNetworksVirtualNetworkPeering
        $supportedFrom: v2.0.0-alpha.1
  operationalinsights:
    2021-06-01:
      Workspace:
        $export: true
        $supportedFrom: v2.0.0-alpha.4
      WorkspaceFeatures:
        ClusterResourceId:
          $armReference: true
  servicebus:
    2021-01-01-preview:
      Namespace:
        $export: true
        $supportedFrom: v2.0.0-alpha.1
        $azureGeneratedSecrets:
          - Endpoint
      Namespaces_Queue:
        $exportAs: NamespacesQueue
        $supportedFrom: v2.0.0-alpha.1
      Namespaces_Topic:
        $exportAs: NamespacesTopic
        $supportedFrom: v2.0.0-alpha.1
      PrivateEndpoint:
        Id:
          $armReference: false # TODO: should be removed
      UserAssignedIdentityProperties:
        UserAssignedIdentity:
          $armReference: true
  signalrservice:
    2021-10-01:
      SignalR:
        $export: true
        $supportedFrom: v2.0.0-alpha.4
  storage:
    2021-04-01:
      EncryptionIdentity:
        UserAssignedIdentity:
          $armReference: true
      ResourceAccessRule:
        ResourceId:
          $armReference: true
      StorageAccount:
        $export: true
        $supportedFrom: v2.0.0-alpha.1
        $azureGeneratedSecrets:
          - Key1
          - Key2
          - WebEndpoint
          - BlobEndpoint
          - FileEndpoint
          - QueueEndpoint
          - TableEndpoint
          - DfsEndpoint
      StorageAccounts_BlobService:
        $exportAs: StorageAccountsBlobService
        $supportedFrom: v2.0.0-alpha.1
      StorageAccounts_BlobServices_Container:
        $exportAs: StorageAccountsBlobServicesContainer
        $supportedFrom: v2.0.0-alpha.1
      StorageAccounts_QueueService:
        $exportAs: StorageAccountsQueueService
        $supportedFrom: v2.0.0-alpha.5
      StorageAccounts_QueueServices_Queue:
        $exportAs: StorageAccountsQueueServicesQueue
        $supportedFrom: v2.0.0-alpha.5
      StorageAccounts_ManagementPolicy:
        $exportAs: StorageAccountsManagementPolicy
        $supportedFrom: v2.0.0-alpha.6
      VirtualNetworkRule:
        Id:
          $armReference: true
  subscription:
    2021-10-01:
      Alias:
        $export: true
        $supportedFrom: v2.0.0-beta.2<|MERGE_RESOLUTION|>--- conflicted
+++ resolved
@@ -319,15 +319,11 @@
     property: UserAssignedIdentities
     remove: true
     because: The UserAssignedIdentities property is entirely readOnly but is modelled poorly in the JSON schemas. See discussion on https://github.com/Azure/azure-resource-manager-schemas/issues/835
-<<<<<<< HEAD
-
-=======
   - group: appconfiguration
     name: ResourceIdentity
     property: UserAssignedIdentities
     remove: true
     because: The UserAssignedIdentities property is entirely readOnly but is modelled poorly in the JSON schemas. See discussion on https://github.com/Azure/azure-resource-manager-schemas/issues/835
->>>>>>> f623af64
   - name: PrivateEndpointConnectionProperties
     group: eventhub
     property: PrivateLinkServiceConnectionState
@@ -481,78 +477,7 @@
 
   # Deal with resources that have tags or location included but shouldn't have (proxy resources, etc).
   # See https://github.com/Azure/azure-resource-manager-schemas/issues/1850
-<<<<<<< HEAD
-
-  # TODO(donotmerge)
-  # - group: network
-  #   name: VirtualNetworksSubnets_Spec
-  #   property: Location
-  #   remove: true
-  #   because: Child resource cannot choose location
-=======
-  - group: containerservice
-    name: ManagedClusters_AgentPool_Spec
-    property: Tags
-    remove: true
-    because: Tags shouldn't be here (see https://github.com/Azure/azure-resource-manager-schemas/issues/1850)
-  - group: network
-    name: VirtualNetworks_Subnet_Spec
-    property: Location
-    remove: true
-    because: Child resource cannot choose location
-  - group: network
-    name: VirtualNetworks_Subnet_Spec
-    property: Tags
-    remove: true
-    because: Child resource cannot set tags
-  - group: network
-    name: RouteTables_Route_Spec
-    property: Location
-    remove: true
-    because: Child resource cannot choose location
-  - group: network
-    name: RouteTables_Route_Spec
-    property: Tags
-    remove: true
-    because: Child resource cannot set tags
-  - name: Alias_Spec
-    group: subscription
-    property: Location
-    remove: true
-    because: This shouldn't be on subscription.
-  - name: Alias_Spec
-    group: subscription
-    property: Tags
-    remove: true
-    because: Tags for subscription are in a different place
-  - name: UserAssignedIdentities_FederatedIdentityCredential_Spec
-    group: managedidentity
-    property: Location
-    remove: true
-    because: Child resource shouldn't have location
-  - name: UserAssignedIdentities_FederatedIdentityCredential_Spec
-    group: managedidentity
-    property: Tags
-    remove: true
-    because: Child resource shouldn't have tags
-  - name: DatabaseAccounts_SqlRoleAssignment_Spec
-    group: documentdb
-    property: Tags
-    remove: true
-    because: Shouldn't have tags
-  - name: DatabaseAccounts_SqlRoleAssignment_Spec
-    group: documentdb
-    property: Location
-    remove: true
-    because: Child resource shouldn't have Location
->>>>>>> f623af64
-
-  # TODO(donotmerge)
-  # - group: network
-  #   name: RouteTablesRoutes_Spec
-  #   property: Location
-  #   remove: true
-  #   because: Child resource cannot choose location
+
   # Deal with service Swaggers that are just wrong
   - group: insights
     name: WebTest_Spec
