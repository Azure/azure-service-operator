--- conflicted
+++ resolved
@@ -754,7 +754,6 @@
       Service_NamedValue:
         $exportAs: NamedValue
         $supportedFrom: v2.4.0
-<<<<<<< HEAD
       Service_Policy:
         $exportAs: Policy
         $supportedFrom: v2.4.0
@@ -766,9 +765,6 @@
         $supportedFrom: v2.4.0
       # TODO: This generates 2 Keys, but also accepts them as input.
       # Find a way to make this work.
-=======
-      # TODO: This type generates 2 keys if there is no input. But if there is input, it generate them.
->>>>>>> 170bcad6
       Service_Subscription:
         $exportAs: Subscription
         $supportedFrom: v2.4.0
