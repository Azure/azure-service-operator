schemaRoot: "./specs/azure-rest-api-specs/specification"

destinationGoModuleFile: go.mod

# typesOutputPath specifies the output folder name, relative to the directory containing the mod file above.
typesOutputPath: api

# typeRegistrationOutputFile specifies the output file name for registration code, relative to the directory 
# containing the mod file above.
typeRegistrationOutputFile: internal/controllers/controller_resources_gen.go

# samplesUrl is the base URL used for linking to samples when we generate a list of supported resources
samplesUrl: https://github.com/Azure/azure-service-operator/tree/main/v2/config/samples

# emitDocFiles bool is used as a signal to create doc.go files for packages
emitDocFiles: true

pipeline: azure

#
# These filters are used early in the processing pipeline. 
#
# We exclude types with known problems, types that we don't need, and other types that may cause issues.
# The 'because' value for each filter describes the reason why the filter is present.
#
# Filters are applied in document order, with the earliest matching filter being applied for each type.
#
typeFilters:

  - action: prune
    group: definitions
    name: Expression
    because: expression is an ARM template construct which doesn't belong in CRDs

  - action: include
    group: servicebus
    version: v*20210101preview
    because: We want to export this particular preview version

  - action: include
    group: keyvault
    version: v*20210401preview
    because: We want to support keyvault which is only available in preview version
  - action: include
    group: insights
    version: v*20180501preview
    because: We're using webTests from this. There is a "newer" version but it's not actually supported, see https://github.com/Azure/azure-rest-api-specs/issues/14827

  - action: include
    group: authorization
    version: v*20200801preview
    because: We want to export this particular preview version

  - action: prune
    version: '*preview'
    because: preview SDK versions are excluded by default (they often do very strange things)

  - action: prune
    group: compute
    name: VirtualMachineScaleSetsExtensionsChildResource;VirtualMachinesExtensionsChildResource
    because: _childResource type which "points" to a resource type that doesn't exist. Need to work with schema owners on why.

  - action: prune
    name: ScopedDeployment
    group: resources
    because: Cannot yet handle scopes in general.

  - action: prune
    name: Disk
    group: compute.admin
    because: "TODO(donotmerge): don't know how to intersect types: []github.com/Azure/azure-service-operator/v2/api/compute.admin/v1beta20210401/Disk and (object)"

  - action: prune
    name: DiskListInput
    group: compute.admin
    because: "TODO(donotmerge): ends up with nil due to above"

  - action: prune
    name: CreateManagementGroupChildInfo
    group: management
    because: directly recursive

  - action: prune
    name: VirtualMachineExtension
    group: compute
    because: TODO(donotmerge) - object type not resource type in determineResourceOwnership

  - action: prune
    group: web
    because: Some types (SitesSlotsConfig) use OneOf in a way we don't currently handle. Exclude the whole set for now.

  - action: prune
    group: network
    version: 'v*2015*;v*2016*;v*2017*;v*2018*;v*2019*'
    because: Pruning all older networking api versions types since we don't use them anyway (and they have odd issues)

  - action: prune
    group: compute
    version: 'v*beta201*'
    because: Pruning all older compute api versions types since we don't use them anyway (and they have odd issues)

  - action: prune
    group: kusto
    because: Some types use OneOf in a way we don't currently handle correctly.

  - action: prune
    group: timeseriesinsights
    because: Some types use OneOf to model inheritance, which we don't currently support.

  - action: prune
    group: databoxedge
    because: Some types use OneOf to model inheritance, which we don't currently support.

  - action: prune
    group: datashare
    because: Some types use OneOf to model inheritance, which we don't currently support.

  - action: prune
    group: apimanagement
    because: Some types use OneOf to model inheritance, which we don't currently support.

  - action: prune
    group: automation
    because: Some types use OneOf to model inheritance, which we don't currently support.

  - action: prune
    group: machinelearningservices
    name: WorkspacesService*
    because: Some types use OneOf to model inheritance, which we don't currently support.

  - action: prune
    group: resources
    name: DeploymentScript*
    because: Some types use OneOf to model inheritance, which we don't currently support.

  - action: prune
    group: resources
    name: Tags
    because: This type is defined recursively.
  - action: include
    group: compute.extensions
    name: GenericExtension
    because: This is the one kind of extension we want to allow
  - action: prune
    group: compute.extensions
    because: All other extensions should be removed
  - action: prune
    group: costmanagement
    because: QueryFilter is a self-referential, infinitely recursive type. We can't easily unroll it and controller-gen doesn't support recursive types

# Exclusions for packages that currently produce types including AnyType.
# TODO: get rid of these, either by chasing the teams generating
# weird json or by handling them differently in the generator.
anyTypePackages:

typeTransformers:
  # Deal with stuff that exists on ARM resources but doesn't make sense on CRDs
  - group: definitions
    name: NumberOrExpression
    because: NumberOrExpression is an ARM template artifact that doesn't make sense in CRDs
    target:
      name: float
  - name: "*"
    property: Tags
    ifType: 
      map:
        key:
          name: string
        value:
          name: any
    target:
      map:
        key: 
          name: string
        value:
          name: string
    because: Tags is defined as map[string]interface{} when it should be map[string]string
  - group: cache
    name: RedisCreateProperties
    property: RedisConfiguration
    target:
      map:
        key:
          name: string
        value:
          name: string
    because: the definition in resource manager schemas uses additionalProperties + defined fields which we don't support
  - group: cache
    name: RedisProperties_Status
    property: RedisConfiguration
    target:
      map:
        key:
          name: string
        value:
          name: string
    because: the definition in rest api specs uses additionalProperties + defined fields which we don't support

  # TODO(donotmerge)
  # - group: cache
  #   name: RedisProperties_Status
  #   property: AccessKeys
  #   remove: true
  #   because: AccessKeys is only set on response to PUT/CREATE, but we fill out Status via GET so this field is always empty. It also contains secrets we wouldn't want to expose in status anyway.

  - group: deploymenttemplate
    name: ResourceLocations
    target:
      name: string
    because: Modeling this as an enum doesn't work well in the context of CRDs because new regions are regularly added

  - group: definitions
    name: ResourceLocations
    target:
      name: string
    because: Modeling this as an enum doesn't work well in the context of CRDs because new regions are regularly added

  - name: "*"
    property: DependsOn
    remove: true
    because: It exists on ARMResource but doesn't make sense in the context of a CRD

  - name: "*"
    property: Comments
    ifType:
      name: string
      optional: true
    remove: true
    because: It exists on ARMResource but doesn't make sense in the context of a CRD

  # Deal with readonly properties that were not properly pruned in the JSON schema
  - name: BatchAccountIdentity
    group: batch
    property: UserAssignedIdentities
    remove: true
    because: The UserAssignedIdentities property is entirely readOnly but is modelled poorly in the JSON schemas. See discussion on https://github.com/Azure/azure-resource-manager-schemas/issues/835
  - name: Identity
    group: servicebus
    property: UserAssignedIdentities
    remove: true
    because: The UserAssignedIdentities property is entirely readOnly but is modelled poorly in the JSON schemas. See discussion on https://github.com/Azure/azure-resource-manager-schemas/issues/835
  - name: Identity
    group: storage
    property: UserAssignedIdentities
    remove: true
    because: The UserAssignedIdentities property is entirely readOnly but is modelled poorly in the JSON schemas. See discussion on https://github.com/Azure/azure-resource-manager-schemas/issues/835

  # TODO(donotmerge)
  # - name: StorageAccountsManagementPolicies_Spec
  #   group: storage
  #   property: Location
  #   remove: true
  #   because: This property should be marked readonly

  - name: ManagedServiceIdentity
    group: documentdb
    property: UserAssignedIdentities
    remove: true
    because: The UserAssignedIdentities property is entirely readOnly but is modelled poorly in the JSON schemas. See discussion on https://github.com/Azure/azure-resource-manager-schemas/issues/835

  - name: PrivateEndpointConnectionProperties
    group: storage
    property: PrivateEndpoint
    remove: true
    because: The PrivateEndpoint property is entirely readOnly but is modelled poorly in the JSON schemas. See discussion on https://github.com/Azure/azure-resource-manager-schemas/issues/835

  - name: VirtualMachineScaleSetIdentity
    group: compute
    property: UserAssignedIdentities
    remove: true
    because: The UserAssignedIdentities property is entirely readOnly but is modelled poorly in the JSON schemas. See discussion on https://github.com/Azure/azure-resource-manager-schemas/issues/835

  - name: Identity
    group: eventhub
    property: UserAssignedIdentities
    remove: true
    because: The UserAssignedIdentities property is entirely readOnly but is modelled poorly in the JSON schemas. See discussion on https://github.com/Azure/azure-resource-manager-schemas/issues/835

  - name: PrivateEndpointConnectionProperties
    group: eventhub
    property: PrivateLinkServiceConnectionState
    remove: true
    because: This property should be marked readonly

  - name: PrivateEndpointConnectionProperties
    group: eventhub
    property: ProvisioningState
    remove: true
    because: This property should be marked readonly

  # TODO(donotmerge)
  # - name: NamespacesEventhubs_Spec_Properties
  #   group: eventhub
  #   property: Status
  #   remove: true
  #   because: This property should be marked readonly

  # TODO(donotmerge)
  # - group: eventgrid
  #   version: v*20190601
  #   name: Domains_Spec
  #   property: Properties
  #   remove: true
  #   because: it has no writable properties in swagger

  # TODO(donotmerge)
  # - group: eventgrid
  #   version: "*"
  #   name: Topics_Spec
  #   property: Properties
  #   remove: true
  #   because: it has no writable properties in swagger

  ## Deal with properties that should have been marked readOnly but weren't

  # TODO(donotmerge)
  # - group: servicebus
  #   name: Namespaces_Spec_Properties  # This type is subsequently flattened into Namespaces_Spec. I don't know why it's called this either (I think it should be SBNamespaceProperties?)
  #   property: PrivateEndpointConnections
  #   remove: true
  #   because: This property should have been marked readonly but wasn't.

  - group: servicebus
    name: SBQueueProperties  # This type is subsequently flattened into NamespacesQueues_Spec
    property: Status
    remove: true
    because: This property should have been marked readonly but wasn't.

  - group: servicebus
    name: SBTopicProperties  # This type is subsequently flattened into NamespacesTopics_Spec
    property: Status
    remove: true
    because: This property should have been marked readonly but wasn't.

  - group: documentdb
    name: Location  # This type is subsequently flattened into NamespacesTopics_Spec
    property: ProvisioningState
    remove: true
    because: This property should have been marked readonly but wasn't.

  - group: compute
    name: DiskProperties  # This type is subsequently flattened into Disks_Spec
    property: DiskState
    remove: true
    because: This property should have been marked readonly but wasn't.

  # Remove embedded resource properties
  - group: network
    name: VirtualNetworkPropertiesFormat_Status  # This type is subsequently flattened into VirtualNetwork_Status
    property: Subnets
    remove: true
    because: This is an embedded resource
  - group: network
    name: VirtualNetworkPropertiesFormat_Status  # This type is subsequently flattened into VirtualNetwork_Status
    property: VirtualNetworkPeerings
    remove: true
    because: This is an embedded resource
  - group: network
    name: RouteTablePropertiesFormat_Status  # This type is subsequently flattened into RouteTable_Status
    property: Routes
    remove: true
    because: This is an embedded resource
  - group: network
    name: RouteTablePropertiesFormat_Status  # This type is subsequently flattened into RouteTable_Status
    property: Subnets
    remove: true
    because: This is an embedded resource

  # Deal with resources that have tags or location included but shouldn't have (proxy resources, etc).
  # See https://github.com/Azure/azure-resource-manager-schemas/issues/1850

  # TODO(donotmerge)
  # - group: network
  #   name: VirtualNetworksSubnets_Spec
  #   property: Location
  #   remove: true
  #   because: Child resource cannot choose location

  # TODO(donotmerge)
  # - group: network
  #   name: RouteTablesRoutes_Spec
  #   property: Location
  #   remove: true
  #   because: Child resource cannot choose location

  ## Deal with service Swaggers that are just wrong

  # TODO(donotmerge)
  # - group: insights
  #   name: WebTests_Spec
  #   property: Kind
  #   remove: true
  #   because: This shouldn't be here, it's supposed to be on the Properties type (and is already). They somehow accidentally duplicated it.

  # TODO(donotmerge)
  # - group: insights
  #   name: WebTest_Status
  #   property: Kind
  #   remove: true
  #   because: This shouldn't be here, it's supposed to be on the Properties type (and is already). They somehow accidentally duplicated it.

status:

  overrides: [
    {
      # give the common types their own namespace
      basePath: 'common-types/resource-management',
      namespace: 'Microsoft.Common'
    },
    {
      # force the namespace here or it can fall foul of the sibling-name-collision test
      basePath: 'sql/resource-manager/common',
      namespace: 'Microsoft.Sql'
    },
    {
      # force the namespace here or it can fall foul of the sibling-name-collision test
      basePath: 'security/resource-manager/common',
      namespace: 'Microsoft.Security'
    },
    {
      # force the namespace here or it can fall foul of the sibling-name-collision test
      basePath: 'eventhub/resource-manager/common',
      namespace: 'Microsoft.EventHub'
    },
    {
      # force the namespace here or it can fall foul of the sibling-name-collision test
      basePath: 'securityinsights/resource-manager/common',
      namespace: 'Microsoft.SecurityInsights'
    },
  # the rest of the configuration below is copied from the ARM schema repo:
  # https://github.com/Azure/azure-resource-manager-schemas/blob/master/generator/autogenlist.ts
    {
        basePath: 'blueprint/resource-manager',
        namespace: 'Microsoft.Blueprint',
        resourceConfig: [
            {
                type: 'blueprintAssignments',
                scopes: ScopeType.Subcription | ScopeType.ManagementGroup,
            },
            {
                type: 'blueprints',
                scopes: ScopeType.Subcription | ScopeType.ManagementGroup,
            },
            {
                type: 'blueprints/artifacts',
                scopes: ScopeType.Subcription | ScopeType.ManagementGroup,
            },
            {
                type: 'blueprints/versions',
                scopes: ScopeType.Subcription | ScopeType.ManagementGroup,
            },
        ]
    },
    {
        basePath: 'customproviders/resource-manager',
        namespace: 'Microsoft.CustomProviders',
        resourceConfig: [
            {
                type: 'associations',
                scopes: ScopeType.Extension,
            },
        ],
    },
    {
        basePath: 'consumption/resource-manager',
        namespace: 'Microsoft.Consumption',
        resourceConfig: [
            {
                type: 'budgets',
                scopes: ScopeType.Subcription | ScopeType.ResourceGroup | ScopeType.Extension,
            },
        ],
    },
    {
      basePath: 'digitaltwins/resource-manager',
      resourceConfig: [
          {
              type: 'integrationResources',
              scopes: ScopeType.Extension,
          }
      ]
    },
    {
        basePath: 'deviceprovisioningservices/resource-manager',
        suffix: 'Provisioning',
    },
    {
        basePath: 'frontdoor/resource-manager',
        suffix: 'FrontDoor',
    },
    { 
        basePath: 'eventgrid/resource-manager',
        resourceConfig: [
            {
                type: 'eventSubscriptions',
                scopes: ScopeType.Extension | ScopeType.Subcription | ScopeType.ResourceGroup,
            },
        ],
    },
    {
        basePath: 'machinelearning/resource-manager',
        postProcessor: machineLearningPostProcessor,
    },
    {
        basePath: 'managednetwork/resource-manager',
        resourceConfig: [
            {
                type: 'scopeAssignments',
                scopes: ScopeType.Subcription,
            },
        ],
    },
    {
        basePath: 'policyinsights/resource-manager',
        resourceConfig: [
            {
                type: 'remediations',
                scopes: ScopeType.Subcription | ScopeType.ResourceGroup | ScopeType.ManagementGroup,
            }
        ]
    },
    {
        basePath: 'resources/resource-manager',
        resourceConfig: [
            {
                type: 'deployments',
                scopes: ScopeType.Tenant | ScopeType.ManagementGroup | ScopeType.Subcription | ScopeType.ResourceGroup,
            },
            {
                type: 'tags',
                scopes: ScopeType.ManagementGroup | ScopeType.Subcription | ScopeType.ResourceGroup | ScopeType.Extension,
            },
        ],
        postProcessor: resourcesPostProcessor,
    },
    {
        basePath: 'storSimple1200Series/resource-manager',
        suffix: '1200'
    },
    { 
        basePath: 'storsimple8000series/resource-manager',
        suffix: '8000',
    },
    {
        basePath: 'softwareplan/resource-manager',
        resourceConfig: [
            {
                type: 'hybridUseBenefits',
                scopes: ScopeType.Extension,
            },
        ]
    },
  ]
# 
# This section of the configuration file mirrors the hierarchy of generated types, providing 
# additional information about how to handle each one.
#
# Each level of the configuration works as follows:
#
# group:              // The service - e.g. batch, redis or storage
#   version:          // ARM API version - e.g. 2020-12-01
#     type:           // A resource or subtype (similar to kubernetes 'kind')
#       property:     // An attribute found on an object type
#
# Please add new elements to this configuration in ALPHABETICAL order to make 
# it easier for future maintainers to scan for the item they want.
# 
# At specific levels, optional modifiers may be injected.
# All modifiers start with `$` in order to avoid clashes with ARM object and 
# property names
#
# Available 'type' modifiers:
#
# $azureGeneratedSecrets: <array of strings>
#     An array of names identifying the secrets generated by Azure which can be automatically
#     downloaded by the operator. Each element in the collection becomes
#     a property on operatorSpec.Secrets. Actual retrieval of the secrets must be manually
#     implemented as an extension on the resource type in question.
#     Only valid for resource types.
#
# $export: <bool>
#     Requests that support for this resource type be generated.
#     Automatically includes all other types required for this resource
#     If not specified, the default value is false.
#     Only valid for resource types.
#
# $exportAs: <string>
#     Requests that this resource type be exported with the specified
#     identifier, allowing poorly named types to be renamed.
#     Implies $export: true
#     Only valid for resource types.
#
# $nameInNextVersion: <string>
#     Gives the name this type has in the next version of the resource.
#     Establishes a connection between the two types allowing for proper
#     forward and backward conversion.
#
# $supportedFrom: <version>
#     Gives the version number of the first release of ASO that provides 
#     support for this resource.
#     Note: If the resource is renamed via $exportAs, $supportedFrom won't 
#     work if you put it in the same section as $exportAs; you instead need 
#     to place $supportedFrom in a section using the name specified by $exportAs
#
# Available 'property' modifiers:
#
# $armReference: <bool>
#     Indicates whether this property is an ARM reference to another resource. 
#     Set to 'true' to confirm the property is an ARM reference.
#     Set to 'false' to disable our heuristics if a property is incorrectly 
#     identified as an ARM reference.
#
# $isSecret: <bool>
#     Specifies that the property references a secret.
#     Set to `true` to flag this property as a secret. Secrets are string values 
#     read from a secure storage by ASO when needed.
#
# $nameInNextVersion: <string>
#     Gives the name this property has in the next version of the resource
#     Establishes a connection between the two properties allowing for proper
#     forward and backward conversion.
#
# $isResourceLifecycleOwnedByParent: <bool>
#     Specifies that the property references a misbehaving embedded resource, one whose parent
#     resource owns the lifecycle of the child resource.
#     These resources are embedded resources which are overwritten when their parent resource
#     is changed. For example see https://github.com/Azure/azure-service-operator/issues/1944.
#
objectModelConfiguration: 
  authorization:
    2020-08-01-preview:
      RoleAssignment:
        $export: true
        $supportedFrom: v2.0.0-alpha.2
      RoleAssignmentProperties:
        RoleDefinitionId:
          $armReference: true
  batch:
    2021-01-01:
      AutoStorageBaseProperties:
        StorageAccountId:
          $armReference: true
      BatchAccount:
        $export: true
        $supportedFrom: v2.0.0-alpha.1
      KeyVaultReference:
        Id:
          $armReference: true
  cache:
    2020-12-01:
      Redis:
        $export: true
        $supportedFrom: v2.0.0-alpha.4
        $azureGeneratedSecrets:
          - PrimaryKey
          - SecondaryKey
          - HostName
          - Port
          - SSLPort
      RedisCreateProperties:
        SubnetId:
          $armReference: true
      RedisFirewallRule:
        $export: true
        $supportedFrom: v2.0.0-alpha.4
      RedisLinkedServer:
        $export: true
        $supportedFrom: v2.0.0-alpha.4
      RedisLinkedServerCreateProperties:
        LinkedRedisCacheId:
          $armReference: true
      RedisPatchSchedule: 
        $export: true
        $supportedFrom: v2.0.0-alpha.4
    2021-03-01:
      RedisEnterprise:
        $export: true
        $supportedFrom: v2.0.0-alpha.4
      RedisEnterpriseDatabase:
        $export: true
        $supportedFrom: v2.0.0-alpha.4
  cdn:
    2021-06-01:
      DeepCreatedOriginProperties:
        PrivateLinkLocation:
          $armReference: true
        PrivateLinkResourceId:
          $armReference: true
      EndpointPropertiesUpdateParametersWebApplicationFirewallPolicyLink:
        Id:
          $armReference: true
      Profile:
        $export: true
        $supportedFrom: v2.0.0-beta.1
      ProfilesEndpoint:
        $export: true
        $supportedFrom: v2.0.0-beta.1
      ResourceReference:
        Id:
          $armReference: true
  compute:
    2020-09-30:
      CreationData:
        SourceResourceId:
          $armReference: true
      Disk:
        $export: true
        $supportedFrom: v2.0.0-alpha.1
      DiskProperties:
        DiskAccessId:
          $armReference: true
      Encryption:
        DiskEncryptionSetId:
          $armReference: true
      ImageDiskReference:
        Id:
          $armReference: true
      Snapshot:
        $export: true
        $supportedFrom: v2.0.0-alpha.4
      SnapshotProperties:
        DiskAccessId: 
          $armReference: true
      SourceVault:
        Id:
          $armReference: true
    2020-12-01:
      ApiEntityReference:
        Id:
          $armReference: true
      DiskEncryptionSetParameters:
        Id:
          $armReference: true
      ImageReference:
        Id:
          $armReference: true
      VirtualMachine:
        $export: true
        $supportedFrom: v2.0.0-alpha.1
      VirtualMachineScaleSet:
        $export: true
        $supportedFrom: v2.0.0-alpha.1
      VirtualMachineScaleSets_Spec_Properties_VirtualMachineProfile_NetworkProfile_NetworkInterfaceConfigurations:
        # This is an Id that I believe refers to itself.
        # It's never supplied in a PUT I don't think, and is only returned in a GET because the
        # IPConfiguration is actually an ARM resource that can only be created by issuing a PUT VMSS.
        Id:
          $armReference: false
      VirtualMachineScaleSets_Spec_Properties_VirtualMachineProfile_NetworkProfile_NetworkInterfaceConfigurations_Properties_IpConfigurations:
        # This is an Id that I believe refers to itself.
        # It's never supplied in a PUT I don't think, and is only returned in a GET because the
        # IPConfiguration is actually an ARM resource that can only be created by issuing a PUT VMSS.
        Id:
          $armReference: false
      SubResource:
        # When SubResource is used directly in a property, it's meant as a reference. When it's inherited from, the Id is for self
        Id:
          $armReference: true
      VirtualMachines_Spec_Properties_NetworkProfile_NetworkInterfaces:
        Id:
          $armReference: true
      ManagedDiskParameters:
        Id:
          $armReference: true
      OSProfile:
        AdminPassword:
          $isSecret: true
      VirtualMachineScaleSetOSProfile:
        AdminPassword:
          $isSecret: true
    2021-07-01:
      DiskEncryptionSetParameters:
        Id: 
          $armReference: true
      Image:
        $export: true
        $supportedFrom: v2.0.0-alpha.6
      SubResource:
        Id:
          $armReference: true
  containerregistry:
    2021-09-01:
      Registry:
        $export: true
        $supportedFrom: v2.0.0-alpha.6
      IdentityProperties:
        PrincipalId:
          $armReference: false
      PrivateEndpointConnection:
        Id:
          $armReference: true
  containerservice:
    2021-05-01:
      Componentsqit0Etschemasmanagedclusterpropertiespropertiesidentityprofileadditionalproperties:
        ResourceId: # TODO: Is this right?
          $armReference: true
      ManagedCluster:
        $export: true
        $supportedFrom: v2.0.0-alpha.1
      ManagedClusterAgentPoolProfile:
        VnetSubnetID:
          $armReference: true
        PodSubnetID:
          $armReference: true
        NodePublicIPPrefixID:
          $armReference: true
      ManagedClustersAgentPool:
        $export: true
        $supportedFrom: v2.0.0-alpha.1
      ManagedClusterAgentPoolProfileProperties:
        NodePublicIPPrefixID:
          $armReference: true
        PodSubnetID:
          $armReference: true
        VnetSubnetID:
          $armReference: true
      ManagedClusterProperties:
        DiskEncryptionSetID:
          $armReference: true
      PrivateLinkResource:
        Id:
          $armReference: true
      ResourceReference:
        Id:
          $armReference: true
      UserAssignedIdentity:
        ResourceId:
          $armReference: true
  dbformariadb:
    2018-06-01:
      Server:
        $export: true
        $supportedFrom: v2.0.0-beta.1
        $azureGeneratedSecrets:
          - FullyQualifiedDomainName
      ServersConfiguration:
        $exportAs: Configuration
        $supportedFrom: v2.0.0-beta.1
      ServersDatabase:
        $exportAs: Database
<<<<<<< HEAD
      # TODO(donotmerge)
      # ServerPropertiesForCreate_ServerPropertiesForDefaultCreate:
      #   $exportAs: ServerPropertiesForDefaultCreate
      # ServerPropertiesForCreate_ServerPropertiesForGeoRestore:
      #   $exportAs: ServerPropertiesForGeoRestore
      # ServerPropertiesForCreate_ServerPropertiesForReplica:
      #   $exportAs: ServerPropertiesForReplica
      # ServerPropertiesForCreate_ServerPropertiesForRestore:
      #   $exportAs: ServerPropertiesForRestore
=======
        $supportedFrom: v2.0.0-beta.1
      ServerPropertiesForCreate_ServerPropertiesForDefaultCreate:
        $exportAs: ServerPropertiesForDefaultCreate
      ServerPropertiesForCreate_ServerPropertiesForGeoRestore:
        $exportAs: ServerPropertiesForGeoRestore
      ServerPropertiesForCreate_ServerPropertiesForReplica:
        $exportAs: ServerPropertiesForReplica
      ServerPropertiesForCreate_ServerPropertiesForRestore:
        $exportAs: ServerPropertiesForRestore
>>>>>>> 9f16d976
  dbformysql:
    2021-05-01:
      FlexibleServer: 
        $export: true
        $supportedFrom: v2.0.0-alpha.2
        $azureGeneratedSecrets:
          - FullyQualifiedDomainName
      FlexibleServersDatabase:
        $export: true
        $supportedFrom: v2.0.0-alpha.2
      FlexibleServersFirewallRule:
        $export: true
        $supportedFrom: v2.0.0-alpha.2
      Network:
        PrivateDnsZoneResourceId:
          $armReference: true
        DelegatedSubnetResourceId:
          $armReference: true
  dbforpostgresql:
    2021-06-01:
      FlexibleServer:
        $export: true
        $supportedFrom: v2.0.0-alpha.2
        $azureGeneratedSecrets:
          - FullyQualifiedDomainName
      FlexibleServersConfiguration:
        $export: true
        $supportedFrom: v2.0.0-alpha.4
      FlexibleServersDatabase:
        $export: true
        $supportedFrom: v2.0.0-alpha.2
      FlexibleServersFirewallRule:
        $export: true
        $supportedFrom: v2.0.0-alpha.2
      Network:
        PrivateDnsZoneArmResourceId:
          $armReference: true
        DelegatedSubnetResourceId:
          $armReference: true
      ServerProperties:
        SourceServerResourceId:
          $armReference: true
  documentdb:
    2021-05-15:
      DatabaseAccount:
        $export: true
        $supportedFrom: v2.0.0-alpha.1
        $azureGeneratedSecrets:
          - PrimaryMasterKey
          - SecondaryMasterKey
          - PrimaryReadonlyMasterKey
          - SecondaryReadonlyMasterKey
          - DocumentEndpoint
      DatabaseAccountsMongodbDatabase:
        $exportAs: MongodbDatabase
        $supportedFrom: v2.0.0-alpha.2
      DatabaseAccountsMongodbDatabasesCollection:
        $exportAs: MongodbDatabaseCollection
        $supportedFrom: v2.0.0-alpha.2
      DatabaseAccountsMongodbDatabasesCollectionsThroughputSetting:
        $exportAs: MongodbDatabaseCollectionThroughputSetting
        $supportedFrom: v2.0.0-alpha.2
      DatabaseAccountsMongodbDatabasesThroughputSetting:
        $exportAs: MongodbDatabaseThroughputSetting
        $supportedFrom: v2.0.0-alpha.2
      DatabaseAccountsSqlDatabase:
        $exportAs: SqlDatabase
        $supportedFrom: v2.0.0-alpha.2
      DatabaseAccountsSqlDatabasesContainer:
        $exportAs: SqlDatabaseContainer
        $supportedFrom: v2.0.0-alpha.2
      DatabaseAccountsSqlDatabasesContainersStoredProcedure:
        $exportAs: SqlDatabaseContainerStoredProcedure
        $supportedFrom: v2.0.0-alpha.2
      DatabaseAccountsSqlDatabasesContainersThroughputSetting:
        $exportAs: SqlDatabaseContainerThroughputSetting
        $supportedFrom: v2.0.0-alpha.2
      DatabaseAccountsSqlDatabasesContainersTrigger:
        $exportAs: SqlDatabaseContainerTrigger
        $supportedFrom: v2.0.0-alpha.2
      DatabaseAccountsSqlDatabasesContainersUserDefinedFunction:
        $exportAs: SqlDatabaseContainerUserDefinedFunction
        $supportedFrom: v2.0.0-alpha.2
      DatabaseAccountsSqlDatabasesThroughputSetting:
        $exportAs: SqlDatabaseThroughputSetting
        $supportedFrom: v2.0.0-alpha.2
      MongoDBCollectionResource:
        Id:
          $armReference: false
      MongoDBDatabaseResource:
        Id:
          $armReference: false
      SqlDatabaseResource:
        Id:
          $armReference: false
      SqlContainerResource:
        Id:
          $armReference: false
      SqlTriggerResource:
        Id:
          $armReference: false
      SqlStoredProcedureResource:
        Id:
          $armReference: false
      SqlUserDefinedFunctionResource:
        Id:
          $armReference: false
      VirtualNetworkRule:
        Id:
          $armReference: true
  eventgrid:
    2020-06-01:
      Domain:
        $export: true
        $supportedFrom: v2.0.0-alpha.5
      # TODO(donotmerge)
      # DomainsTopic:
      #   $export: true
      #   $supportedFrom: v2.0.0-alpha.5
      EventSubscription:
        $export: true
        $supportedFrom: v2.0.0-alpha.5
      Topic:
        $export: true
        $supportedFrom: v2.0.0-alpha.3
      AzureFunctionEventSubscriptionDestinationProperties:
        ResourceId:
          $armReference: true
      EventHubEventSubscriptionDestinationProperties:
        ResourceId:
          $armReference: true
      HybridConnectionEventSubscriptionDestinationProperties:
        ResourceId:
          $armReference: true
      ServiceBusQueueEventSubscriptionDestinationProperties:
        ResourceId:
          $armReference: true
      ServiceBusTopicEventSubscriptionDestinationProperties:
        ResourceId:
          $armReference: true
      StorageQueueEventSubscriptionDestinationProperties:
        ResourceId:
          $armReference: true
      StorageBlobDeadLetterDestinationProperties:
        ResourceId:
          $armReference: true
  eventhub:
    2021-11-01:
      DestinationProperties:
        StorageAccountResourceId:
          $armReference: true
      Namespace:
        $export: true
        $supportedFrom: v2.0.0-alpha.1
      NamespacesAuthorizationRule:
        $export: true
        $supportedFrom: v2.0.0-alpha.2
      NamespacesEventhub:
        $export: true
        $supportedFrom: v2.0.0-alpha.3
      NamespacesEventhubsAuthorizationRule:
        $export: true
        $supportedFrom: v2.0.0-alpha.3
      NamespacesEventhubsConsumergroup:
        $exportAs: NamespacesEventhubsConsumerGroup
        $supportedFrom: v2.0.0-alpha.1
      Namespaces_Spec_Properties:
        ClusterArmId:
          $armReference: true
      PrivateEndpoint:
        Id:
          $armReference: true
      UserAssignedIdentityProperties:
        UserAssignedIdentity:
          $armReference: true
  insights:
    2018-05-01-preview:
      Webtest:
        $export: true
        $supportedFrom: v2.0.0-alpha.4
      WebTestGeolocation:
        Id:
          $armReference: false
    2020-02-02:
      ApplicationInsightsComponentProperties:
        WorkspaceResourceId:
          $armReference: true
      Component:
        $export: true
        $supportedFrom: v2.0.0-alpha.2
  keyvault:
    2021-04-01-preview:
      Vault:
        $export: true
        $supportedFrom: v2.0.0-beta.1
      VirtualNetworkRule:
        Id:
          $armReference: true
  managedidentity:
    2018-11-30:
      UserAssignedIdentity:
        $export: true
        $supportedFrom: v2.0.0-alpha.1
  network:
    2020-11-01:
      LoadBalancer:
        $export: true
        $supportedFrom: v2.0.0-alpha.1
      NetworkInterface:
        $export: true
        $supportedFrom: v2.0.0-alpha.3
      NetworkSecurityGroup:
        $export: true
        $supportedFrom: v2.0.0-alpha.1
      NetworkSecurityGroupsSecurityRule:
        $export: true
        $supportedFrom: v2.0.0-alpha.1
      PublicIPAddress:
        $export: true
        $supportedFrom: v2.0.0-alpha.1
      RouteTable:
        $export: true
        $supportedFrom: v2.0.0-beta.1
      # TODO(donotmerge)
      # RouteTables_Spec_Properties:
      #   Routes:
      #     $isResourceLifecycleOwnedByParent: true
      RouteTablesRoute:
        $export: true
        $supportedFrom: v2.0.0-beta.1
      SubResource:
        Id:
          $armReference: true
      VirtualNetwork:
        $export: true
        $supportedFrom: v2.0.0-alpha.1
      VirtualNetworkGateway:
        $export: true
        $supportedFrom: v2.0.0-alpha.1
      # TODO(donotmerge)
      # VirtualNetworks_Spec_Properties:
      #   Subnets:
      #     $isResourceLifecycleOwnedByParent: true
      #   VirtualNetworkPeerings:
      #     # Technically this resource behaves fine (updating the vnet doesn't delete these if they
      #     # aren't included in the payload). Marking it here so that the pruning takes effect.
      #     $isResourceLifecycleOwnedByParent: true
      VirtualNetworksSubnet:
        $export: true
        $supportedFrom: v2.0.0-alpha.1
      VirtualNetworksVirtualNetworkPeering:
        $export: true
        $supportedFrom: v2.0.0-alpha.1
      VirtualNetworkGateways_Spec_Properties:
        VNetExtendedLocationResourceId:
          $armReference: true
  operationalinsights:
    2021-06-01:
      Workspace:
        $export: true
        $supportedFrom: v2.0.0-alpha.4
      WorkspaceFeatures:
        ClusterResourceId:
          $armReference: true
  servicebus:
    2021-01-01-preview:
      Namespace:
        $export: true
        $supportedFrom: v2.0.0-alpha.1
      NamespacesQueue:
        $export: true
        $supportedFrom: v2.0.0-alpha.1
      NamespacesTopic:
        $export: true
        $supportedFrom: v2.0.0-alpha.1
      UserAssignedIdentityProperties:
        UserAssignedIdentity:
          $armReference: true
  signalrservice:
    2021-10-01:
      SignalR:
        $export: true
        $supportedFrom: v2.0.0-alpha.4
  storage:
    2021-04-01:
      EncryptionIdentity:
        UserAssignedIdentity:
          $armReference: true
      ResourceAccessRule:
        ResourceId:
          $armReference: true
      StorageAccount:
        $export: true
        $supportedFrom: v2.0.0-alpha.1
        $azureGeneratedSecrets:
          - Key1
          - Key2
          - WebEndpoint
          - BlobEndpoint
          - FileEndpoint
          - QueueEndpoint
          - TableEndpoint
          - DfsEndpoint
      StorageAccountsBlobService:
        $export: true
        $supportedFrom: v2.0.0-alpha.1
      StorageAccountsBlobServicesContainer:
        $export: true
        $supportedFrom: v2.0.0-alpha.1
      StorageAccountsQueueService:
        $export: true
        $supportedFrom: v2.0.0-alpha.5
      StorageAccountsQueueServicesQueue:
        $export: true
        $supportedFrom: v2.0.0-alpha.5
      StorageAccountsManagementPolicy:
        $export: true
        $supportedFrom: v2.0.0-beta.0
      VirtualNetworkRule:
        Id:
          $armReference: true<|MERGE_RESOLUTION|>--- conflicted
+++ resolved
@@ -838,7 +838,7 @@
         $supportedFrom: v2.0.0-beta.1
       ServersDatabase:
         $exportAs: Database
-<<<<<<< HEAD
+        $supportedFrom: v2.0.0-beta.1
       # TODO(donotmerge)
       # ServerPropertiesForCreate_ServerPropertiesForDefaultCreate:
       #   $exportAs: ServerPropertiesForDefaultCreate
@@ -848,17 +848,6 @@
       #   $exportAs: ServerPropertiesForReplica
       # ServerPropertiesForCreate_ServerPropertiesForRestore:
       #   $exportAs: ServerPropertiesForRestore
-=======
-        $supportedFrom: v2.0.0-beta.1
-      ServerPropertiesForCreate_ServerPropertiesForDefaultCreate:
-        $exportAs: ServerPropertiesForDefaultCreate
-      ServerPropertiesForCreate_ServerPropertiesForGeoRestore:
-        $exportAs: ServerPropertiesForGeoRestore
-      ServerPropertiesForCreate_ServerPropertiesForReplica:
-        $exportAs: ServerPropertiesForReplica
-      ServerPropertiesForCreate_ServerPropertiesForRestore:
-        $exportAs: ServerPropertiesForRestore
->>>>>>> 9f16d976
   dbformysql:
     2021-05-01:
       FlexibleServer: 
