--- conflicted
+++ resolved
@@ -359,19 +359,17 @@
     remove: true
     because: These properties should be marked readonly
 
-<<<<<<< HEAD
   - group: kubernetesconfiguration
     name: FluxConfiguration_Spec;FluxConfiguration_STATUS
     property: SystemData
     remove: true
     because: These properties should be marked readonly
-=======
+
   - group: machinelearningservices
     name: EncryptionProperty
     property: Status
     remove: true
     because: it is supposed to be marked ReadOnly in Swagger
->>>>>>> 3e97015d
 
   - group: network
     name: RouteTables_Route_Spec
