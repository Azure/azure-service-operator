schemaRoot: "./specs/azure-rest-api-specs/specification/"

destinationGoModuleFile: go.mod

# typesOutputPath specifies the output folder name, relative to the directory containing the mod file above.
typesOutputPath: api

# typeRegistrationOutputFile specifies the output file name for registration code, relative to the directory 
# containing the mod file above.
typeRegistrationOutputFile: internal/controllers/controller_resources_gen.go

# rootUrl is the root URL for ASOv2 repo
rootUrl: https://github.com/Azure/azure-service-operator/tree/main/v2/

# samplesPath is the relative path to 'v2/azure-arm.yaml' file, used for walking through to samples when we generate a list of supported resources
samplesPath: samples

# emitDocFiles bool is used as a signal to create doc.go files for packages
emitDocFiles: true

pipeline: azure

supportedResourcesReport:
  # Path is relative to the module path, above
  outputPath: ../docs/hugo/content/reference/_index.md
  # Path to documentation fragments to inject into the report
  fragmentPath: ../docs/v2/azure/supported-resources
  # resourceUrlTemplate is the template for generating URLs to the API docs for our resources
  # the placeholders {group} {version} and {kind} are supported.
  resourceUrlTemplate: "https://azure.github.io/azure-service-operator/reference/{group}/{version}/#{group}.azure.com/{version}.{kind}"
  # resourcePath is a template used for generating a file path for checking whether docs for a resource have been generated
  # specified relative to the directory of outputPath, and supports the same placeholders
  resourcePathTemplate: "{group}/{version}.md"

#
# These filters are used early in the processing pipeline. 
#
# We exclude types with known problems, types that we don't need, and other types that may cause issues.
# The 'because' value for each filter describes the reason why the filter is present.
#
# Filters are applied in document order, with the earliest matching filter being applied for each type.
#
typeFilters:

  - action: include
    group: servicebus
    version: v*20210101preview
    because: We want to export this particular preview version

  - action: include
    group: keyvault
    version: v*20210401preview
    because: We want to support keyvault which is only available in preview version

  - action: include
    group: dbforpostgresql
    version: v*20220120preview
    because: We want to export this particular preview version

  - action: include
    group: containerservice
    version: v*20230202preview
    because: We want to export this particular preview version

  - action: include
    group: insights
    version: v*20180501preview
    because: We're using webTests from this. There is a "newer" version but it's not actually supported, see https://github.com/Azure/azure-rest-api-specs/issues/14827

  - action: include
    group: authorization
    version: v*20200801preview
    because: We want to export this particular preview version

  - action: include
    group: managedidentity
    version: v*20220131preview
    because: We want to export this particular preview version

  - action: include
    group: common
    because: we need these for common resource properties

  - action: prune
    version: '*preview'
    because: preview SDK versions are excluded by default (they often do very strange things)

  - action: prune
    name: Deployment
    group: resources
    because: Terrifying.

  # TODO: I believe this type exists at
  # TODO : https://github.com/Azure/azure-rest-api-specs/blob/88e7838a09868a51de3894114355c75929847a46/specification/azsadmin/resource-manager/compute/Microsoft.Compute.Admin/stable/2021-04-01/Disks.json#L224
  # TODO: If we ever want access to the assadmin Microsoft.Compute.Admin RP we'll need to bring this back
  - action: prune
    name: Disk
    group: compute.admin
    because: "Don't know how to intersect types: []github.com/Azure/azure-service-operator/v2/api/compute.admin/v1beta20210401/Disk and (object)"

  - action: prune
    name: DiskListInput
    group: compute.admin
    because: "Ends up with nil due to above"

  - action: prune
    group: securityinsights
    name: Workspaces_Providers*
    because: Resource ownership is malformed

  - action: prune
    group: management
    because: There are some types in here (ManagementGroupChildInfo_Status) that are defined recursively.

  - action: prune
    group: azurestackhci
    because: There are some types in here (Step) that are defined recursively.

  - action: prune
    group: costmanagement
    because: QueryFilter is a self-referential, infinitely recursive type. We can't easily unroll it and controller-gen doesn't support recursive types

# Exclusions for packages that currently produce types including AnyType.
# TODO: get rid of these, either by chasing the teams generating
# weird json or by handling them differently in the generator.
anyTypePackages:

typeTransformers:
  # Deal with stuff that exists on ARM resources but doesn't make sense on CRDs
  - name: "*"
    property: Tags
    ifType: 
      map:
        key:
          name: string
        value:
          name: any
    target:
      map:
        key: 
          name: string
        value:
          name: string
    because: Tags is defined as map[string]interface{} when it should be map[string]string
  - group: cache
    name: RedisProperties_Status
    property: AccessKeys
    remove: true
    because: AccessKeys is only set on response to PUT/CREATE, but we fill out Status via GET so this field is always empty. It also contains secrets we wouldn't want to expose in status anyway.

  # Properties that should have been marked as ReadOnly in the Swagger
  - name: Namespace_Properties_Spec
    group: eventhub
    property: PrivateEndpointConnections
    remove: true
    because: This property should be marked readonly
  - name: PrivateEndpointConnectionProperties
    group: eventhub
    property: PrivateLinkServiceConnectionState
    remove: true
    because: This property should be marked readonly
  - name: PrivateEndpointConnectionProperties
    group: eventhub
    property: ProvisioningState
    remove: true
    because: This property should be marked readonly

  - group: network
    version: "*"
    name: RouteTables_Route_Spec
    property: Type
    remove: true
    because: it is supposed to be marked ReadOnly in Swagger
  - group: network
    version: "*"
    name: NetworkInterfaceIPConfiguration
    property: Type
    remove: true
    because: it is supposed to be marked ReadOnly in Swagger
  - group: network
    version: "*"
    name: NetworkInterfacePropertiesFormat
    property: MigrationPhase
    remove: true
    because: it is supposed to be marked ReadOnly in Swagger
  - group: network
    version: "*"
    name: PublicIPAddressPropertiesFormat
    property: MigrationPhase
    remove: true
    because: it is supposed to be marked ReadOnly in Swagger
  - group: network
    version: "*"
    name: NetworkSecurityGroups_SecurityRule_Spec
    property: Type
    remove: true
    because: it is supposed to be marked ReadOnly in Swagger
  - group: network
    version: "*"
    name: VirtualNetworks_Subnet_Spec
    property: Type
    remove: true
    because: it is supposed to be marked ReadOnly in Swagger
  - group: network
    version: "*"
    name: VirtualNetworks_VirtualNetworkPeering_Spec
    property: Type
    remove: true
    because: it is supposed to be marked ReadOnly in Swagger
  - group: network
    version: "*"
    name: Delegation
    property: Type
    remove: true
    because: it is supposed to be marked ReadOnly in Swagger
  - group: network
    version: "*"
    name: Delegation
    property: Id
    # TODO[donotmerge]: We should do something more clean than this
    # Delegation is not getting its ID field removed when in the subnet context. This is
    # because it's set as resource: false. We can either:
    #  1. Manually prune the ID field.
    #  2. Make resourceEmbeddedInParent and resource separate so that both
    #     can be set.
    #  3. Make resourceEmbeddedInParent optionally a collection and mark Delegation as embedded both in subnet and vnet
    #  4. Live with it.
    remove: true
    because: We don't handle this very well right now, manually remove until TODO above has been done
  - group: network
    version: "*"
    name: PrivateEndpointProperties
    property: CustomDnsConfigs
    remove: true
    because: it is supposed to be marked ReadOnly in Swagger

  - name: EventHubProperties;Namespaces_Eventhub_Properties_Spec
    group: eventhub
    property: Status
    remove: true
    because: These properties should be marked readonly

  ## Deal with properties that should have been marked readOnly but weren't

    # TODO: Unused or renamed?
  - group: servicebus
    name: SBNamespaceProperties  # This type is subsequently flattened into Namespaces_Spec. I don't know why it's called this either (I think it should be SBNamespaceProperties?)
    property: PrivateEndpointConnections
    remove: true
    because: This property should have been marked readonly but wasn't.

  - group: servicebus
    name: SBQueueProperties  # This type is subsequently flattened into NamespacesQueues_Spec
    property: Status
    remove: true
    because: This property should have been marked readonly but wasn't.

  - group: servicebus
    name: SBTopicProperties  # This type is subsequently flattened into NamespacesTopics_Spec
    property: Status
    remove: true
    because: This property should have been marked readonly but wasn't.
  - group: servicebus
    name: SBSubscriptionProperties  # This type is subsequently flattened into Namespaces_Topics_Subscription_Spec
    property: Status
    remove: true
    because: This property should have been marked readonly but wasn't.
  - group: documentdb
    name: Location  # This type is subsequently flattened into NamespacesTopics_Spec
    property: ProvisioningState
    remove: true
    because: This property should have been marked readonly but wasn't.

  - group: compute
    name: DiskProperties  # This type is subsequently flattened into Disks_Spec
    property: DiskState
    remove: true
    because: This property should have been marked readonly but wasn't.

  # Remove embedded resource properties
  - group: network
    name: VirtualNetworkPropertiesFormat_Status  # This type is subsequently flattened into VirtualNetwork_Status
    property: Subnets
    remove: true
    because: This is an embedded resource
  - group: network
    name: VirtualNetworkPropertiesFormat_Status  # This type is subsequently flattened into VirtualNetwork_Status
    property: VirtualNetworkPeerings
    remove: true
    because: This is an embedded resource
  - group: network
    name: RouteTablePropertiesFormat_Status  # This type is subsequently flattened into RouteTable_Status
    property: Routes
    remove: true
    because: This is an embedded resource
  - group: network
    name: RouteTablePropertiesFormat_Status  # This type is subsequently flattened into RouteTable_Status
    property: Subnets
    remove: true
    because: This is an embedded resource

  # Deal with resources that have tags or location included but shouldn't have (proxy resources, etc).
  # See https://github.com/Azure/azure-resource-manager-schemas/issues/1850

  # Deal with service Swaggers that are just wrong
  - group: insights
    name: Webtest_Spec
    property: Kind
    remove: true
    because: This shouldn't be here, it's supposed to be on the Properties type (and is already). They somehow accidentally duplicated it.

  - group: insights
    name: WebTest_Status
    property: Kind
    remove: true
    because: This shouldn't be here, it's supposed to be on the Properties type (and is already). They somehow accidentally duplicated it.

status:

  overrides: [
    {
      # give the common types their own namespace
      basePath: 'common-types/resource-management',
      namespace: 'Microsoft.Common'
    },
    {
      # force the namespace here or it can fall foul of the sibling-name-collision test
      basePath: 'sql/resource-manager/common',
      namespace: 'Microsoft.Sql'
    },
    {
      # force the namespace here or it can fall foul of the sibling-name-collision test
      basePath: 'security/resource-manager/common',
      namespace: 'Microsoft.Security'
    },
    {
      # force the namespace here or it can fall foul of the sibling-name-collision test
      basePath: 'eventhub/resource-manager/common',
      namespace: 'Microsoft.EventHub'
    },
    {
      # force the namespace here or it can fall foul of the sibling-name-collision test
      basePath: 'securityinsights/resource-manager/common',
      namespace: 'Microsoft.SecurityInsights'
    },
  # the rest of the configuration below is copied from the ARM schema repo:
  # https://github.com/Azure/azure-resource-manager-schemas/blob/master/generator/autogenlist.ts
    {
        basePath: 'blueprint/resource-manager',
        namespace: 'Microsoft.Blueprint',
        resourceConfig: [
            {
                type: 'blueprintAssignments',
                scopes: ScopeType.Subcription | ScopeType.ManagementGroup,
            },
            {
                type: 'blueprints',
                scopes: ScopeType.Subcription | ScopeType.ManagementGroup,
            },
            {
                type: 'blueprints/artifacts',
                scopes: ScopeType.Subcription | ScopeType.ManagementGroup,
            },
            {
                type: 'blueprints/versions',
                scopes: ScopeType.Subcription | ScopeType.ManagementGroup,
            },
        ]
    },
    {
        basePath: 'customproviders/resource-manager',
        namespace: 'Microsoft.CustomProviders',
        resourceConfig: [
            {
                type: 'associations',
                scopes: ScopeType.Extension,
            },
        ],
    },
    {
        basePath: 'consumption/resource-manager',
        namespace: 'Microsoft.Consumption',
        resourceConfig: [
            {
                type: 'budgets',
                scopes: ScopeType.Subcription | ScopeType.ResourceGroup | ScopeType.Extension,
            },
        ],
    },
    {
      basePath: 'digitaltwins/resource-manager',
      resourceConfig: [
          {
              type: 'integrationResources',
              scopes: ScopeType.Extension,
          }
      ]
    },
    {
        basePath: 'deviceprovisioningservices/resource-manager',
        suffix: 'Provisioning',
    },
    {
        basePath: 'frontdoor/resource-manager',
        suffix: 'FrontDoor',
    },
    { 
        basePath: 'eventgrid/resource-manager',
        resourceConfig: [
            {
                type: 'eventSubscriptions',
                scopes: ScopeType.Extension | ScopeType.Subcription | ScopeType.ResourceGroup,
            },
        ],
    },
    {
        basePath: 'machinelearning/resource-manager',
        postProcessor: machineLearningPostProcessor,
    },
    {
        basePath: 'managednetwork/resource-manager',
        resourceConfig: [
            {
                type: 'scopeAssignments',
                scopes: ScopeType.Subcription,
            },
        ],
    },
    {
        basePath: 'policyinsights/resource-manager',
        resourceConfig: [
            {
                type: 'remediations',
                scopes: ScopeType.Subcription | ScopeType.ResourceGroup | ScopeType.ManagementGroup,
            }
        ]
    },
    {
        basePath: 'resources/resource-manager',
        resourceConfig: [
            {
                type: 'deployments',
                scopes: ScopeType.Tenant | ScopeType.ManagementGroup | ScopeType.Subcription | ScopeType.ResourceGroup,
            },
            {
                type: 'tags',
                scopes: ScopeType.ManagementGroup | ScopeType.Subcription | ScopeType.ResourceGroup | ScopeType.Extension,
            },
        ],
        postProcessor: resourcesPostProcessor,
    },
    {
        basePath: 'storSimple1200Series/resource-manager',
        suffix: '1200'
    },
    { 
        basePath: 'storsimple8000series/resource-manager',
        suffix: '8000',
    },
    {
        basePath: 'softwareplan/resource-manager',
        resourceConfig: [
            {
                type: 'hybridUseBenefits',
                scopes: ScopeType.Extension,
            },
        ]
    },
  ]
# 
# This section of the configuration file mirrors the hierarchy of generated types, providing 
# additional information about how to handle each one.
#
# Each level of the configuration works as follows:
#
# group:              // The service - e.g. batch, redis or storage
#   version:          // ARM API version - e.g. 2020-12-01
#     type:           // A resource or subtype (similar to kubernetes 'kind')
#       property:     // An attribute found on an object type
#
# Please add new elements to this configuration in ALPHABETICAL order to make 
# it easier for future maintainers to scan for the item they want.
# 
# At specific levels, optional modifiers may be injected.
# All modifiers start with `$` in order to avoid clashes with ARM object and 
# property names
#
# Available 'type' modifiers:
#
# $azureGeneratedSecrets: <array of strings>
#     An array of names identifying the secrets generated by Azure which can be automatically
#     downloaded by the operator. Each element in the collection becomes
#     a property on operatorSpec.Secrets. Actual retrieval of the secrets must be manually
#     implemented as an extension on the resource type in question.
#     Only valid for resource types.
#
# $generatedConfigs: <map of string -> string>
#     The key of the map is the name of the property to export, the value of the map is a json-path like expression
#     to the property to export. Currently only $.<prop>.<prop> snytax is supported.
#     Only valid for resources.
#     Example:
#         $generatedConfigs:
#           BlobEndpoint: $.Status.PrimaryEndpoints.Blob
#
# $manualConfigs: <array of strings>
#     An array of names identifying the properties which will be exported to config maps manually. Prefer $generatedConfigs
#     if the property is on Status or otherwise accessible on the resource itself. $manualConfigs can be used
#     to have more control over exactly what value goes into the exported config map, at the cost of needing to manually implement
#     the config map export in a resource extension. BEWARE: If you include a property here but don't actually use it in
#     a manually implemented resource extension, the $.Spec.OperatorSpec.ConfigMaps.<MyCustomConfigValue> field will do nothing
#     and be ignored!
#     Example:
#         $manualConfigs:
#           - MyCustomConfigValue
#
# $export: <bool>
#     Requests that support for this resource type be generated.
#     Automatically includes all other types required for this resource
#     If not specified, the default value is false.
#     Only valid for resource types.
#
# $exportAs: <string>
#     Requests that this resource type be exported with the specified
#     identifier, allowing poorly named types to be renamed.
#     Implies $export: true
#     Only valid for resource types.
#
# $importable: <bool>
#     Requests that support for asoctl to import this resource type be included
#     in the generated code.
#     If not specified, the default value is true.
#
# $nameInNextVersion: <string>
#     Gives the name this type has in the next version of the resource.
#     Establishes a connection between the two types allowing for proper
#     forward and backward conversion.
#
# $supportedFrom: <version>
#     Gives the version number of the first release of ASO that provides 
#     support for this resource.
#     Note: If the resource is renamed via $exportAs, $supportedFrom won't 
#     work if you put it in the same section as $exportAs; you instead need 
#     to place $supportedFrom in a section using the name specified by $exportAs
#
# $isResource: <bool>
#     Configures if the given type is a resource or not. This can be used to
#     mark types that are labelled as a resources in the Swagger as normal (non-resource) types.
#     This is needed especially for compute and networking groups whose SubResource incorrectly labels
#     many resource references as resources instead.
#
# $resourceEmbeddedInParent: <resource name>
#     Labels the given type as a resource in some contexts, while not in others.
#     In particular this caters to pseudo-resources which have ARM IDs associated with them
#     and have GET APIs but cannot be created except as part of their parent. This enables
#     the generator to prune these resources from all contexts except their creation context.
#     A concrete example of this can be seen on LoadBalancer with "resources" like LoadBalancingRule.
#
# Available 'property' modifiers:
#
# $armReference: <bool>
#     Indicates whether this property is an ARM reference to another resource. 
#     Set to 'true' to confirm the property is an ARM reference.
#     Set to 'false' to disable our heuristics if a property is incorrectly 
#     identified as an ARM reference.
#
# $isSecret: <bool>
#     Specifies that the property references a secret
#     Secrets are string values read from a secure storage by ASO when needed.
#     Set to `true` to flag this property as a secret. This is an override for when the Swagger
#     is incomplete. If you specify $isSecret: true, you should also open a PR to update the 
#     upstream Swagger repo spec with the x-ms-secret annotation.
#     Here's a reference PR: https://github.com/Azure/azure-rest-api-specs/pull/19399
#
# $nameInNextVersion: <string>
#     Gives the name this property has in the next version of the resource
#     Establishes a connection between the two properties allowing for proper
#     forward and backward conversion.
#
# $resourceLifecycleOwnedByParent: <string>
#     Specifies that the property references a misbehaving embedded resource, one whose parent
#     resource owns the lifecycle of the child resource.
#     These resources are embedded resources which are overwritten when their parent resource
#     is changed. For example see https://github.com/Azure/azure-service-operator/issues/1944.
#     The value should be the name of the parent resource which owns the lifecycle of the
#     sub-resource.
#
# $importConfigMapMode: <optional|required>
#     Specifies that the property can be imported from a config map.
#     Optional: The property may be specified as string or imported from a config map.
#               To achieve this in a non-breaking way, a new property is added to the object living alongside
#               the existing property. The new property is called <propName>FromConfig.
#     Required: The property must be specified from a config map, it cannot be given as a raw string.
objectModelConfiguration:
  appconfiguration:
    2022-05-01:
      ConfigurationStore:
        $export: true
        $supportedFrom: v2.0.0-beta.3
        $azureGeneratedSecrets:
          - PrimaryKeyID
          - PrimaryKey
          - PrimaryConnectionString
          - SecondaryKeyID
          - SecondaryKey
          - SecondaryConnectionString
          - PrimaryReadOnlyKeyID
          - PrimaryReadOnlyKey
          - PrimaryReadOnlyConnectionString
          - SecondaryReadOnlyKeyID
          - SecondaryReadOnlyKey
          - SecondaryReadOnlyConnectionString
      PrivateEndpointConnectionReference_STATUS:
        # This is a subresource but it's not labelled as one in their Swagger, instead there's a duplicate entity
        # shaped the same called PrivateEndpointConnection which is labelled as a resource. We want to prune this.
        $isResource: true
  authorization:
    2020-08-01-preview:
      RoleAssignment:
        $export: true
        $supportedFrom: v2.0.0-alpha.2
      RoleAssignmentProperties:
        RoleDefinitionId:
          $armReference: true
        PrincipalId:
          $importConfigMapMode: optional
  batch:
    2021-01-01:
      BatchAccount:
        $export: true
        $supportedFrom: v2.0.0-alpha.1
  cache:
    2020-12-01:
      Redis:
        $export: true
        $supportedFrom: v2.0.0-alpha.4
        $azureGeneratedSecrets:
          - PrimaryKey
          - SecondaryKey
          - HostName
          - Port
          - SSLPort
# TODO: Does this need to be uncommented
#      RedisCreateProperties:
#        SubnetId:
#          $armReference: true
      Redis_FirewallRule:
        $exportAs: RedisFirewallRule
        $supportedFrom: v2.0.0-alpha.4
      Redis_LinkedServer:
        $exportAs: RedisLinkedServer
        $supportedFrom: v2.0.0-alpha.4
      Redis_PatchSchedule: 
        $exportAs: RedisPatchSchedule
        $supportedFrom: v2.0.0-alpha.4
    2021-03-01:
      RedisEnterprise:
        $export: true
        $supportedFrom: v2.0.0-alpha.4
      RedisEnterprise_Database:
        $exportAs: RedisEnterpriseDatabase
        $supportedFrom: v2.0.0-alpha.4
  cdn:
    2021-06-01:
      DeepCreatedOriginGroup:
        $isResource: false  # TODO[breaking]: This actually is a resource but we initially had it in our model so leaving it here for now
      DeepCreatedOriginGroup_STATUS:
        $isResource: false
      DeepCreatedOriginGroupProperties:
        $isResource: false  # TODO[breaking]: This actually is a resource but we initially had it in our model so leaving it here for now
      DeepCreatedOriginGroupProperties_STATUS:
        $isResource: false
      DeepCreatedOrigin:
        $isResource: false  # TODO[breaking]: This actually is a resource but we initially had it in our model so leaving it here for now
      DeepCreatedOrigin_STATUS:
        $isResource: false
      DeepCreatedOriginProperties:
        $isResource: false  # TODO[breaking]: This actually is a resource but we initially had it in our model so leaving it here for now
        PrivateLinkLocation:
          $armReference: true
        PrivateLinkResourceId:
          $armReference: true
      DeepCreatedOriginProperties_STATUS:
        $isResource: false
      EndpointProperties_WebApplicationFirewallPolicyLink:
        Id:
          $armReference: true
      Profile:
        $export: true
        $supportedFrom: v2.0.0-beta.1
      Profiles_Endpoint:
        $exportAs: ProfilesEndpoint
        $supportedFrom: v2.0.0-beta.1
  compute:
    2020-09-30:
      CreationData:
        SourceResourceId:
          $armReference: true
      Disk:
        $export: true
        $supportedFrom: v2.0.0-alpha.1
      DiskProperties:
        DiskAccessId:
          $armReference: true
      Encryption:
        DiskEncryptionSetId:
          $armReference: true
      ImageDiskReference:
        Id:
          $armReference: true
      Snapshot:
        $export: true
        $supportedFrom: v2.0.0-alpha.4
      SnapshotProperties:
        DiskAccessId: 
          $armReference: true
      SourceVault:
        Id:
          $armReference: true
    2020-12-01:
      ApiEntityReference:
        Id:
          $armReference: true
      ImageReference:
        $isResource: false
      ImageReference_STATUS:
        $isResource: false
      ManagedDiskParameters:
        $isResource: false
      ManagedDiskParameters_STATUS:
        $isResource: false
      NetworkInterfaceReference:
        $isResource: false
      NetworkInterfaceReference_STATUS:
        $isResource: false
      VirtualMachine:
        $export: true
        $supportedFrom: v2.0.0-alpha.1
      VirtualMachineExtension_STATUS:
        $isResource: false  # TODO[breaking]: This is actually a resource but we weren't pruning it before
      VirtualMachineScaleSet:
        $export: true
        $supportedFrom: v2.0.0-alpha.1
      VirtualMachineScaleSetExtension:
        $isResource: false
      VirtualMachineScaleSetExtension_STATUS:
        $isResource: false
      VirtualMachineScaleSetIPConfiguration:
        $isResource: false
      VirtualMachineScaleSetIPConfiguration_STATUS:
        $isResource: false
      VirtualMachineScaleSetNetworkConfiguration:
        $isResource: false
      VirtualMachineScaleSetNetworkConfiguration_STATUS:
        $isResource: false
    2021-07-01:
      Image:
        $export: true
        $supportedFrom: v2.0.0-alpha.6
    2022-03-01:
      ApiEntityReference:
        Id:
          $armReference: true
      Image:
        $export: true
        $supportedFrom: v2.0.0-beta.2
      ImageReference:
        $isResource: false
        Version:
          $armReference: false
      ImageReference_STATUS:
        $isResource: false
      ManagedDiskParameters:
        $isResource: false
      ManagedDiskParameters_STATUS:
        $isResource: false
#      NetworkInterfaceConfiguration:
#        $isResource: false
      NetworkInterfaceReference:
        $isResource: false
      NetworkInterfaceReference_STATUS:
        $isResource: false
      NetworkProfile:
        $isResource: false
      NetworkProfile_STATUS:
        $isResource: false
      VMGalleryApplication:
        PackageReferenceId:
          $armReference: true
      VirtualMachine:
        $export: true
        $supportedFrom: v2.0.0-beta.2
      VirtualMachineExtension_STATUS:
        $isResource: false  # TODO[breaking]: This is actually a resource but we weren't pruning it before
      VirtualMachineScaleSet:
        $export: true
        $supportedFrom: v2.0.0-beta.2
      VirtualMachineScaleSetExtension:
        $isResource: false
      VirtualMachineScaleSetExtension_STATUS:
        $isResource: false
      VirtualMachineScaleSetIPConfiguration:
        $isResource: false
      VirtualMachineScaleSetIPConfiguration_STATUS:
        $isResource: false
      VirtualMachineScaleSetNetworkConfiguration:
        $isResource: false
      VirtualMachineScaleSetNetworkConfiguration_STATUS:
        $isResource: false
  containerinstance:
    2021-10-01:
      ContainerGroup:
        $export: true
        $supportedFrom: v2.0.0-beta.1
      ContainerGroupSubnetId:
        Id:
          $armReference: true
      LogAnalytics:
        WorkspaceResourceId:
          $armReference: true
  containerregistry:
    2021-09-01:
      Registry:
        $export: true
        $supportedFrom: v2.0.0-alpha.6
      IdentityProperties:
        PrincipalId:
          $armReference: false
  containerservice:
    2021-05-01:
      ManagedCluster:
        $export: true
        $supportedFrom: v2.0.0-alpha.1
        $azureGeneratedSecrets:
          - AdminCredentials
          - UserCredentials
      ManagedClusterAgentPoolProfile:
        ProximityPlacementGroupID:
          $armReference: false  # This is true in the next version and we have custom conversion to make round-tripping work
      ManagedClusters_AgentPool:
        $exportAs: ManagedClustersAgentPool
        $supportedFrom: v2.0.0-alpha.1
      ManagedClusterAgentPoolProfileProperties:
        ProximityPlacementGroupID:
          $armReference: false # This is true in the next version and we have custom conversion to make round-tripping work
      PrivateLinkResource:
        Id:
          $armReference: true
    2023-02-01:
      ManagedCluster:
        $export: true
        $supportedFrom: v2.0.0
        $azureGeneratedSecrets:
          - AdminCredentials
          - UserCredentials
      ManagedClusters_AgentPool:
        $exportAs: ManagedClustersAgentPool
        $supportedFrom: v2.0.0
      PrivateLinkResource:
        Id:
          $armReference: true
    2023-02-02-preview:
      ManagedCluster:
        $export: true
        $supportedFrom: v2.0.0
        $azureGeneratedSecrets:
          - AdminCredentials
          - UserCredentials
      ManagedClusters_AgentPool:
        $exportAs: ManagedClustersAgentPool
        $supportedFrom: v2.0.0
      PrivateLinkResource:
        Id:
          $armReference: true
  datafactory:
    2018-06-01:
      PurviewConfiguration:
        PurviewResourceId:
          $armReference: true
      CMKIdentityDefinition:
        UserAssignedIdentity:
          $armReference: true
      Factory:
        $export: true
        $supportedFrom: v2.1.0
  dbformariadb:
    2018-06-01:
      Server:
        $export: true
        $supportedFrom: v2.0.0-beta.1
        $azureGeneratedSecrets:
          - FullyQualifiedDomainName
      Servers_Configuration:
        $exportAs: Configuration
        $supportedFrom: v2.0.0-beta.1
      Servers_Database:
        $exportAs: Database
        $supportedFrom: v2.0.0-beta.1
  dbformysql:
    2021-05-01:
      DataEncryption:
        GeoBackupUserAssignedIdentityId:
          $armReference: true
        PrimaryUserAssignedIdentityId:
          $armReference: true
      FlexibleServer: 
        $export: true
        $supportedFrom: v2.0.0-alpha.2
        $azureGeneratedSecrets:
          - FullyQualifiedDomainName
      FlexibleServers_Database:
        $exportAs: FlexibleServersDatabase
        $supportedFrom: v2.0.0-alpha.2
      FlexibleServers_FirewallRule:
        $exportAs: FlexibleServersFirewallRule
        $supportedFrom: v2.0.0-alpha.2
  dbforpostgresql:
    2021-06-01:
      FlexibleServer:
        $export: true
        $supportedFrom: v2.0.0-alpha.2
        $azureGeneratedSecrets:
          - FullyQualifiedDomainName
      FlexibleServers_Configuration:
        $exportAs: FlexibleServersConfiguration
        $supportedFrom: v2.0.0-alpha.4
      FlexibleServers_Database:
        $exportAs: FlexibleServersDatabase
        $supportedFrom: v2.0.0-alpha.2
      FlexibleServers_FirewallRule:
        $exportAs: FlexibleServersFirewallRule
        $supportedFrom: v2.0.0-alpha.2
    2022-01-20-preview:
      FlexibleServer:
        $export: true
        $supportedFrom: v2.0.0-beta.4
        $generatedConfigs:
          FullyQualifiedDomainName: $.Status.FullyQualifiedDomainName
      FlexibleServers_Configuration:
        $exportAs: FlexibleServersConfiguration
        $supportedFrom: v2.0.0-beta.4
      FlexibleServers_Database:
        $exportAs: FlexibleServersDatabase
        $supportedFrom: v2.0.0-beta.4
      FlexibleServers_FirewallRule:
        $exportAs: FlexibleServersFirewallRule
        $supportedFrom: v2.0.0-beta.4
      ServerProperties:
        SourceServerResourceId:
          $armReference: true
      Network:
        DelegatedSubnetResourceId:
          $armReference: true
        PrivateDnsZoneArmResourceId:
          $armReference: true
  documentdb:
    2021-05-15:
      DatabaseAccount:
        $export: true
        $supportedFrom: v2.0.0-alpha.1
        $azureGeneratedSecrets:
          - PrimaryMasterKey
          - SecondaryMasterKey
          - PrimaryReadonlyMasterKey
          - SecondaryReadonlyMasterKey
          - DocumentEndpoint
      DatabaseAccountCreateUpdateProperties:
        NetworkAclBypassResourceIds:
          $armReference: false  # TODO[breaking]: Change this to true
      DatabaseAccounts_MongodbDatabase:
        $exportAs: MongodbDatabase
        $supportedFrom: v2.0.0-alpha.2
      DatabaseAccounts_MongodbDatabases_Collection:
        $exportAs: MongodbDatabaseCollection
        $supportedFrom: v2.0.0-alpha.2
      DatabaseAccounts_MongodbDatabases_Collections_ThroughputSetting:
        $exportAs: MongodbDatabaseCollectionThroughputSetting
        $supportedFrom: v2.0.0-alpha.2
      DatabaseAccounts_MongodbDatabases_ThroughputSetting:
        $exportAs: MongodbDatabaseThroughputSetting
        $supportedFrom: v2.0.0-alpha.2
      DatabaseAccounts_SqlDatabase:
        $exportAs: SqlDatabase
        $supportedFrom: v2.0.0-alpha.2
      DatabaseAccounts_SqlDatabases_Container:
        $exportAs: SqlDatabaseContainer
        $supportedFrom: v2.0.0-alpha.2
      DatabaseAccounts_SqlDatabases_Containers_StoredProcedure:
        $exportAs: SqlDatabaseContainerStoredProcedure
        $supportedFrom: v2.0.0-alpha.2
      DatabaseAccounts_SqlDatabases_Containers_ThroughputSetting:
        $exportAs: SqlDatabaseContainerThroughputSetting
        $supportedFrom: v2.0.0-alpha.2
      DatabaseAccounts_SqlDatabases_Containers_Trigger:
        $exportAs: SqlDatabaseContainerTrigger
        $supportedFrom: v2.0.0-alpha.2
      DatabaseAccounts_SqlDatabases_Containers_UserDefinedFunction:
        $exportAs: SqlDatabaseContainerUserDefinedFunction
        $supportedFrom: v2.0.0-alpha.2
      DatabaseAccounts_SqlDatabases_ThroughputSetting:
        $exportAs: SqlDatabaseThroughputSetting
        $supportedFrom: v2.0.0-alpha.2
      MongoDBCollectionResource:
        Id:
          $armReference: false
      MongoDBDatabaseResource:
        Id:
          $armReference: false
      SqlDatabaseResource:
        Id:
          $armReference: false
      SqlContainerResource:
        Id:
          $armReference: false
      DatabaseAccounts_SqlRoleAssignment:
        $exportAs: SqlRoleAssignment
        $supportedFrom: v2.0.0-beta.3
      SqlRoleAssignmentResource:
        PrincipalId:
          $importConfigMapMode: optional
      SqlTriggerResource:
        Id:
          $armReference: false
      SqlStoredProcedureResource:
        Id:
          $armReference: false
      SqlUserDefinedFunctionResource:
        Id:
          $armReference: false
  eventgrid:
    2020-06-01:
      Domain:
        $export: true
        $supportedFrom: v2.0.0-alpha.5
      Domains_Topic:
        $exportAs: DomainsTopic
        $supportedFrom: v2.0.0-alpha.5
      EventSubscription:
        $export: true
        $supportedFrom: v2.0.0-alpha.5
      Topic:
        $export: true
        $supportedFrom: v2.0.0-alpha.3
  eventhub:
    2021-11-01:
      Destination_Properties:
        StorageAccountResourceId:
          $armReference: true
      Namespace:
        $export: true
        $supportedFrom: v2.0.0-alpha.1
      Namespaces_AuthorizationRule:
        $exportAs: NamespacesAuthorizationRule
        $supportedFrom: v2.0.0-alpha.2
      Namespaces_Eventhub:
        $exportAs: NamespacesEventhub
        $supportedFrom: v2.0.0-alpha.3
      Namespaces_Eventhubs_AuthorizationRule:
        $exportAs: NamespacesEventhubsAuthorizationRule
        $supportedFrom: v2.0.0-alpha.3
      Namespaces_Eventhubs_Consumergroup:
        $exportAs: NamespacesEventhubsConsumerGroup
        $supportedFrom: v2.0.0-alpha.1
      Namespace_Properties_Spec:
        ClusterArmId:
          $armReference: true
# TODO: I think this has been (correctly) pruned now
#      PrivateEndpoint:
#        Id:
#          $armReference: true
      UserAssignedIdentityProperties:
        UserAssignedIdentity:
          $armReference: true
      
  insights:
    2018-05-01-preview:
      Webtest:
        $export: true
        $supportedFrom: v2.0.0-alpha.4
      WebTestGeolocation:
        Id:
          $armReference: false
    2020-02-02:
      ApplicationInsightsComponentProperties:
        WorkspaceResourceId:
          $armReference: true
      Component:
        $export: true
        $supportedFrom: v2.0.0-alpha.2
        $generatedConfigs:
          ConnectionString: $.Status.ConnectionString
          InstrumentationKey: $.Status.InstrumentationKey
  keyvault:
    2021-04-01-preview:
      Vault:
        $export: true
        $supportedFrom: v2.0.0-beta.1
      AccessPolicyEntry:
        TenantId:
          $importConfigMapMode: optional
        ApplicationId:
          $importConfigMapMode: optional
        ObjectId:
          $importConfigMapMode: optional
      VirtualNetworkRule:
        Id:
          $armReference: true
  managedidentity:
    2018-11-30:
      UserAssignedIdentity:
        $export: true
        $supportedFrom: v2.0.0-alpha.1
        $generatedConfigs:
          ClientId: $.Status.ClientId
          PrincipalId: $.Status.PrincipalId
          TenantId: $.Status.TenantId
    2022-01-31-preview:
      # Not adding UserAssignedIdentity here because it's identical to the one in 2018
      UserAssignedIdentities_FederatedIdentityCredential:
        $exportAs: FederatedIdentityCredential
        $supportedFrom: v2.0.0-beta.3
  machinelearningservices:
    2021-07-01:
      AksNetworkingConfiguration:
        SubnetId:
          $armReference: true
      Kubernetes:
        ResourceId:
          $armReference: true
      Workspace:
        $export: true
        $supportedFrom: v2.0.0-beta.2
        $azureGeneratedSecrets:
          - AppInsightsInstrumentationKey
          - ContainerRegistryUserName
          - ContainerRegistryPassword
          - ContainerRegistryPassword2
          - PrimaryNotebookAccessKey
          - SecondaryNotebookAccessKey
          - UserStorageKey
      WorkspaceProperties:
        ApplicationInsights:
          $armReference: true
        ContainerRegistry:
          $armReference: true
        KeyVault:
          $armReference: true
        PrimaryUserAssignedIdentity:
          $armReference: true
        StorageAccount:
          $armReference: true
      SharedPrivateLinkResourceProperty:
        PrivateLinkResourceId:
          $armReference: true
      Workspaces_Compute:
        $exportAs: WorkspacesCompute
        $supportedFrom: v2.0.0-beta.2
      HDInsight:
        ResourceId:
          $armReference: true
      DataFactory:
        ResourceId:
          $armReference: true
      DataLakeAnalytics:
        ResourceId:
          $armReference: true
      Databricks:
        ResourceId:
          $armReference: true
      AKS:
        ResourceId:
          $armReference: true
      ComputeInstance:
        ResourceId:
          $armReference: true
      SynapseSpark:
        ResourceId:
          $armReference: true
      AmlCompute:
        ResourceId:
          $armReference: true
      VirtualMachine:
        ResourceId:
          $armReference: true
      VirtualMachineImage:
        Id:
          $armReference: true
      UserAccountCredentials:
        AdminUserPassword:
          $isSecret: true
        AdminUserSshPublicKey:
          $isSecret: true
      VirtualMachineSshCredentials:
        Password:
          $isSecret: true
      Workspaces_Connection:
        $exportAs: WorkspacesConnection
        $supportedFrom: v2.0.0-beta.2
  network:
    2018-09-01:
      PrivateDnsZone:
        $export: true
        $supportedFrom: v2.0.0-beta.2
    2020-06-01:
      PrivateDnsZones_VirtualNetworkLink:
        $exportAs: PrivateDnsZonesVirtualNetworkLink
        $supportedFrom: v2.0.0
      PrivateDnsZones_A:
        $exportAs: PrivateDnsZonesARecord
        $supportedFrom: v2.0.0
      PrivateDnsZones_AAAA:
        $exportAs: PrivateDnsZonesAAAARecord
        $supportedFrom: v2.0.0
      PrivateDnsZones_CNAME:
        $exportAs: PrivateDnsZonesCNAMERecord
        $supportedFrom: v2.0.0
      PrivateDnsZones_MX:
        $exportAs: PrivateDnsZonesMXRecord
        $supportedFrom: v2.0.0
      PrivateDnsZones_SRV:
        $exportAs: PrivateDnsZonesSRVRecord
        $supportedFrom: v2.0.0
      PrivateDnsZones_PTR:
        $exportAs: PrivateDnsZonesPTRRecord
        $supportedFrom: v2.0.0
      PrivateDnsZones_TXT:
        $exportAs: PrivateDnsZonesTXTRecord
        $supportedFrom: v2.0.0
    2020-11-01:
      BackendAddressPool:
        # TODO[breaking]: This is actually a real resource that can be created as a child of a loadbalancer,
        # but we didn't model it that way initially, so marking it as not a resource for now to maintain backcompat
        $resourceEmbeddedInParent: LoadBalancer
      BackendAddressPool_STATUS:
        $resourceEmbeddedInParent: LoadBalancer
      Delegation:
        $isResource: false
        #$resourceEmbeddedInParent: VirtualNetworks_Subnet
      Delegation_STATUS:
        $isResource: false
        #$resourceEmbeddedInParent: VirtualNetworks_Subnet
      FrontendIPConfiguration:
        $resourceEmbeddedInParent: LoadBalancer # Can GET (has ID) but can't create
      FrontendIPConfiguration_STATUS:
        $resourceEmbeddedInParent: LoadBalancer
      InboundNatRule:
        # TODO[breaking]: This is actually a real resource that can be created as a child of a loadbalancer,
        # but we didn't model it that way initially, so marking it as not a resource for now to maintain backcompat
        $resourceEmbeddedInParent: LoadBalancer
      InboundNatRule_STATUS:
        $resourceEmbeddedInParent: LoadBalancer
      InboundNatPool:
        $resourceEmbeddedInParent: LoadBalancer # This is not a real resource
      InboundNatPool_STATUS:
        $resourceEmbeddedInParent: LoadBalancer
      LoadBalancer:
        $export: true
        $supportedFrom: v2.0.0-alpha.1
      LoadBalancingRule:
        $resourceEmbeddedInParent: LoadBalancer # This is not a real resource, can GET but can't PUT
      LoadBalancingRule_STATUS:
        $resourceEmbeddedInParent: LoadBalancer
      NetworkInterface:
        $export: true
        $supportedFrom: v2.0.0-alpha.3
      NetworkInterfaceIPConfiguration:
        $resourceEmbeddedInParent: NetworkInterface  # Not a real resource, can GET but not PUT
      NetworkInterfaceIPConfiguration_STATUS:
        $resourceEmbeddedInParent: NetworkInterface
      NetworkSecurityGroup:
        $export: true
        $supportedFrom: v2.0.0-alpha.1
      NetworkSecurityGroups_SecurityRule:
        $exportAs: NetworkSecurityGroupsSecurityRule
        $supportedFrom: v2.0.0-alpha.1
      OutboundRule:
        $resourceEmbeddedInParent: LoadBalancer  # Not a real resource, can GET but not PUT
      OutboundRule_STATUS:
        $resourceEmbeddedInParent: LoadBalancer
      Probe:
        $resourceEmbeddedInParent: LoadBalancer  # Not a real resource, can GET but not PUT
      Probe_STATUS:
        $resourceEmbeddedInParent: LoadBalancer
      PublicIPAddress:
        $exportAs: PublicIPAddress
        $supportedFrom: v2.0.0-alpha.1
      RouteTable:
        $export: true
        $supportedFrom: v2.0.0-beta.1
      RouteTablePropertiesFormat:
        Routes:
          $resourceLifecycleOwnedByParent: RouteTable
      RouteTables_Route:
        $exportAs: RouteTablesRoute
        $supportedFrom: v2.0.0-beta.1
#      SecurityRule_NetworkInterface_SubResourceEmbedded:
#        Id:
#          $armReference: true
#      SecurityRule_VirtualNetworksSubnet_SubResourceEmbedded:
#        Id:
#          $armReference: true
#      Subnet_VirtualNetwork_SubResourceEmbedded:
#        Id:
#          $armReference: true
      VirtualNetwork:
        $export: true
        $supportedFrom: v2.0.0-alpha.1
      VirtualNetworkGateway:
        $export: true
        $supportedFrom: v2.0.0-alpha.1
      VirtualNetworkGatewayPropertiesFormat:
        VNetExtendedLocationResourceId:
          $armReference: true
      VirtualNetworkGatewayIPConfiguration:
        $resourceEmbeddedInParent: VirtualNetworkGateway
      VirtualNetworkGatewayIPConfiguration_STATUS:
        $resourceEmbeddedInParent: VirtualNetworkGateway
      VpnClientRevokedCertificate:
        $resourceEmbeddedInParent: VirtualNetworkGateway
      VpnClientRevokedCertificate_STATUS:
        $resourceEmbeddedInParent: VirtualNetworkGateway
      VpnClientRootCertificate:
        $resourceEmbeddedInParent: VirtualNetworkGateway
      VpnClientRootCertificate_STATUS:
        $resourceEmbeddedInParent: VirtualNetworkGateway
      VirtualNetworkPropertiesFormat:
        Subnets:
          $resourceLifecycleOwnedByParent: VirtualNetwork
        VirtualNetworkPeerings:
          # Technically this resource behaves fine (updating the vnet doesn't delete these if they
          # aren't included in the payload). Marking it here so that the pruning takes effect.
          $resourceLifecycleOwnedByParent: VirtualNetwork
      VirtualNetworks_Subnet:
        $exportAs: VirtualNetworksSubnet
        $supportedFrom: v2.0.0-alpha.1
      VirtualNetworks_VirtualNetworkPeering:
        $exportAs: VirtualNetworksVirtualNetworkPeering
        $supportedFrom: v2.0.0-alpha.1
    2022-07-01:
<<<<<<< HEAD
      NatGateway:
        $export: true
        $supportedFrom: v2.1.0
      PublicIPPrefix:
        $export: true
        $supportedFrom: v2.1.0
=======
      BastionHost:
        # This technically supports 2022-09-01 API version too, but it's identical to the 2022-07-01 version
        # so limiting proliferation of APIVersions and using 2022-07-01 for it
        $export: true
        $supportedFrom: v2.1.0
      BastionHostIPConfiguration:
        $resourceEmbeddedInParent: BastionHost
>>>>>>> b7625035
      PrivateEndpoint:
        $export: true
        $supportedFrom: v2.0.0
      PrivateLinkService:
        $export: true
        $supportedFrom: v2.0.0
        $generatedConfigs:
          Alias: $.Status.Alias
      PrivateLinkServiceConnection:
        $resourceEmbeddedInParent: PrivateEndpoint
      PrivateLinkServiceConnection_STATUS:
        $resourceEmbeddedInParent: PrivateEndpoint
      PrivateLinkServiceConnectionProperties:
        PrivateLinkServiceId:
          $armReference: true
      PrivateLinkServiceIpConfiguration:
        $resourceEmbeddedInParent: PrivateLinkService
      PrivateLinkServiceIpConfiguration_STATUS:
        $resourceEmbeddedInParent: PrivateLinkService
      PrivateEndpoints_PrivateDnsZoneGroup:
        $exportAs: PrivateEndpointsPrivateDnsZoneGroup
        $supportedFrom: v2.0.0
      PrivateDnsZonePropertiesFormat:
        PrivateDnsZoneId:
          $armReference: true
  operationalinsights:
    2021-06-01:
      Workspace:
        $export: true
        $supportedFrom: v2.0.0-alpha.4
      WorkspaceFeatures:
        ClusterResourceId:
          $armReference: true
  resources:
    2020-06-01:
      ResourceGroup:
        $export: true
        $supportedFrom: v2.0.0-alpha.1
  servicebus:
    2021-01-01-preview:
      Namespace:
        $export: true
        $supportedFrom: v2.0.0-alpha.1
        $azureGeneratedSecrets:
          - Endpoint
      Namespaces_Queue:
        $exportAs: NamespacesQueue
        $supportedFrom: v2.0.0-alpha.1
      Namespaces_Topic:
        $exportAs: NamespacesTopic
        $supportedFrom: v2.0.0-alpha.1
      UserAssignedIdentityProperties:
        UserAssignedIdentity:
          $armReference: true
      Namespaces_Topics_Subscription:
        $exportAs: NamespacesTopicsSubscription
        $supportedFrom: v2.0.0-beta.3
      Namespaces_Topics_Subscriptions_Rule:
        $exportAs: NamespacesTopicsSubscriptionsRule
        $supportedFrom: v2.0.0-beta.3
  signalrservice:
    2021-10-01:
      SignalR:
        $export: true
        $supportedFrom: v2.0.0-alpha.4
  sql:
    2021-11-01:
      # Note that there are a few commented out resources which we are not exporting for sql. They're commented out as
      # they seem of questionable value to users, but if we get an ask for them we can add them in.
      Server:
        $export: true
        $supportedFrom: v2.0.0
        $generatedConfigs:
          FullyQualifiedDomainName: $.Status.FullyQualifiedDomainName
      Servers_Administrator:
        $exportAs: ServersAdministrator
        $supportedFrom: v2.0.0
      AdministratorProperties:
        Sid:
          $importConfigMapMode: optional
        TenantId:
          $importConfigMapMode: optional
      Servers_SecurityAlertPolicy:
        $exportAs: ServersSecurityAlertPolicy
        $supportedFrom: v2.0.0
      Servers_AdvancedThreatProtectionSetting:
        $exportAs: ServersAdvancedThreatProtectionSetting
        $supportedFrom: v2.0.0
      Servers_AuditingSetting:
        $exportAs: ServersAuditingSetting
        $supportedFrom: v2.0.0
      Servers_AzureADOnlyAuthentication:
        $exportAs: ServersAzureADOnlyAuthentication
        $supportedFrom: v2.0.0
      Servers_ConnectionPolicy:
        $exportAs: ServersConnectionPolicy
        $supportedFrom: v2.0.0
#      Servers_DnsAliase: # TODO: Not sure how this works - it has no properties but name?
#        $exportAs: ServersDnsAliases
#        $supportedFrom: v2.0.0
      Servers_ElasticPool:
        $exportAs: ServersElasticPool
        $supportedFrom: v2.0.0
      Servers_FailoverGroup:
        $exportAs: ServersFailoverGroup
        $supportedFrom: v2.0.0
      Servers_FirewallRule:
        $exportAs: ServersFirewallRule
        $supportedFrom: v2.0.0
      Servers_Ipv6FirewallRule:
        $exportAs: ServersIPV6FirewallRule
        $supportedFrom: v2.0.0
#      Servers_JobAgent:
#        $exportAs: ServersJobAgent
#        $supportedFrom: v2.0.0
      Servers_OutboundFirewallRule:
        $exportAs: ServersOutboundFirewallRule
        $supportedFrom: v2.0.0
#      Servers_SyncAgent:
#        $exportAs: ServersSyncAgent
#        $supportedFrom: v2.0.0
      Servers_VirtualNetworkRule:
        $exportAs: ServersVirtualNetworkRule
        $supportedFrom: v2.0.0
      Servers_VulnerabilityAssessment:
        $exportAs: ServersVulnerabilityAssessment
        $supportedFrom: v2.0.0
      ServerVulnerabilityAssessmentProperties:
        StorageContainerPath:
          $importConfigMapMode: optional
      Servers_Database:
        $exportAs: ServersDatabase
        $supportedFrom: v2.0.0
      Servers_Databases_BackupLongTermRetentionPolicy:
        $exportAs: ServersDatabasesBackupLongTermRetentionPolicy
        $supportedFrom: v2.0.0
      Servers_Databases_BackupShortTermRetentionPolicy:
        $exportAs: ServersDatabasesBackupShortTermRetentionPolicy
        $supportedFrom: v2.0.0
      Servers_Databases_AdvancedThreatProtectionSetting:
        $exportAs: ServersDatabasesAdvancedThreatProtectionSetting
        $supportedFrom: v2.0.0
      Servers_Databases_AuditingSetting:
        $exportAs: ServersDatabasesAuditingSetting
        $supportedFrom: v2.0.0
#      Servers_Databases_DataMaskingPolicy: # there's also a "Rules" subresource here
#        $exportAs: ServersDatabasesDataMaskingPolicy
#        $supportedFrom: v2.0.0
#      Servers_Databases_ExtendedAuditingSetting: # TODO: Not sure what the difference is between this and the normal auditing setting
#        $exportAs: ServersDatabasesExtendedAuditingSetting
#        $supportedFrom: v2.0.0
#      Servers_Databases_GeoBackupPolicy:  # TODO: Not actually supported in ARM at the moment
#        $exportAs: ServersDatabasesGeoBackupPolicy
#        $supportedFrom: v2.0.0
#      Servers_Databases_MaintenanceWindow: # TODO: Seems to have name Servers_Databases_MaintenanceWindows_Current, not sure why
#        $exportAs: ServersDatabasesMaintenanceWindow
#        $supportedFrom: v2.0.0
      Servers_Databases_SecurityAlertPolicy:
        $exportAs: ServersDatabasesSecurityAlertPolicy
        $supportedFrom: v2.0.0
#      Servers_Databases_SyncGroup:
#        $exportAs: ServersDatabasesSyncGroups
#        $supportedFrom: v2.0.0
#      Servers_Databases_SyncGroups_SyncMember:
#        $exportAs: ServersDatabasesSyncGroupsSyncMember
#        $supportedFrom: v2.0.0
      Servers_Databases_TransparentDataEncryption:
        $exportAs: ServersDatabasesTransparentDataEncryption
        $supportedFrom: v2.0.0
      Servers_Databases_VulnerabilityAssessment:
        $exportAs: ServersDatabasesVulnerabilityAssessment
        $supportedFrom: v2.0.0
      DatabaseVulnerabilityAssessmentsDatabaseVulnerabilityAssessmentProperties:
        StorageContainerPath:
          $importConfigMapMode: optional
#      Servers_Databases_WorkloadGroup:
#        $exportAs: ServersDatabasesWorkloadGroup
#        $supportedFrom: v2.0.0
#      Servers_Databases_WorkloadGroups_WorkloadClassifier:
#        $exportAs: ServersDatabasesWorkloadGroupsWorkloadClassifier
#        $supportedFrom: v2.0.0
  storage:
    2021-04-01:
      EncryptionIdentity:
        UserAssignedIdentity:
          $armReference: true
      ResourceAccessRule:
        ResourceId:
          $armReference: true
      StorageAccount:
        $export: true
        $supportedFrom: v2.0.0-alpha.1
        $azureGeneratedSecrets:
          - Key1
          - Key2
          - WebEndpoint
          - BlobEndpoint
          - FileEndpoint
          - QueueEndpoint
          - TableEndpoint
          - DfsEndpoint
        $generatedConfigs:
          WebEndpoint: $.Status.PrimaryEndpoints.Web
          BlobEndpoint: $.Status.PrimaryEndpoints.Blob
          FileEndpoint: $.Status.PrimaryEndpoints.File
          QueueEndpoint: $.Status.PrimaryEndpoints.Queue
          TableEndpoint: $.Status.PrimaryEndpoints.Table
          DfsEndpoint: $.Status.PrimaryEndpoints.Dfs
      StorageAccounts_BlobService:
        $exportAs: StorageAccountsBlobService
        $supportedFrom: v2.0.0-alpha.1
      StorageAccounts_BlobServices_Container:
        $exportAs: StorageAccountsBlobServicesContainer
        $supportedFrom: v2.0.0-alpha.1
      StorageAccounts_QueueService:
        $exportAs: StorageAccountsQueueService
        $supportedFrom: v2.0.0-alpha.5
      StorageAccounts_QueueServices_Queue:
        $exportAs: StorageAccountsQueueServicesQueue
        $supportedFrom: v2.0.0-alpha.5
      StorageAccounts_ManagementPolicy:
        $exportAs: StorageAccountsManagementPolicy
        $supportedFrom: v2.0.0-alpha.6
      VirtualNetworkRule:
        Id:
          $armReference: true
  subscription:
    2021-10-01:
      Alias:
        $export: true
        $supportedFrom: v2.0.0-beta.2
  synapse:
    2021-06-01:
      KekIdentityProperties:
        UserAssignedIdentity:
          $armReference: true
      DataLakeStorageAccountDetails:
        ResourceId:
          $armReference: true
        AccountUrl:
          $importConfigMapMode: optional
      PurviewConfiguration:
        PurviewResourceId:
          $armReference: true
      Workspace:
        $export: true
        $supportedFrom: v2.0.0
      WorkspaceProperties:
        SqlAdministratorLoginPassword:
          $isSecret: true
      Workspaces_BigDataPool:
        $export: true
        $exportAs: WorkspacesBigDataPool
        $supportedFrom: v2.0.0
  web:
    2022-03-01:
      ApiManagementConfig:
        Id:
          $armReference: true
      CloningInfo:
        TrafficManagerProfileId:
          $armReference: true
        SourceWebAppId:
          $armReference: true
      HostingEnvironmentProfile:
        Id:
          $armReference: true
      IpSecurityRestriction:
        VnetSubnetResourceId:
          $armReference: true
      KubeEnvironmentProfile:
        Id:
          $armReference: true
      PushSettings:
        # This actually is a resource I think, but as far as I can tell in the context it's used
        # here as part of SitesConfig it has to be embedded as there is no writable ID field
        $isResource: false
      PushSettings_STATUS:
        $isResource: false
      ServerFarm:
        $exportAs: ServerFarm
        $supportedFrom: v2.0.0-beta.3
      Site:
        $export: true
        $supportedFrom: v2.0.0-beta.3
      Site_Properties_Spec:
        ServerFarmId:
          $armReference: true
        VirtualNetworkSubnetId:
          $armReference: true<|MERGE_RESOLUTION|>--- conflicted
+++ resolved
@@ -1336,14 +1336,6 @@
         $exportAs: VirtualNetworksVirtualNetworkPeering
         $supportedFrom: v2.0.0-alpha.1
     2022-07-01:
-<<<<<<< HEAD
-      NatGateway:
-        $export: true
-        $supportedFrom: v2.1.0
-      PublicIPPrefix:
-        $export: true
-        $supportedFrom: v2.1.0
-=======
       BastionHost:
         # This technically supports 2022-09-01 API version too, but it's identical to the 2022-07-01 version
         # so limiting proliferation of APIVersions and using 2022-07-01 for it
@@ -1351,7 +1343,12 @@
         $supportedFrom: v2.1.0
       BastionHostIPConfiguration:
         $resourceEmbeddedInParent: BastionHost
->>>>>>> b7625035
+      NatGateway:
+        $export: true
+        $supportedFrom: v2.1.0
+      PublicIPPrefix:
+        $export: true
+        $supportedFrom: v2.1.0
       PrivateEndpoint:
         $export: true
         $supportedFrom: v2.0.0
