--- conflicted
+++ resolved
@@ -67,14 +67,10 @@
     group: authorization
     version: v*20200801preview
     because: We want to export this particular preview version
-<<<<<<< HEAD
-
-=======
   - action: include
     group: managedidentity
     version: v*20220131preview
     because: We want to export this particular preview version
->>>>>>> b1b96f2d
   - action: prune
     version: '*preview'
     because: preview SDK versions are excluded by default (they often do very strange things)
@@ -465,8 +461,6 @@
 
   # Deal with resources that have tags or location included but shouldn't have (proxy resources, etc).
   # See https://github.com/Azure/azure-resource-manager-schemas/issues/1850
-<<<<<<< HEAD
-=======
   - group: containerservice
     name: ManagedClusters_AgentPools_Spec
     property: Tags
@@ -512,7 +506,6 @@
     property: Tags
     remove: true
     because: Child resource shouldn't have tags
->>>>>>> b1b96f2d
 
   # TODO(donotmerge)
   # - group: network
