--- conflicted
+++ resolved
@@ -2201,10 +2201,7 @@
           $referenceType: arm
       ServerProperties:
         SourceServerResourceId:
-<<<<<<< HEAD
-          $referenceType: arm # TODO: probably need a conversion hook for this... don't merge without it
-=======
-          $armReference: true
+          $referenceType: arm
     2023-12-30:
       DataEncryption:
         GeoBackupUserAssignedIdentityId:
@@ -2246,7 +2243,6 @@
       ServerProperties:
         SourceServerResourceId:
           $armReference: true
->>>>>>> bb655f2b
   dbforpostgresql:
     v1: # Handcrafted 
       User:
@@ -2354,12 +2350,7 @@
         DelegatedSubnetResourceId:
           $referenceType: arm
         PrivateDnsZoneArmResourceId:
-<<<<<<< HEAD
-          $referenceType: arm
-=======
-          $armReference: true
-      
->>>>>>> bb655f2b
+          $referenceType: arm
   devices:
     2021-07-02:
       IotHub:
