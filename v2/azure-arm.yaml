--- conflicted
+++ resolved
@@ -261,22 +261,14 @@
     property: UserAssignedIdentities
     remove: true
     because: The UserAssignedIdentities property is entirely readOnly but is modelled poorly in the JSON schemas. See discussion on https://github.com/Azure/azure-resource-manager-schemas/issues/835
-<<<<<<< HEAD
 
   # TODO(donotmerge)
-  # - name: StorageAccountsManagementPolicies_Spec
+  # - name: StorageAccounts_ManagementPolicies_Spec
   #   group: storage
   #   property: Location
   #   remove: true
   #   because: This property should be marked readonly
 
-=======
-  - name: StorageAccounts_ManagementPolicies_Spec
-    group: storage
-    property: Location
-    remove: true
-    because: This property should be marked readonly
->>>>>>> aa650ffc
   - name: ManagedServiceIdentity
     group: documentdb
     property: UserAssignedIdentities
@@ -324,8 +316,6 @@
     property: ProvisioningState
     remove: true
     because: This property should be marked readonly
-<<<<<<< HEAD
-=======
   - name: Namespaces_Eventhubs_Spec_Properties
     group: eventhub
     property: Status
@@ -349,7 +339,6 @@
     property: Properties
     remove: true
     because: it has no writable properties in swagger
->>>>>>> aa650ffc
 
   # TODO(donotmerge)
 #  - name: NamespacesEventhubs_Spec_Properties
@@ -462,8 +451,6 @@
 
   # Deal with resources that have tags or location included but shouldn't have (proxy resources, etc).
   # See https://github.com/Azure/azure-resource-manager-schemas/issues/1850
-<<<<<<< HEAD
-=======
   - group: containerservice
     name: ManagedClusters_AgentPools_Spec
     property: Tags
@@ -499,7 +486,6 @@
     property: Tags
     remove: true
     because: Tags for subscription are in a different place
->>>>>>> aa650ffc
 
   # TODO(donotmerge)
   # - group: network
@@ -814,10 +800,14 @@
       RedisEnterprise_Database:
         $exportAs: RedisEnterpriseDatabase
         $supportedFrom: v2.0.0-alpha.4
-<<<<<<< HEAD
   # TODO: disabled until (evildiscriminator)
   # cdn:
   #   2021-06-01:
+  #    DeepCreatedOriginProperties:
+  #      PrivateLinkLocation:
+  #        $armReference: true
+  #      PrivateLinkResourceId:
+  #        $armReference: true
   #     EndpointProperties_WebApplicationFirewallPolicyLink:
   #       Id:
   #         $armReference: true
@@ -825,32 +815,11 @@
   #       $export: true
   #       $supportedFrom: v2.0.0-beta.1
   #     ProfilesEndpoint:
-  #       $export: true
+  #      $exportAs: ProfilesEndpoint
   #       $supportedFrom: v2.0.0-beta.1
   #     ResourceReference:
   #       Id:
   #         $armReference: true
-=======
-  cdn:
-    2021-06-01:
-      DeepCreatedOriginProperties:
-        PrivateLinkLocation:
-          $armReference: true
-        PrivateLinkResourceId:
-          $armReference: true
-      EndpointPropertiesUpdateParametersWebApplicationFirewallPolicyLink:
-        Id:
-          $armReference: true
-      Profile:
-        $export: true
-        $supportedFrom: v2.0.0-beta.1
-      Profiles_Endpoint:
-        $exportAs: ProfilesEndpoint
-        $supportedFrom: v2.0.0-beta.1
-      ResourceReference:
-        Id:
-          $armReference: true
->>>>>>> aa650ffc
   compute:
     2020-09-30:
       CreationData:
@@ -1257,7 +1226,6 @@
       Compute:
         ResourceId:
           $armReference: true
-<<<<<<< HEAD
 # TODO(evildiscriminator): disabled for now
 #      ResourceId:
 #        Id:
@@ -1300,23 +1268,8 @@
 #      VirtualMachineSshCredentials:
 #        Password:
 #          $isSecret: true
-      WorkspacesConnection:
-        $export: true
-=======
-      Compute_VirtualMachine:
-        ResourceId:
-          $armReference: true
-      UserAccountCredentials:
-        AdminUserPassword:
-          $isSecret: true
-        AdminUserSshPublicKey:
-          $isSecret: true
-      VirtualMachineSshCredentials:
-        Password:
-          $isSecret: true
-      Workspaces_Connection:
-        $exportAs: WorkspacesConnection
->>>>>>> aa650ffc
+#      Workspaces_Connection:
+#        $exportAs: WorkspacesConnection
         $supportedFrom: v2.0.0-beta.2
   network:
     2018-09-01:
@@ -1354,20 +1307,11 @@
       RouteTable:
         $export: true
         $supportedFrom: v2.0.0-beta.1
-<<<<<<< HEAD
-      # TODO(donotmerge)
-      # RouteTables_Spec_Properties:
-      #   Routes:
-      #     $isResourceLifecycleOwnedByParent: true
-      RouteTablesRoute:
-        $export: true
-=======
       RouteTables_Spec_Properties:
         Routes:
           $isResourceLifecycleOwnedByParent: true
       RouteTables_Route:
         $exportAs: RouteTablesRoute
->>>>>>> aa650ffc
         $supportedFrom: v2.0.0-beta.1
       SecurityRule_NetworkInterface_SubResourceEmbedded:
         Id:
@@ -1390,18 +1334,6 @@
       VirtualNetworkGateway:
         $export: true
         $supportedFrom: v2.0.0-alpha.1
-<<<<<<< HEAD
-      # TODO(donotmerge)
-      # VirtualNetworks_Spec_Properties:
-      #   Subnets:
-      #     $isResourceLifecycleOwnedByParent: true
-      #   VirtualNetworkPeerings:
-      #     # Technically this resource behaves fine (updating the vnet doesn't delete these if they
-      #     # aren't included in the payload). Marking it here so that the pruning takes effect.
-      #     $isResourceLifecycleOwnedByParent: true
-      VirtualNetworksSubnet:
-        $export: true
-=======
       VirtualNetworks_Spec_Properties:
         Subnets:
           $isResourceLifecycleOwnedByParent: true
@@ -1411,7 +1343,6 @@
           $isResourceLifecycleOwnedByParent: true
       VirtualNetworks_Subnet:
         $exportAs: VirtualNetworksSubnet
->>>>>>> aa650ffc
         $supportedFrom: v2.0.0-alpha.1
       VirtualNetworks_VirtualNetworkPeering:
         $exportAs: VirtualNetworksVirtualNetworkPeering
