--- conflicted
+++ resolved
@@ -1096,30 +1096,6 @@
       Topic:
         $export: true
         $supportedFrom: v2.0.0-alpha.3
-<<<<<<< HEAD
-      # AzureFunctionEventSubscriptionDestinationProperties:
-      #   ResourceId:
-      #     $armReference: true
-      # EventHubEventSubscriptionDestinationProperties:
-      #   ResourceId:
-      #     $armReference: true
-      # HybridConnectionEventSubscriptionDestinationProperties:
-      #   ResourceId:
-      #     $armReference: true
-      # ServiceBusQueueEventSubscriptionDestinationProperties:
-      #   ResourceId:
-      #     $armReference: true
-      # ServiceBusTopicEventSubscriptionDestinationProperties:
-      #   ResourceId:
-      #     $armReference: true
-      # StorageQueueEventSubscriptionDestinationProperties:
-      #   ResourceId:
-      #     $armReference: true
-      # StorageBlobDeadLetterDestinationProperties:
-      #   ResourceId:
-      #     $armReference: true
-=======
->>>>>>> 966073ff
   eventhub:
     2021-11-01:
       Destination_Properties:
