module github.com/Azure/azure-service-operator/v2/cmd/asoctl

go 1.22.0

toolchain go1.22.1

replace github.com/Azure/azure-service-operator/v2 => ../../

replace github.com/Azure/azure-service-operator/v2/tools/generator => ../generator

require (
	github.com/Azure/azure-sdk-for-go/sdk/azcore v1.12.0
	github.com/Azure/azure-sdk-for-go/sdk/azidentity v1.6.0
	github.com/Azure/azure-service-operator/v2 v2.5.0
	github.com/go-logr/logr v1.4.2
	github.com/go-logr/zerologr v1.2.3
	github.com/onsi/gomega v1.33.1
	github.com/pkg/errors v0.9.1
	github.com/rs/zerolog v1.33.0
	github.com/spf13/cobra v1.8.1
	github.com/vbauerster/mpb/v8 v8.7.3
	golang.org/x/exp v0.0.0-20240119083558-1b970713d09a
	k8s.io/api v0.30.2
	k8s.io/apiextensions-apiserver v0.30.1
	k8s.io/apimachinery v0.30.2
<<<<<<< HEAD
	k8s.io/client-go v0.30.1
=======
	k8s.io/client-go v0.30.2
>>>>>>> 35d62323
	sigs.k8s.io/controller-runtime v0.18.4
	sigs.k8s.io/yaml v1.4.0
)

require (
	filippo.io/edwards25519 v1.1.0 // indirect
	github.com/Azure/azure-sdk-for-go/sdk/internal v1.9.0 // indirect
	github.com/Azure/azure-sdk-for-go/sdk/resourcemanager/apimanagement/armapimanagement v1.1.1 // indirect
	github.com/Azure/azure-sdk-for-go/sdk/resourcemanager/appconfiguration/armappconfiguration v1.1.1 // indirect
	github.com/Azure/azure-sdk-for-go/sdk/resourcemanager/containerservice/armcontainerservice v1.0.0 // indirect
	github.com/Azure/azure-sdk-for-go/sdk/resourcemanager/cosmos/armcosmos v1.0.0 // indirect
	github.com/Azure/azure-sdk-for-go/sdk/resourcemanager/dataprotection/armdataprotection/v3 v3.0.0 // indirect
	github.com/Azure/azure-sdk-for-go/sdk/resourcemanager/eventgrid/armeventgrid v1.0.0 // indirect
	github.com/Azure/azure-sdk-for-go/sdk/resourcemanager/eventhub/armeventhub v1.2.0 // indirect
	github.com/Azure/azure-sdk-for-go/sdk/resourcemanager/iothub/armiothub v1.3.0 // indirect
	github.com/Azure/azure-sdk-for-go/sdk/resourcemanager/keyvault/armkeyvault v1.4.0 // indirect
	github.com/Azure/azure-sdk-for-go/sdk/resourcemanager/machinelearning/armmachinelearning v1.0.0 // indirect
	github.com/Azure/azure-sdk-for-go/sdk/resourcemanager/redis/armredis v1.0.0 // indirect
	github.com/Azure/azure-sdk-for-go/sdk/resourcemanager/search/armsearch v1.3.0 // indirect
	github.com/Azure/azure-sdk-for-go/sdk/resourcemanager/servicebus/armservicebus v1.2.0 // indirect
	github.com/Azure/azure-sdk-for-go/sdk/resourcemanager/signalr/armsignalr v1.2.0 // indirect
	github.com/Azure/azure-sdk-for-go/sdk/resourcemanager/storage/armstorage v1.5.0 // indirect
	github.com/Azure/azure-sdk-for-go/sdk/resourcemanager/subscription/armsubscription v1.2.0 // indirect
	github.com/AzureAD/microsoft-authentication-library-for-go v1.2.2 // indirect
	github.com/VividCortex/ewma v1.2.0 // indirect
	github.com/acarl005/stripansi v0.0.0-20180116102854-5a71ef0e047d // indirect
	github.com/benbjohnson/clock v1.3.5 // indirect
	github.com/beorn7/perks v1.0.1 // indirect
	github.com/cespare/xxhash/v2 v2.2.0 // indirect
	github.com/davecgh/go-spew v1.1.1 // indirect
	github.com/emicklei/go-restful/v3 v3.11.2 // indirect
	github.com/evanphx/json-patch v5.8.1+incompatible // indirect
	github.com/evanphx/json-patch/v5 v5.9.0 // indirect
	github.com/fsnotify/fsnotify v1.7.0 // indirect
	github.com/go-openapi/jsonpointer v0.20.2 // indirect
	github.com/go-openapi/jsonreference v0.20.4 // indirect
	github.com/go-openapi/swag v0.22.8 // indirect
	github.com/go-sql-driver/mysql v1.8.1 // indirect
	github.com/gogo/protobuf v1.3.2 // indirect
	github.com/golang-jwt/jwt/v5 v5.2.1 // indirect
	github.com/golang-sql/civil v0.0.0-20220223132316-b832511892a9 // indirect
	github.com/golang-sql/sqlexp v0.1.0 // indirect
	github.com/golang/groupcache v0.0.0-20210331224755-41bb18bfe9da // indirect
	github.com/golang/protobuf v1.5.4 // indirect
	github.com/google/gnostic-models v0.6.8 // indirect
	github.com/google/go-cmp v0.6.0 // indirect
	github.com/google/gofuzz v1.2.0 // indirect
	github.com/google/uuid v1.6.0 // indirect
	github.com/hbollon/go-edlib v1.6.0 // indirect
	github.com/imdario/mergo v0.3.16 // indirect
	github.com/inconshreveable/mousetrap v1.1.0 // indirect
	github.com/jackc/pgpassfile v1.0.0 // indirect
	github.com/jackc/pgservicefile v0.0.0-20231201235250-de7065d80cb9 // indirect
	github.com/jackc/pgx/v5 v5.6.0 // indirect
	github.com/jackc/puddle/v2 v2.2.1 // indirect
	github.com/josharian/intern v1.0.0 // indirect
	github.com/json-iterator/go v1.1.12 // indirect
	github.com/kylelemons/godebug v1.1.0 // indirect
	github.com/mailru/easyjson v0.7.7 // indirect
	github.com/mattn/go-colorable v0.1.13 // indirect
	github.com/mattn/go-isatty v0.0.20 // indirect
	github.com/mattn/go-runewidth v0.0.15 // indirect
	github.com/microsoft/go-mssqldb v1.7.2 // indirect
	github.com/modern-go/concurrent v0.0.0-20180306012644-bacd9c7ef1dd // indirect
	github.com/modern-go/reflect2 v1.0.2 // indirect
	github.com/munnerz/goautoneg v0.0.0-20191010083416-a7dc8b61c822 // indirect
	github.com/pkg/browser v0.0.0-20240102092130-5ac0b6a4141c // indirect
	github.com/prometheus/client_golang v1.19.1 // indirect
	github.com/prometheus/client_model v0.5.0 // indirect
	github.com/prometheus/common v0.48.0 // indirect
	github.com/prometheus/procfs v0.12.0 // indirect
	github.com/rivo/uniseg v0.4.7 // indirect
	github.com/spf13/pflag v1.0.5 // indirect
	golang.org/x/crypto v0.24.0 // indirect
	golang.org/x/net v0.26.0 // indirect
	golang.org/x/oauth2 v0.16.0 // indirect
	golang.org/x/sync v0.7.0 // indirect
	golang.org/x/sys v0.21.0 // indirect
	golang.org/x/term v0.21.0 // indirect
	golang.org/x/text v0.16.0 // indirect
	golang.org/x/time v0.5.0 // indirect
	gomodules.xyz/jsonpatch/v2 v2.4.0 // indirect
	google.golang.org/appengine v1.6.8 // indirect
	google.golang.org/protobuf v1.33.0 // indirect
	gopkg.in/inf.v0 v0.9.1 // indirect
	gopkg.in/yaml.v2 v2.4.0 // indirect
	gopkg.in/yaml.v3 v3.0.1 // indirect
	k8s.io/klog/v2 v2.120.1 // indirect
	k8s.io/kube-openapi v0.0.0-20240228011516-70dd3763d340 // indirect
	k8s.io/utils v0.0.0-20240102154912-e7106e64919e // indirect
	sigs.k8s.io/json v0.0.0-20221116044647-bc3834ca7abd // indirect
	sigs.k8s.io/structured-merge-diff/v4 v4.4.1 // indirect
)<|MERGE_RESOLUTION|>--- conflicted
+++ resolved
@@ -23,11 +23,7 @@
 	k8s.io/api v0.30.2
 	k8s.io/apiextensions-apiserver v0.30.1
 	k8s.io/apimachinery v0.30.2
-<<<<<<< HEAD
-	k8s.io/client-go v0.30.1
-=======
 	k8s.io/client-go v0.30.2
->>>>>>> 35d62323
 	sigs.k8s.io/controller-runtime v0.18.4
 	sigs.k8s.io/yaml v1.4.0
 )
