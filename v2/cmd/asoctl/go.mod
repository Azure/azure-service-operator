--- conflicted
+++ resolved
@@ -89,13 +89,8 @@
 	github.com/prometheus/procfs v0.12.0 // indirect
 	github.com/rivo/uniseg v0.4.4 // indirect
 	github.com/spf13/pflag v1.0.5 // indirect
-<<<<<<< HEAD
 	golang.org/x/crypto v0.17.0 // indirect
-	golang.org/x/net v0.17.0 // indirect
-=======
-	golang.org/x/crypto v0.16.0 // indirect
 	golang.org/x/net v0.19.0 // indirect
->>>>>>> d13f6652
 	golang.org/x/oauth2 v0.13.0 // indirect
 	golang.org/x/sync v0.5.0 // indirect
 	golang.org/x/sys v0.15.0 // indirect
