module github.com/Azure/azure-service-operator/v2/cmd/asoctl

go 1.20

replace github.com/Azure/azure-service-operator/v2 => ../../

replace github.com/Azure/azure-service-operator/v2/tools/generator => ../generator

require (
	github.com/Azure/azure-sdk-for-go/sdk/azcore v1.9.2
	github.com/Azure/azure-sdk-for-go/sdk/azidentity v1.5.1
	github.com/Azure/azure-service-operator/v2 v2.5.0
	github.com/go-logr/logr v1.4.1
	github.com/go-logr/zerologr v1.2.3
	github.com/onsi/gomega v1.31.1
	github.com/pkg/errors v0.9.1
	github.com/rs/zerolog v1.32.0
	github.com/spf13/cobra v1.8.0
	github.com/vbauerster/mpb/v8 v8.7.2
	golang.org/x/exp v0.0.0-20240119083558-1b970713d09a
	k8s.io/api v0.29.2
	k8s.io/apiextensions-apiserver v0.29.1
	k8s.io/apimachinery v0.29.2
<<<<<<< HEAD
	k8s.io/client-go v0.29.2
	sigs.k8s.io/controller-runtime v0.17.1
=======
	k8s.io/client-go v0.29.1
	sigs.k8s.io/controller-runtime v0.17.2
>>>>>>> 84cff44f
	sigs.k8s.io/yaml v1.4.0
)

require (
	github.com/Azure/azure-sdk-for-go/sdk/internal v1.5.2 // indirect
	github.com/Azure/azure-sdk-for-go/sdk/resourcemanager/apimanagement/armapimanagement v1.1.1 // indirect
	github.com/Azure/azure-sdk-for-go/sdk/resourcemanager/appconfiguration/armappconfiguration v1.1.1 // indirect
	github.com/Azure/azure-sdk-for-go/sdk/resourcemanager/containerservice/armcontainerservice v1.0.0 // indirect
	github.com/Azure/azure-sdk-for-go/sdk/resourcemanager/cosmos/armcosmos v1.0.0 // indirect
	github.com/Azure/azure-sdk-for-go/sdk/resourcemanager/eventgrid/armeventgrid v1.0.0 // indirect
	github.com/Azure/azure-sdk-for-go/sdk/resourcemanager/iothub/armiothub v1.3.0 // indirect
	github.com/Azure/azure-sdk-for-go/sdk/resourcemanager/keyvault/armkeyvault v1.4.0 // indirect
	github.com/Azure/azure-sdk-for-go/sdk/resourcemanager/machinelearning/armmachinelearning v1.0.0 // indirect
	github.com/Azure/azure-sdk-for-go/sdk/resourcemanager/redis/armredis v1.0.0 // indirect
	github.com/Azure/azure-sdk-for-go/sdk/resourcemanager/search/armsearch v1.3.0 // indirect
	github.com/Azure/azure-sdk-for-go/sdk/resourcemanager/servicebus/armservicebus v1.2.0 // indirect
	github.com/Azure/azure-sdk-for-go/sdk/resourcemanager/signalr/armsignalr v1.2.0 // indirect
	github.com/Azure/azure-sdk-for-go/sdk/resourcemanager/storage/armstorage v1.5.0 // indirect
	github.com/Azure/azure-sdk-for-go/sdk/resourcemanager/subscription/armsubscription v1.2.0 // indirect
	github.com/AzureAD/microsoft-authentication-library-for-go v1.2.1 // indirect
	github.com/VividCortex/ewma v1.2.0 // indirect
	github.com/acarl005/stripansi v0.0.0-20180116102854-5a71ef0e047d // indirect
	github.com/benbjohnson/clock v1.3.5 // indirect
	github.com/beorn7/perks v1.0.1 // indirect
	github.com/cespare/xxhash/v2 v2.2.0 // indirect
	github.com/davecgh/go-spew v1.1.1 // indirect
	github.com/emicklei/go-restful/v3 v3.11.2 // indirect
	github.com/evanphx/json-patch v5.8.1+incompatible // indirect
	github.com/evanphx/json-patch/v5 v5.8.1 // indirect
	github.com/fsnotify/fsnotify v1.7.0 // indirect
	github.com/go-openapi/jsonpointer v0.20.2 // indirect
	github.com/go-openapi/jsonreference v0.20.4 // indirect
	github.com/go-openapi/swag v0.22.8 // indirect
	github.com/go-sql-driver/mysql v1.7.1 // indirect
	github.com/gogo/protobuf v1.3.2 // indirect
	github.com/golang-jwt/jwt/v5 v5.2.0 // indirect
	github.com/golang-sql/civil v0.0.0-20220223132316-b832511892a9 // indirect
	github.com/golang-sql/sqlexp v0.1.0 // indirect
	github.com/golang/groupcache v0.0.0-20210331224755-41bb18bfe9da // indirect
	github.com/golang/protobuf v1.5.3 // indirect
	github.com/google/gnostic-models v0.6.8 // indirect
	github.com/google/go-cmp v0.6.0 // indirect
	github.com/google/gofuzz v1.2.0 // indirect
	github.com/google/uuid v1.6.0 // indirect
	github.com/hbollon/go-edlib v1.6.0 // indirect
	github.com/imdario/mergo v0.3.16 // indirect
	github.com/inconshreveable/mousetrap v1.1.0 // indirect
	github.com/jackc/pgpassfile v1.0.0 // indirect
	github.com/jackc/pgservicefile v0.0.0-20231201235250-de7065d80cb9 // indirect
	github.com/jackc/pgx/v5 v5.5.3 // indirect
	github.com/jackc/puddle/v2 v2.2.1 // indirect
	github.com/josharian/intern v1.0.0 // indirect
	github.com/json-iterator/go v1.1.12 // indirect
	github.com/kylelemons/godebug v1.1.0 // indirect
	github.com/mailru/easyjson v0.7.7 // indirect
	github.com/mattn/go-colorable v0.1.13 // indirect
	github.com/mattn/go-isatty v0.0.20 // indirect
	github.com/mattn/go-runewidth v0.0.15 // indirect
	github.com/microsoft/go-mssqldb v1.6.0 // indirect
	github.com/modern-go/concurrent v0.0.0-20180306012644-bacd9c7ef1dd // indirect
	github.com/modern-go/reflect2 v1.0.2 // indirect
	github.com/munnerz/goautoneg v0.0.0-20191010083416-a7dc8b61c822 // indirect
	github.com/pkg/browser v0.0.0-20240102092130-5ac0b6a4141c // indirect
	github.com/prometheus/client_golang v1.18.0 // indirect
	github.com/prometheus/client_model v0.5.0 // indirect
	github.com/prometheus/common v0.46.0 // indirect
	github.com/prometheus/procfs v0.12.0 // indirect
	github.com/rivo/uniseg v0.4.4 // indirect
	github.com/spf13/pflag v1.0.5 // indirect
	golang.org/x/crypto v0.19.0 // indirect
	golang.org/x/net v0.20.0 // indirect
	golang.org/x/oauth2 v0.16.0 // indirect
	golang.org/x/sync v0.6.0 // indirect
	golang.org/x/sys v0.17.0 // indirect
	golang.org/x/term v0.17.0 // indirect
	golang.org/x/text v0.14.0 // indirect
	golang.org/x/time v0.5.0 // indirect
	gomodules.xyz/jsonpatch/v2 v2.4.0 // indirect
	google.golang.org/appengine v1.6.8 // indirect
	google.golang.org/protobuf v1.32.0 // indirect
	gopkg.in/inf.v0 v0.9.1 // indirect
	gopkg.in/yaml.v2 v2.4.0 // indirect
	gopkg.in/yaml.v3 v3.0.1 // indirect
	k8s.io/component-base v0.29.1 // indirect
	k8s.io/klog/v2 v2.120.1 // indirect
	k8s.io/kube-openapi v0.0.0-20240117194847-208609032b15 // indirect
	k8s.io/utils v0.0.0-20240102154912-e7106e64919e // indirect
	sigs.k8s.io/json v0.0.0-20221116044647-bc3834ca7abd // indirect
	sigs.k8s.io/structured-merge-diff/v4 v4.4.1 // indirect
)<|MERGE_RESOLUTION|>--- conflicted
+++ resolved
@@ -21,13 +21,8 @@
 	k8s.io/api v0.29.2
 	k8s.io/apiextensions-apiserver v0.29.1
 	k8s.io/apimachinery v0.29.2
-<<<<<<< HEAD
 	k8s.io/client-go v0.29.2
-	sigs.k8s.io/controller-runtime v0.17.1
-=======
-	k8s.io/client-go v0.29.1
 	sigs.k8s.io/controller-runtime v0.17.2
->>>>>>> 84cff44f
 	sigs.k8s.io/yaml v1.4.0
 )
 
