--- conflicted
+++ resolved
@@ -342,11 +342,7 @@
 
 func TestKeyvaultControllerWithVirtualNetworkRulesAndUpdate(t *testing.T) {
 	t.Parallel()
-<<<<<<< HEAD
-	defer PanicRecover()
-=======
-	defer PanicRecover(t)
->>>>>>> a2f6a15e
+	defer PanicRecover(t)
 	ctx := context.Background()
 	assert := assert.New(t)
 
@@ -405,11 +401,7 @@
 	retInstance := &azurev1alpha1.KeyVault{}
 	err = tc.k8sClient.Get(ctx, names, retInstance)
 
-<<<<<<< HEAD
 	assert.Equal(nil, err, "get keyvault in k8s")
-=======
-	assert.Equal(nil, err, fmt.Sprintf("get keyvault in k8s"))
->>>>>>> a2f6a15e
 	originalHash := retInstance.Status.SpecHash
 	networkPolicy := azurev1alpha1.NetworkRuleSet{
 		Bypass:        "None",
@@ -418,11 +410,7 @@
 	retInstance.Spec.NetworkPolicies = &networkPolicy
 
 	err = tc.k8sClient.Update(ctx, retInstance)
-<<<<<<< HEAD
 	assert.Equal(nil, err, "updating keyvault in k8s")
-=======
-	assert.Equal(nil, err, fmt.Sprintf("updating keyvault in k8s"))
->>>>>>> a2f6a15e
 
 	assert.Eventually(func() bool {
 		_ = tc.k8sClient.Get(ctx, names, retInstance)
