--- conflicted
+++ resolved
@@ -72,11 +72,7 @@
 	} else {
 		if helpers.HasFinalizer(&instance, keyVaultFinalizerName) {
 			if err := r.deleteExternal(&instance); err != nil {
-<<<<<<< HEAD
-				log.Info("Delete KeyVault failed with ", "err", err)
-=======
 				log.Info("Delete KeyVault failed with ", "err", err.Error())
->>>>>>> 90b092f8
 				return ctrl.Result{}, err
 			}
 			helpers.RemoveFinalizer(&instance, keyVaultFinalizerName)
