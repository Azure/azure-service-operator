/*

Licensed under the Apache License, Version 2.0 (the "License");
you may not use this file except in compliance with the License.
You may obtain a copy of the License at

    http://www.apache.org/licenses/LICENSE-2.0

Unless required by applicable law or agreed to in writing, software
distributed under the License is distributed on an "AS IS" BASIS,
WITHOUT WARRANTIES OR CONDITIONS OF ANY KIND, either express or implied.
See the License for the specific language governing permissions and
limitations under the License.
*/

package controllers

import (
	"context"
	"errors"
	"fmt"
	"time"

	"github.com/Azure/azure-service-operator/pkg/errhelp"
	helpers "github.com/Azure/azure-service-operator/pkg/helpers"
	sql "github.com/Azure/azure-service-operator/pkg/resourcemanager/sqlclient"
	"github.com/Azure/go-autorest/autorest/to"
	"github.com/go-logr/logr"
	"github.com/sethvargo/go-password/password"
	"k8s.io/client-go/tools/record"
	ctrl "sigs.k8s.io/controller-runtime"
	"sigs.k8s.io/controller-runtime/pkg/client"
	"sigs.k8s.io/controller-runtime/pkg/controller/controllerutil"

	azurev1alpha1 "github.com/Azure/azure-service-operator/api/v1alpha1"
	corev1 "k8s.io/api/core/v1"
	v1 "k8s.io/api/core/v1"
	metav1 "k8s.io/apimachinery/pkg/apis/meta/v1"
	"k8s.io/apimachinery/pkg/runtime"
	"k8s.io/apimachinery/pkg/types"
)

// AzureSqlServerReconciler reconciles an AzureSqlServer object
type AzureSqlServerReconciler struct {
	client.Client
	Log            logr.Logger
	Recorder       record.EventRecorder
	Scheme         *runtime.Scheme
	ResourceClient sql.ResourceClient
}

// Constants
const usernameLength = 8
const passwordLength = 16
const minUsernameAllowedLength = 8
const maxUsernameAllowedLength = 63
const minPasswordAllowedLength = 8
const maxPasswordAllowedLength = 128

// +kubebuilder:rbac:groups=azure.microsoft.com,resources=azuresqlservers,verbs=get;list;watch;create;update;patch;delete
// +kubebuilder:rbac:groups=azure.microsoft.com,resources=azuresqlservers/status,verbs=get;update;patch

func (r *AzureSqlServerReconciler) Reconcile(req ctrl.Request) (ctrl.Result, error) {
	ctx := context.Background()
	log := r.Log.WithValues("azuresqlserver", req.NamespacedName)
	var instance azurev1alpha1.AzureSqlServer

	if err := r.Get(ctx, req.NamespacedName, &instance); err != nil {
		log.Info("Unable to retrieve sql-server resource", "err", err.Error())
		// we'll ignore not-found errors, since they can't be fixed by an immediate
		// requeue (we'll need to wait for a new notification), and we can get them
		// on deleted requests.
		return ctrl.Result{}, client.IgnoreNotFound(err)
	}

	defer func() {
		if !helpers.IsBeingDeleted(&instance) {
			if err := r.Status().Update(ctx, &instance); err != nil {
				r.Recorder.Event(&instance, v1.EventTypeWarning, "Failed", "Unable to update instance")
			}
		}
	}()

	if helpers.IsBeingDeleted(&instance) {
		if helpers.HasFinalizer(&instance, AzureSQLServerFinalizerName) {
			if err := r.deleteExternal(ctx, &instance); err != nil {
				catch := []string{
					errhelp.AsyncOpIncompleteError,
				}
				if azerr, ok := err.(*errhelp.AzureError); ok {
					if helpers.ContainsString(catch, azerr.Type) {
						log.Info("Got ignorable error", "type", azerr.Type)
						return ctrl.Result{Requeue: true, RequeueAfter: 30 * time.Second}, nil
					}
				}
				instance.Status.Message = fmt.Sprintf("Delete AzureSqlServer failed with %v", err)
				log.Info(instance.Status.Message)
				return ctrl.Result{}, err
			}

			helpers.RemoveFinalizer(&instance, AzureSQLServerFinalizerName)
			if err := r.Update(context.Background(), &instance); err != nil {
				return ctrl.Result{}, err
			}
		}
		return ctrl.Result{}, nil
	}

	if !helpers.HasFinalizer(&instance, AzureSQLServerFinalizerName) {
		if err := r.addFinalizer(&instance); err != nil {
			instance.Status.Message = fmt.Sprintf("Adding AzureSqlServer finalizer failed with error %v", err)
			log.Info(instance.Status.Message)
			return ctrl.Result{}, err
		}
	}

	if !instance.IsSubmitted() {
		r.Recorder.Event(&instance, v1.EventTypeNormal, "Submitting", "starting resource reconciliation")
		if err := r.reconcileExternal(&instance); err != nil {
			ignorableCatch := []string{
				errhelp.ParentNotFoundErrorCode,
				errhelp.ResourceGroupNotFoundErrorCode,
				errhelp.NotFoundErrorCode,
				errhelp.AsyncOpIncompleteError,
			}
			nonIgnorableCatch := []string{
				errhelp.InvalidServerName,
				errhelp.RegionDoesNotAllowProvisioning,
			}
<<<<<<< HEAD
			if azerr, ok := err.(*errhelp.AzureError); ok {
				if helpers.ContainsString(nonIgnorableCatch, azerr.Type) {
					msg := azerr.Type
					r.Recorder.Event(&instance, v1.EventTypeWarning, "Failed", msg)
					instance.Status.Message = msg
					return ctrl.Result{Requeue: false}, nil
				}
				if helpers.ContainsString(ignorableCatch, azerr.Type) {
					msg := fmt.Sprintf("Got ignorable error type: %s", azerr.Type)
					log.Info(msg)
					instance.Status.Message = msg
					return ctrl.Result{Requeue: true, RequeueAfter: 30 * time.Second}, nil
=======
			azerr := errhelp.NewAzureErrorAzureError(err)
			if helpers.ContainsString(catch, azerr.Type) {
				if azerr.Type == errhelp.InvalidServerName {
					instance.Status.Message = "Invalid Server Name"
					r.Recorder.Event(&instance, v1.EventTypeWarning, "Failed", instance.Status.Message)
					return ctrl.Result{Requeue: false}, nil
>>>>>>> 307ddb96
				}

				instance.Status.Message = fmt.Sprintf("Got ignorable error type: %s", azerr.Type)
				log.Info(instance.Status.Message)
				return ctrl.Result{RequeueAfter: 30 * time.Second}, nil
			}

			return ctrl.Result{}, fmt.Errorf("error reconciling sql server in azure: %v", err)
		}
		// give azure some time to catch up
		log.Info("waiting for provision to take effect")
		return ctrl.Result{RequeueAfter: 30 * time.Second}, nil
	}

	if err := r.verifyExternal(ctx, &instance); err != nil {
		catch := []string{
			errhelp.ResourceGroupNotFoundErrorCode,
			errhelp.NotFoundErrorCode,
			errhelp.ResourceNotFound,
			errhelp.AsyncOpIncompleteError,
		}
		azerr := errhelp.NewAzureErrorAzureError(err)
		if helpers.ContainsString(catch, azerr.Type) {
			instance.Status.Message = fmt.Sprintf("Got ignorable error type: %s", azerr.Type)
			log.Info(instance.Status.Message)
			return ctrl.Result{RequeueAfter: 30 * time.Second}, nil
		}

		return ctrl.Result{}, fmt.Errorf("error verifying sql server in azure: %v", err)
	}

	r.Recorder.Event(&instance, v1.EventTypeNormal, "Provisioned", "azuresqlserver "+instance.ObjectMeta.Name+" provisioned ")
	return ctrl.Result{}, nil
}

func (r *AzureSqlServerReconciler) SetupWithManager(mgr ctrl.Manager) error {
	return ctrl.NewControllerManagedBy(mgr).
		For(&azurev1alpha1.AzureSqlServer{}).
		Complete(r)
}

func (r *AzureSqlServerReconciler) reconcileExternal(instance *azurev1alpha1.AzureSqlServer) error {
	ctx := context.Background()
	location := instance.Spec.Location
	name := instance.ObjectMeta.Name
	groupName := instance.Spec.ResourceGroup

	//get owner instance of ResourceGroup
	r.Recorder.Event(instance, corev1.EventTypeNormal, "UpdatingOwner", "Updating owner ResourceGroup instance")
	var ownerInstance azurev1alpha1.ResourceGroup

	// Get resource group
	resourceGroupNamespacedName := types.NamespacedName{Name: groupName, Namespace: instance.Namespace}
	err := r.Get(ctx, resourceGroupNamespacedName, &ownerInstance)
	if err != nil {
		//log error and kill it, as the parent might not exist in the cluster. It could have been created elsewhere or through the portal directly
		r.Recorder.Event(instance, corev1.EventTypeWarning, "Failed", "Unable to get owner instance of ReourceGroup")
	} else {
		r.Recorder.Event(instance, corev1.EventTypeNormal, "OwnerAssign", "Got owner instance of Resource Group and assigning controller reference now")
		innerErr := controllerutil.SetControllerReference(&ownerInstance, instance, r.Scheme)
		if innerErr != nil {
			r.Recorder.Event(instance, corev1.EventTypeWarning, "Failed", "Unable to set controller reference to ResourceGroup")
		}
		r.Recorder.Event(instance, corev1.EventTypeNormal, "OwnerAssign", "Owner instance assigned successfully")
	}

	// write information back to instance
	if err := r.Status().Update(ctx, instance); err != nil {
		r.Recorder.Event(instance, corev1.EventTypeWarning, "Failed", "Unable to update instance")
	}

	// Check to see if secret already exists for admin username/password
	secret, _ := r.GetOrPrepareSecret(instance)
	azureSqlServerProperties := sql.SQLServerProperties{
		AdministratorLogin:         to.StringPtr(string(secret.Data["username"])),
		AdministratorLoginPassword: to.StringPtr(string(secret.Data["password"])),
	}

	// create the sql server
	instance.Status.Provisioning = true
	server, err := r.ResourceClient.CreateOrUpdateSQLServer(ctx, groupName, location, name, azureSqlServerProperties)
	if err != nil {
		if errhelp.IsAsynchronousOperationNotComplete(err) || errhelp.IsGroupNotFound(err) {
			msg := fmt.Sprintf("CreateOrUpdateSQLServer not complete: %v", err)
			instance.Status.Message = msg
			r.Recorder.Event(instance, v1.EventTypeWarning, "Failed", "Unable to provision or update instance")
<<<<<<< HEAD
			return errhelp.NewAzureError(err)
		} 
		// fail
		r.Log.Info(fmt.Sprintf("cannot create sql server: %v", err))
		azerr := errhelp.NewAzureError(err)
		return azerr
	} 
	
	if *server.State != "Ready" {
		msg := fmt.Sprintf("CreateOrUpdateSQLServer not complete: %v", err)
=======
			return err
		}
	} else {
		msg := "Resource request successfully submitted to Azure"
>>>>>>> 307ddb96
		instance.Status.Message = msg
		r.Recorder.Event(instance, v1.EventTypeWarning, "Failed", "Unable to provision or update instance")
		return errhelp.NewAzureError(err)
	} 
	
	// success
	msg := "Resource request successfully submitted to Azure"
	instance.Status.Message = msg
	r.Recorder.Event(instance, v1.EventTypeNormal, "Provisioned", msg)
	

	_, createOrUpdateSecretErr := controllerutil.CreateOrUpdate(context.Background(), r.Client, secret, func() error {
		r.Log.Info("mutating secret bundle")
		innerErr := controllerutil.SetControllerReference(instance, secret, r.Scheme)
		if innerErr != nil {
			return innerErr
		}
		return nil
	})
	if createOrUpdateSecretErr != nil {
		return createOrUpdateSecretErr
	}

	// write information back to instance
	if updateerr := r.Status().Update(ctx, instance); updateerr != nil {
		r.Recorder.Event(instance, v1.EventTypeWarning, "Failed", "Unable to update instance")
	}

	return nil
}

func (r *AzureSqlServerReconciler) verifyExternal(ctx context.Context, instance *azurev1alpha1.AzureSqlServer) error {
	name := instance.ObjectMeta.Name
	groupName := instance.Spec.ResourceGroup

	serv, err := r.ResourceClient.GetServer(ctx, groupName, name)
	if err != nil {
		azerr := errhelp.NewAzureErrorAzureError(err)
		if azerr.Type != errhelp.ResourceNotFound {
			return azerr
		}

		instance.Status.State = "NotReady"
	} else {
		instance.Status.State = *serv.State
	}

	r.Recorder.Event(instance, v1.EventTypeNormal, "Checking", fmt.Sprintf("instance in %s state", instance.Status.State))

	if instance.Status.State == "Ready" {
		instance.Status.Message = "AzureSqlServer successfully provisioned"
		instance.Status.Provisioned = true
		instance.Status.Provisioning = false
	}

	return err
}

func (r *AzureSqlServerReconciler) deleteExternal(ctx context.Context, instance *azurev1alpha1.AzureSqlServer) error {
	name := instance.ObjectMeta.Name
	groupName := instance.Spec.ResourceGroup

	_, err := r.ResourceClient.DeleteSQLServer(ctx, groupName, name)
	if err != nil {
		msg := fmt.Sprintf("Couldn't delete resource in Azure: %v", err)
		instance.Status.Message = msg
		r.Recorder.Event(instance, v1.EventTypeWarning, "Failed", msg)
		return err
	}

	r.Recorder.Event(instance, v1.EventTypeNormal, "Deleted", name+" deleted")
	return nil
}

func (r *AzureSqlServerReconciler) GetOrPrepareSecret(instance *azurev1alpha1.AzureSqlServer) (*v1.Secret, error) {
	name := instance.ObjectMeta.Name

	secret := &v1.Secret{
		ObjectMeta: metav1.ObjectMeta{
			Name:      name,
			Namespace: instance.Namespace,
		},
		// Needed to avoid nil map error
		Data: map[string][]byte{
			"username":                 []byte(""),
			"fullyqualifiedusername":   []byte(""),
			"password":                 []byte(""),
			"azuresqlservername":       []byte(""),
			"fullyqualifiedservername": []byte(""),
		},
		Type: "Opaque",
	}

	randomUsername, usernameErr := generateRandomUsername(usernameLength)
	if usernameErr != nil {
		return secret, usernameErr
	}

	randomPassword, passwordErr := generateRandomPassword(passwordLength)
	if passwordErr != nil {
		return secret, passwordErr
	}

	usernameSuffix := "@" + name
	servernameSuffix := ".database.windows.net"
	fullyQualifiedAdminUsername := randomUsername + usernameSuffix // "<username>@<azuresqlservername>""
	fullyQualifiedServername := name + servernameSuffix            // "<azuresqlservername>.database.windows.net"

	secret.Data["username"] = []byte(randomUsername)
	secret.Data["fullyqualifiedusername"] = []byte(fullyQualifiedAdminUsername)
	secret.Data["password"] = []byte(randomPassword)
	secret.Data["azuresqlservername"] = []byte(name)
	secret.Data["fullyqualifiedservername"] = []byte(fullyQualifiedServername)

	if err := r.Get(context.Background(), types.NamespacedName{Name: name, Namespace: instance.Namespace}, secret); err == nil {
		r.Log.Info("secret already exists, pulling creds now")
	}

	return secret, nil
}

// helper function to generate random username for sql server
func generateRandomUsername(n int) (string, error) {
	if n < minUsernameAllowedLength || n > maxUsernameAllowedLength {
		return "", errors.New("Username length should be between 8 and 63 characters.")
	}

	// Generate a username that is n characters long, with n/2 digits and 0 symbols (not allowed),
	// allowing only lower case letters (upper case not allowed), and disallowing repeat characters.
	res, err := password.Generate(n, (n / 2), 0, true, false)
	if err != nil {
		return "", err
	}

	return res, nil
}

// helper function to generate random password for sql server
func generateRandomPassword(n int) (string, error) {
	if n < minPasswordAllowedLength || n > maxPasswordAllowedLength {
		return "", errors.New("Password length must be between 8 and 128 characters.")
	}

	// Math - Generate a password where: 1/3 of the # of chars are digits, 1/3 of the # of chars are symbols,
	// and the remaining 1/3 is a mix of upper- and lower-case letters
	digits := n / 3
	symbols := n / 3

	// Generate a password that is n characters long, with # of digits and symbols described above,
	// allowing upper and lower case letters, and disallowing repeat characters.
	res, err := password.Generate(n, digits, symbols, false, false)
	if err != nil {
		return "", err
	}

	return res, nil
}<|MERGE_RESOLUTION|>--- conflicted
+++ resolved
@@ -127,7 +127,6 @@
 				errhelp.InvalidServerName,
 				errhelp.RegionDoesNotAllowProvisioning,
 			}
-<<<<<<< HEAD
 			if azerr, ok := err.(*errhelp.AzureError); ok {
 				if helpers.ContainsString(nonIgnorableCatch, azerr.Type) {
 					msg := azerr.Type
@@ -140,14 +139,6 @@
 					log.Info(msg)
 					instance.Status.Message = msg
 					return ctrl.Result{Requeue: true, RequeueAfter: 30 * time.Second}, nil
-=======
-			azerr := errhelp.NewAzureErrorAzureError(err)
-			if helpers.ContainsString(catch, azerr.Type) {
-				if azerr.Type == errhelp.InvalidServerName {
-					instance.Status.Message = "Invalid Server Name"
-					r.Recorder.Event(&instance, v1.EventTypeWarning, "Failed", instance.Status.Message)
-					return ctrl.Result{Requeue: false}, nil
->>>>>>> 307ddb96
 				}
 
 				instance.Status.Message = fmt.Sprintf("Got ignorable error type: %s", azerr.Type)
@@ -234,33 +225,25 @@
 			msg := fmt.Sprintf("CreateOrUpdateSQLServer not complete: %v", err)
 			instance.Status.Message = msg
 			r.Recorder.Event(instance, v1.EventTypeWarning, "Failed", "Unable to provision or update instance")
-<<<<<<< HEAD
 			return errhelp.NewAzureError(err)
-		} 
+		}
 		// fail
 		r.Log.Info(fmt.Sprintf("cannot create sql server: %v", err))
 		azerr := errhelp.NewAzureError(err)
 		return azerr
-	} 
-	
+	}
+
 	if *server.State != "Ready" {
 		msg := fmt.Sprintf("CreateOrUpdateSQLServer not complete: %v", err)
-=======
-			return err
-		}
-	} else {
-		msg := "Resource request successfully submitted to Azure"
->>>>>>> 307ddb96
 		instance.Status.Message = msg
 		r.Recorder.Event(instance, v1.EventTypeWarning, "Failed", "Unable to provision or update instance")
 		return errhelp.NewAzureError(err)
-	} 
-	
+	}
+
 	// success
 	msg := "Resource request successfully submitted to Azure"
 	instance.Status.Message = msg
 	r.Recorder.Event(instance, v1.EventTypeNormal, "Provisioned", msg)
-	
 
 	_, createOrUpdateSecretErr := controllerutil.CreateOrUpdate(context.Background(), r.Client, secret, func() error {
 		r.Log.Info("mutating secret bundle")
