/*
Copyright 2019 microsoft.

Licensed under the Apache License, Version 2.0 (the "License");
you may not use this file except in compliance with the License.
You may obtain a copy of the License at

    http://www.apache.org/licenses/LICENSE-2.0

Unless required by applicable law or agreed to in writing, software
distributed under the License is distributed on an "AS IS" BASIS,
WITHOUT WARRANTIES OR CONDITIONS OF ANY KIND, either express or implied.
See the License for the specific language governing permissions and
limitations under the License.
*/
package controllers

import (
	"context"

<<<<<<< HEAD
	azurev1alpha1 "github.com/Azure/azure-service-operator/api/v1alpha1"
=======
	azurev1 "github.com/Azure/azure-service-operator/api/v1"
>>>>>>> f6b9b038
	helpers "github.com/Azure/azure-service-operator/pkg/helpers"

	"time"

	. "github.com/onsi/ginkgo"

	. "github.com/onsi/gomega"
	apierrors "k8s.io/apimachinery/pkg/api/errors"
	metav1 "k8s.io/apimachinery/pkg/apis/meta/v1"
	"k8s.io/apimachinery/pkg/types"
)

var _ = Describe("EventHubNamespace Controller", func() {

	const timeout = time.Second * 240
	var rgName string
<<<<<<< HEAD

	BeforeEach(func() {
		// Add any setup steps that needs to be executed before each test
		rgName = resourceGroupName

=======
	var rgLocation string

	BeforeEach(func() {
		// Add any setup steps that needs to be executed before each test
		rgName = tc.ResourceGroupName
		rgLocation = tc.ResourceGroupLocation
>>>>>>> f6b9b038
	})

	AfterEach(func() {
		// Add any teardown steps that needs to be executed after each test
	})

	// Add Tests for OpenAPI validation (or additonal CRD features) specified in
	// your API definition.
	// Avoid adding tests for vanilla CRUD operations because they would
	// test Kubernetes API server, which isn't the goal here.
	Context("Create and Delete", func() {
<<<<<<< HEAD

		It("should validate eventhubnamespace name is valid", func() {

			resourceGroupName := "t-rg-dev-eh-" + helpers.RandomString(10)
			eventhubNamespaceName := "t-ns"

			// Create the EventHubNamespace object and expect the Reconcile to be created
			eventhubNamespaceInstance := &azurev1alpha1.EventhubNamespace{
				ObjectMeta: metav1.ObjectMeta{
					Name:      eventhubNamespaceName,
					Namespace: "default",
				},
				Spec: azurev1alpha1.EventhubNamespaceSpec{
					Location:      "westus",
					ResourceGroup: resourceGroupName,
				},
			}

			k8sClient.Create(context.Background(), eventhubNamespaceInstance)

			eventhubNamespacedName := types.NamespacedName{Name: eventhubNamespaceName, Namespace: "default"}

			Eventually(func() bool {
				_ = k8sClient.Get(context.Background(), eventhubNamespacedName, eventhubNamespaceInstance)
				return eventhubNamespaceInstance.IsSubmitted()
			}, timeout,
			).Should(BeFalse())

		})

		It("should validate resourcegroup exist before creating eventhubnamespaces", func() {

			resourceGroupName := "t-rg-dev-eh-" + helpers.RandomString(10)
			eventhubNamespaceName := "t-ns-dev-eh-" + helpers.RandomString(10)

			// Create the EventHubNamespace object and expect the Reconcile to be created
			eventhubNamespaceInstance := &azurev1alpha1.EventhubNamespace{
				ObjectMeta: metav1.ObjectMeta{
					Name:      eventhubNamespaceName,
					Namespace: "default",
				},
				Spec: azurev1alpha1.EventhubNamespaceSpec{
					Location:      "westus",
					ResourceGroup: resourceGroupName,
				},
			}

			k8sClient.Create(context.Background(), eventhubNamespaceInstance)

			eventhubNamespacedName := types.NamespacedName{Name: eventhubNamespaceName, Namespace: "default"}

			Eventually(func() bool {
				_ = k8sClient.Get(context.Background(), eventhubNamespacedName, eventhubNamespaceInstance)
				return eventhubNamespaceInstance.IsSubmitted()
			}, timeout,
			).Should(BeFalse())

		})

		It("should create and delete namespace in k8s", func() {
=======

		It("should fail to create eventhubnamespace if resourcegroup doesn't exist", func() {
>>>>>>> f6b9b038

			eventhubNamespaceName := "t-ns-dev-eh-" + helpers.RandomString(10)

<<<<<<< HEAD
=======
			// Create the EventHubNamespace object and expect the Reconcile to be created
			eventhubNamespaceInstance := &azurev1.EventhubNamespace{
				ObjectMeta: metav1.ObjectMeta{
					Name:      eventhubNamespaceName,
					Namespace: "default",
				},
				Spec: azurev1.EventhubNamespaceSpec{
					Location:      rgLocation,
					ResourceGroup: resourceGroupName,
				},
			}

			tc.K8sClient.Create(context.Background(), eventhubNamespaceInstance)

			eventhubNamespacedName := types.NamespacedName{Name: eventhubNamespaceName, Namespace: "default"}

			Eventually(func() bool {
				_ = tc.K8sClient.Get(context.Background(), eventhubNamespacedName, eventhubNamespaceInstance)
				return eventhubNamespaceInstance.IsSubmitted()
			}, timeout,
			).Should(BeFalse())
		})

		It("should create and delete namespace in k8s", func() {

			eventhubNamespaceName := "t-ns-dev-eh-" + helpers.RandomString(10)

>>>>>>> f6b9b038
			var err error

			// Create the Eventhub namespace object and expect the Reconcile to be created
			eventhubNamespaceInstance := &azurev1alpha1.EventhubNamespace{
				ObjectMeta: metav1.ObjectMeta{
					Name:      eventhubNamespaceName,
					Namespace: "default",
				},
<<<<<<< HEAD
				Spec: azurev1alpha1.EventhubNamespaceSpec{
					Location:      "westus",
=======
				Spec: azurev1.EventhubNamespaceSpec{
					Location:      rgLocation,
>>>>>>> f6b9b038
					ResourceGroup: rgName,
				},
			}

			err = tc.K8sClient.Create(context.Background(), eventhubNamespaceInstance)
			Expect(apierrors.IsInvalid(err)).To(Equal(false))
			Expect(err).NotTo(HaveOccurred())

			eventhubNamespacedName := types.NamespacedName{Name: eventhubNamespaceName, Namespace: "default"}

			Eventually(func() bool {
				_ = tc.K8sClient.Get(context.Background(), eventhubNamespacedName, eventhubNamespaceInstance)
				return eventhubNamespaceInstance.HasFinalizer(eventhubNamespaceFinalizerName)
			}, timeout,
			).Should(BeTrue())

			Eventually(func() bool {
				_ = tc.K8sClient.Get(context.Background(), eventhubNamespacedName, eventhubNamespaceInstance)
				return eventhubNamespaceInstance.IsSubmitted()
			}, timeout,
			).Should(BeTrue())

<<<<<<< HEAD
			k8sClient.Delete(context.Background(), eventhubNamespaceInstance)
=======
			tc.K8sClient.Delete(context.Background(), eventhubNamespaceInstance)
>>>>>>> f6b9b038
			Eventually(func() bool {
				_ = tc.K8sClient.Get(context.Background(), eventhubNamespacedName, eventhubNamespaceInstance)
				return eventhubNamespaceInstance.IsBeingDeleted()
			}, timeout,
			).Should(BeTrue())

		})
	})
})<|MERGE_RESOLUTION|>--- conflicted
+++ resolved
@@ -18,11 +18,7 @@
 import (
 	"context"
 
-<<<<<<< HEAD
 	azurev1alpha1 "github.com/Azure/azure-service-operator/api/v1alpha1"
-=======
-	azurev1 "github.com/Azure/azure-service-operator/api/v1"
->>>>>>> f6b9b038
 	helpers "github.com/Azure/azure-service-operator/pkg/helpers"
 
 	"time"
@@ -39,20 +35,12 @@
 
 	const timeout = time.Second * 240
 	var rgName string
-<<<<<<< HEAD
-
-	BeforeEach(func() {
-		// Add any setup steps that needs to be executed before each test
-		rgName = resourceGroupName
-
-=======
 	var rgLocation string
 
 	BeforeEach(func() {
 		// Add any setup steps that needs to be executed before each test
 		rgName = tc.ResourceGroupName
 		rgLocation = tc.ResourceGroupLocation
->>>>>>> f6b9b038
 	})
 
 	AfterEach(func() {
@@ -64,40 +52,9 @@
 	// Avoid adding tests for vanilla CRUD operations because they would
 	// test Kubernetes API server, which isn't the goal here.
 	Context("Create and Delete", func() {
-<<<<<<< HEAD
 
-		It("should validate eventhubnamespace name is valid", func() {
+		It("should fail to create eventhubnamespace if resourcegroup doesn't exist", func() {
 
-			resourceGroupName := "t-rg-dev-eh-" + helpers.RandomString(10)
-			eventhubNamespaceName := "t-ns"
-
-			// Create the EventHubNamespace object and expect the Reconcile to be created
-			eventhubNamespaceInstance := &azurev1alpha1.EventhubNamespace{
-				ObjectMeta: metav1.ObjectMeta{
-					Name:      eventhubNamespaceName,
-					Namespace: "default",
-				},
-				Spec: azurev1alpha1.EventhubNamespaceSpec{
-					Location:      "westus",
-					ResourceGroup: resourceGroupName,
-				},
-			}
-
-			k8sClient.Create(context.Background(), eventhubNamespaceInstance)
-
-			eventhubNamespacedName := types.NamespacedName{Name: eventhubNamespaceName, Namespace: "default"}
-
-			Eventually(func() bool {
-				_ = k8sClient.Get(context.Background(), eventhubNamespacedName, eventhubNamespaceInstance)
-				return eventhubNamespaceInstance.IsSubmitted()
-			}, timeout,
-			).Should(BeFalse())
-
-		})
-
-		It("should validate resourcegroup exist before creating eventhubnamespaces", func() {
-
-			resourceGroupName := "t-rg-dev-eh-" + helpers.RandomString(10)
 			eventhubNamespaceName := "t-ns-dev-eh-" + helpers.RandomString(10)
 
 			// Create the EventHubNamespace object and expect the Reconcile to be created
@@ -107,40 +64,6 @@
 					Namespace: "default",
 				},
 				Spec: azurev1alpha1.EventhubNamespaceSpec{
-					Location:      "westus",
-					ResourceGroup: resourceGroupName,
-				},
-			}
-
-			k8sClient.Create(context.Background(), eventhubNamespaceInstance)
-
-			eventhubNamespacedName := types.NamespacedName{Name: eventhubNamespaceName, Namespace: "default"}
-
-			Eventually(func() bool {
-				_ = k8sClient.Get(context.Background(), eventhubNamespacedName, eventhubNamespaceInstance)
-				return eventhubNamespaceInstance.IsSubmitted()
-			}, timeout,
-			).Should(BeFalse())
-
-		})
-
-		It("should create and delete namespace in k8s", func() {
-=======
-
-		It("should fail to create eventhubnamespace if resourcegroup doesn't exist", func() {
->>>>>>> f6b9b038
-
-			eventhubNamespaceName := "t-ns-dev-eh-" + helpers.RandomString(10)
-
-<<<<<<< HEAD
-=======
-			// Create the EventHubNamespace object and expect the Reconcile to be created
-			eventhubNamespaceInstance := &azurev1.EventhubNamespace{
-				ObjectMeta: metav1.ObjectMeta{
-					Name:      eventhubNamespaceName,
-					Namespace: "default",
-				},
-				Spec: azurev1.EventhubNamespaceSpec{
 					Location:      rgLocation,
 					ResourceGroup: resourceGroupName,
 				},
@@ -161,7 +84,6 @@
 
 			eventhubNamespaceName := "t-ns-dev-eh-" + helpers.RandomString(10)
 
->>>>>>> f6b9b038
 			var err error
 
 			// Create the Eventhub namespace object and expect the Reconcile to be created
@@ -170,13 +92,8 @@
 					Name:      eventhubNamespaceName,
 					Namespace: "default",
 				},
-<<<<<<< HEAD
 				Spec: azurev1alpha1.EventhubNamespaceSpec{
-					Location:      "westus",
-=======
-				Spec: azurev1.EventhubNamespaceSpec{
 					Location:      rgLocation,
->>>>>>> f6b9b038
 					ResourceGroup: rgName,
 				},
 			}
@@ -199,11 +116,7 @@
 			}, timeout,
 			).Should(BeTrue())
 
-<<<<<<< HEAD
-			k8sClient.Delete(context.Background(), eventhubNamespaceInstance)
-=======
 			tc.K8sClient.Delete(context.Background(), eventhubNamespaceInstance)
->>>>>>> f6b9b038
 			Eventually(func() bool {
 				_ = tc.K8sClient.Get(context.Background(), eventhubNamespacedName, eventhubNamespaceInstance)
 				return eventhubNamespaceInstance.IsBeingDeleted()
