--- conflicted
+++ resolved
@@ -36,13 +36,8 @@
 
 	BeforeEach(func() {
 		// Add any setup steps that needs to be executed before each test
-<<<<<<< HEAD
-		rgName = tc.ResourceGroupName
-		rgLocation = tc.ResourceGroupLocation
-=======
 		rgName = tc.resourceGroupName
 		rgLocation = tc.resourceGroupLocation
->>>>>>> 90b092f8
 	})
 
 	AfterEach(func() {
@@ -66,31 +61,19 @@
 					Name:      eventhubNamespaceName,
 					Namespace: "default",
 				},
-<<<<<<< HEAD
-				Spec: azurev1.EventhubNamespaceSpec{
-=======
 				Spec: azurev1alpha1.EventhubNamespaceSpec{
->>>>>>> 90b092f8
 					Location:      rgLocation,
 					ResourceGroup: resourceGroupName,
 				},
 			}
 
-<<<<<<< HEAD
-			tc.K8sClient.Create(context.Background(), eventhubNamespaceInstance)
-=======
 			err := tc.k8sClient.Create(context.Background(), eventhubNamespaceInstance)
 			Expect(err).NotTo(HaveOccurred())
->>>>>>> 90b092f8
 
 			eventhubNamespacedName := types.NamespacedName{Name: eventhubNamespaceName, Namespace: "default"}
 
 			Eventually(func() bool {
-<<<<<<< HEAD
-				_ = tc.K8sClient.Get(context.Background(), eventhubNamespacedName, eventhubNamespaceInstance)
-=======
 				_ = tc.k8sClient.Get(context.Background(), eventhubNamespacedName, eventhubNamespaceInstance)
->>>>>>> 90b092f8
 				return eventhubNamespaceInstance.IsSubmitted()
 			}, tc.timeout,
 			).Should(BeFalse())
@@ -108,57 +91,35 @@
 					Name:      eventhubNamespaceName,
 					Namespace: "default",
 				},
-<<<<<<< HEAD
-				Spec: azurev1.EventhubNamespaceSpec{
-=======
 				Spec: azurev1alpha1.EventhubNamespaceSpec{
->>>>>>> 90b092f8
 					Location:      rgLocation,
 					ResourceGroup: rgName,
 				},
 			}
 
-<<<<<<< HEAD
-			err = tc.K8sClient.Create(context.Background(), eventhubNamespaceInstance)
-=======
 			err = tc.k8sClient.Create(context.Background(), eventhubNamespaceInstance)
->>>>>>> 90b092f8
 			Expect(apierrors.IsInvalid(err)).To(Equal(false))
 			Expect(err).NotTo(HaveOccurred())
 
 			eventhubNamespacedName := types.NamespacedName{Name: eventhubNamespaceName, Namespace: "default"}
 
 			Eventually(func() bool {
-<<<<<<< HEAD
-				_ = tc.K8sClient.Get(context.Background(), eventhubNamespacedName, eventhubNamespaceInstance)
-=======
 				_ = tc.k8sClient.Get(context.Background(), eventhubNamespacedName, eventhubNamespaceInstance)
->>>>>>> 90b092f8
 				return eventhubNamespaceInstance.HasFinalizer(eventhubNamespaceFinalizerName)
 			}, tc.timeout,
 			).Should(BeTrue())
 
 			Eventually(func() bool {
-<<<<<<< HEAD
-				_ = tc.K8sClient.Get(context.Background(), eventhubNamespacedName, eventhubNamespaceInstance)
-=======
 				_ = tc.k8sClient.Get(context.Background(), eventhubNamespacedName, eventhubNamespaceInstance)
->>>>>>> 90b092f8
 				return eventhubNamespaceInstance.IsSubmitted()
 			}, tc.timeout,
 			).Should(BeTrue())
 
-<<<<<<< HEAD
-			tc.K8sClient.Delete(context.Background(), eventhubNamespaceInstance)
-			Eventually(func() bool {
-				_ = tc.K8sClient.Get(context.Background(), eventhubNamespacedName, eventhubNamespaceInstance)
-=======
 			err = tc.k8sClient.Delete(context.Background(), eventhubNamespaceInstance)
 			Expect(err).NotTo(HaveOccurred())
 
 			Eventually(func() bool {
 				_ = tc.k8sClient.Get(context.Background(), eventhubNamespacedName, eventhubNamespaceInstance)
->>>>>>> 90b092f8
 				return eventhubNamespaceInstance.IsBeingDeleted()
 			}, tc.timeout,
 			).Should(BeTrue())
