--- conflicted
+++ resolved
@@ -38,10 +38,7 @@
 
 	BeforeEach(func() {
 		// Add any setup steps that needs to be executed before each test
-<<<<<<< HEAD
-=======
 		rgName = resourceGroupName
->>>>>>> c22f7c03
 
 	})
 
@@ -115,10 +112,6 @@
 
 		It("should create and delete namespace in k8s", func() {
 
-<<<<<<< HEAD
-			resourceGroupName := "t-rg-dev-controller"
-=======
->>>>>>> c22f7c03
 			eventhubNamespaceName := "t-ns-dev-eh-" + helpers.RandomString(10)
 
 			var err error
