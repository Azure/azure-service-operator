--- conflicted
+++ resolved
@@ -35,19 +35,10 @@
 
 	const timeout = time.Second * 240
 	var rgName string
-<<<<<<< HEAD
-	var rgLocation string
-=======
->>>>>>> 0a26b4dd
 
 	BeforeEach(func() {
 		// Add any setup steps that needs to be executed before each test
 		rgName = resourceGroupName
-<<<<<<< HEAD
-		rgLocation = resourcegroupLocation
-=======
-
->>>>>>> 0a26b4dd
 	})
 
 	AfterEach(func() {
@@ -59,68 +50,6 @@
 	// Avoid adding tests for vanilla CRUD operations because they would
 	// test Kubernetes API server, which isn't the goal here.
 	Context("Create and Delete", func() {
-<<<<<<< HEAD
-
-		It("should validate eventhubnamespace name is valid", func() {
-
-			resourceGroupName := "t-rg-dev-eh-" + helpers.RandomString(10)
-			eventhubNamespaceName := "t-ns"
-
-			// Create the EventHubNamespace object and expect the Reconcile to be created
-			eventhubNamespaceInstance := &azurev1.EventhubNamespace{
-				ObjectMeta: metav1.ObjectMeta{
-					Name:      eventhubNamespaceName,
-					Namespace: "default",
-				},
-				Spec: azurev1.EventhubNamespaceSpec{
-					Location:      resourcegroupLocation,
-					ResourceGroup: resourceGroupName,
-				},
-			}
-
-			k8sClient.Create(context.Background(), eventhubNamespaceInstance)
-
-			eventhubNamespacedName := types.NamespacedName{Name: eventhubNamespaceName, Namespace: "default"}
-
-			Eventually(func() bool {
-				_ = k8sClient.Get(context.Background(), eventhubNamespacedName, eventhubNamespaceInstance)
-				return eventhubNamespaceInstance.IsSubmitted()
-			}, timeout,
-			).Should(BeFalse())
-
-		})
-
-		It("should validate resourcegroup exist before creating eventhubnamespaces", func() {
-
-			resourceGroupName := "t-rg-dev-eh-" + helpers.RandomString(10)
-			eventhubNamespaceName := "t-ns-dev-eh-" + helpers.RandomString(10)
-
-			// Create the EventHubNamespace object and expect the Reconcile to be created
-			eventhubNamespaceInstance := &azurev1.EventhubNamespace{
-				ObjectMeta: metav1.ObjectMeta{
-					Name:      eventhubNamespaceName,
-					Namespace: "default",
-				},
-				Spec: azurev1.EventhubNamespaceSpec{
-					Location:      resourcegroupLocation,
-					ResourceGroup: resourceGroupName,
-				},
-			}
-
-			k8sClient.Create(context.Background(), eventhubNamespaceInstance)
-
-			eventhubNamespacedName := types.NamespacedName{Name: eventhubNamespaceName, Namespace: "default"}
-
-			Eventually(func() bool {
-				_ = k8sClient.Get(context.Background(), eventhubNamespacedName, eventhubNamespaceInstance)
-				return eventhubNamespaceInstance.IsSubmitted()
-			}, timeout,
-			).Should(BeFalse())
-
-		})
-
-		It("should create and delete namespace in k8s", func() {
-=======
 
 		It("should validate eventhubnamespace name is valid", func() {
 
@@ -152,12 +81,9 @@
 		})
 
 		It("should validate resourcegroup exist before creating eventhubnamespaces", func() {
->>>>>>> 0a26b4dd
 
 			eventhubNamespaceName := "t-ns-dev-eh-" + helpers.RandomString(10)
 
-<<<<<<< HEAD
-=======
 			// Create the EventHubNamespace object and expect the Reconcile to be created
 			eventhubNamespaceInstance := &azurev1.EventhubNamespace{
 				ObjectMeta: metav1.ObjectMeta{
@@ -185,7 +111,6 @@
 		It("should create and delete namespace in k8s", func() {
 			eventhubNamespaceName := "t-ns-dev-eh-" + helpers.RandomString(10)
 
->>>>>>> 0a26b4dd
 			var err error
 
 			// Create the Eventhub namespace object and expect the Reconcile to be created
@@ -195,11 +120,7 @@
 					Namespace: "default",
 				},
 				Spec: azurev1.EventhubNamespaceSpec{
-<<<<<<< HEAD
-					Location:      rgLocation,
-=======
 					Location:      "westus",
->>>>>>> 0a26b4dd
 					ResourceGroup: rgName,
 				},
 			}
