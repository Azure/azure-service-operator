/*
Copyright 2019 microsoft.

Licensed under the Apache License, Version 2.0 (the "License");
you may not use this file except in compliance with the License.
You may obtain a copy of the License at

    http://www.apache.org/licenses/LICENSE-2.0

Unless required by applicable law or agreed to in writing, software
distributed under the License is distributed on an "AS IS" BASIS,
WITHOUT WARRANTIES OR CONDITIONS OF ANY KIND, either express or implied.
See the License for the specific language governing permissions and
limitations under the License.
*/
package controllers

import (
	"context"

	azurev1 "github.com/Azure/azure-service-operator/api/v1"
	helpers "github.com/Azure/azure-service-operator/pkg/helpers"

	"time"

	. "github.com/onsi/ginkgo"

	. "github.com/onsi/gomega"
	apierrors "k8s.io/apimachinery/pkg/api/errors"
	metav1 "k8s.io/apimachinery/pkg/apis/meta/v1"
	"k8s.io/apimachinery/pkg/types"
)

var _ = Describe("EventHubNamespace Controller", func() {

	const timeout = time.Second * 240
	var rgName string

	BeforeEach(func() {
		// Add any setup steps that needs to be executed before each test
		rgName = resourceGroupName

	})

	AfterEach(func() {
		// Add any teardown steps that needs to be executed after each test
	})

	// Add Tests for OpenAPI validation (or additonal CRD features) specified in
	// your API definition.
	// Avoid adding tests for vanilla CRUD operations because they would
	// test Kubernetes API server, which isn't the goal here.
	Context("Create and Delete", func() {

		It("should validate eventhubnamespace name is valid", func() {

			resourceGroupName := "t-rg-dev-eh-" + helpers.RandomString(10)
			eventhubNamespaceName := "t-ns"

			// Create the EventHubNamespace object and expect the Reconcile to be created
			eventhubNamespaceInstance := &azurev1.EventhubNamespace{
				ObjectMeta: metav1.ObjectMeta{
					Name:      eventhubNamespaceName,
					Namespace: "default",
				},
				Spec: azurev1.EventhubNamespaceSpec{
					Location:      "westus",
					ResourceGroup: resourceGroupName,
				},
			}

			k8sClient.Create(context.Background(), eventhubNamespaceInstance)

			eventhubNamespacedName := types.NamespacedName{Name: eventhubNamespaceName, Namespace: "default"}

			Eventually(func() bool {
				_ = k8sClient.Get(context.Background(), eventhubNamespacedName, eventhubNamespaceInstance)
				return eventhubNamespaceInstance.IsSubmitted()
			}, timeout,
			).Should(BeFalse())

		})

		It("should validate resourcegroup exist before creating eventhubnamespaces", func() {

			resourceGroupName := "t-rg-dev-eh-" + helpers.RandomString(10)
			eventhubNamespaceName := "t-ns-dev-eh-" + helpers.RandomString(10)

			// Create the EventHubNamespace object and expect the Reconcile to be created
			eventhubNamespaceInstance := &azurev1.EventhubNamespace{
				ObjectMeta: metav1.ObjectMeta{
					Name:      eventhubNamespaceName,
					Namespace: "default",
				},
				Spec: azurev1.EventhubNamespaceSpec{
					Location:      "westus",
					ResourceGroup: resourceGroupName,
				},
			}

			k8sClient.Create(context.Background(), eventhubNamespaceInstance)

			eventhubNamespacedName := types.NamespacedName{Name: eventhubNamespaceName, Namespace: "default"}

			Eventually(func() bool {
				_ = k8sClient.Get(context.Background(), eventhubNamespacedName, eventhubNamespaceInstance)
				return eventhubNamespaceInstance.IsSubmitted()
			}, timeout,
			).Should(BeFalse())

		})

		It("should create and delete namespace in k8s", func() {
<<<<<<< HEAD
=======

>>>>>>> e97fb2d7
			eventhubNamespaceName := "t-ns-dev-eh-" + helpers.RandomString(10)

			var err error

			// Create the Eventhub namespace object and expect the Reconcile to be created
			eventhubNamespaceInstance := &azurev1.EventhubNamespace{
				ObjectMeta: metav1.ObjectMeta{
					Name:      eventhubNamespaceName,
					Namespace: "default",
				},
				Spec: azurev1.EventhubNamespaceSpec{
					Location:      "westus",
					ResourceGroup: rgName,
				},
			}

			err = k8sClient.Create(context.Background(), eventhubNamespaceInstance)
			Expect(apierrors.IsInvalid(err)).To(Equal(false))
			Expect(err).NotTo(HaveOccurred())

			eventhubNamespacedName := types.NamespacedName{Name: eventhubNamespaceName, Namespace: "default"}

			Eventually(func() bool {
				_ = k8sClient.Get(context.Background(), eventhubNamespacedName, eventhubNamespaceInstance)
				return eventhubNamespaceInstance.HasFinalizer(eventhubNamespaceFinalizerName)
			}, timeout,
			).Should(BeTrue())

			Eventually(func() bool {
				_ = k8sClient.Get(context.Background(), eventhubNamespacedName, eventhubNamespaceInstance)
				return eventhubNamespaceInstance.IsSubmitted()
			}, timeout,
			).Should(BeTrue())

			k8sClient.Delete(context.Background(), eventhubNamespaceInstance)
			Eventually(func() bool {
				_ = k8sClient.Get(context.Background(), eventhubNamespacedName, eventhubNamespaceInstance)
				return eventhubNamespaceInstance.IsBeingDeleted()
			}, timeout,
			).Should(BeTrue())

		})
	})
})<|MERGE_RESOLUTION|>--- conflicted
+++ resolved
@@ -111,10 +111,6 @@
 		})
 
 		It("should create and delete namespace in k8s", func() {
-<<<<<<< HEAD
-=======
-
->>>>>>> e97fb2d7
 			eventhubNamespaceName := "t-ns-dev-eh-" + helpers.RandomString(10)
 
 			var err error
