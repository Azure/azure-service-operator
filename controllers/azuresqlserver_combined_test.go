// +build all azuresqlserver azuresqlservercombined

package controllers

import (
	"context"
	"strings"
	"testing"

	azurev1alpha1 "github.com/Azure/azure-service-operator/api/v1alpha1"
	"github.com/stretchr/testify/assert"

	helpers "github.com/Azure/azure-service-operator/pkg/helpers"
	v1 "k8s.io/api/core/v1"
	metav1 "k8s.io/apimachinery/pkg/apis/meta/v1"
	"k8s.io/apimachinery/pkg/types"
)

func TestAzureSqlServerCombinedHappyPath(t *testing.T) {
	t.Parallel()
	defer PanicRecover()
	ctx := context.Background()
	assert := assert.New(t)
	var err error

	// Add any setup steps that needs to be executed before each test
	rgName := tc.resourceGroupName
	sqlServerName := "t-sqlserver-dev-" + helpers.RandomString(10)
	rgLocation := "westus2"
	rgLocation2 := "southcentralus"
	sqlServerTwoName := "t-sqlfog-srvtwo" + helpers.RandomString(10)

	sqlServerNamespacedName := types.NamespacedName{Name: sqlServerName, Namespace: "default"}
	sqlServerNamespacedName2 := types.NamespacedName{Name: sqlServerTwoName, Namespace: "default"}

	// Create the SqlServer object and expect the Reconcile to be created
	sqlServerInstance := azurev1alpha1.NewAzureSQLServer(sqlServerNamespacedName, rgName, rgLocation)

	// Send request for 2nd server (failovergroup test) before waiting on first server
	sqlServerInstance2 := azurev1alpha1.NewAzureSQLServer(sqlServerNamespacedName2, rgName, rgLocation2)

	// create and wait
	EnsureInstance(ctx, t, tc, sqlServerInstance)

	//verify secret exists in k8s for server 1 ---------------------------------
	secret := &v1.Secret{}
	assert.Eventually(func() bool {
		err = tc.k8sClient.Get(ctx, types.NamespacedName{Name: sqlServerName, Namespace: sqlServerInstance.Namespace}, secret)

		if err == nil {
			if (secret.ObjectMeta.Name == sqlServerName) && (secret.ObjectMeta.Namespace == sqlServerInstance.Namespace) {
				return true
			}
		}
		return false
	}, tc.timeoutFast, tc.retry, "wait for server to have secret")

	sqlDatabaseName := "t-sqldatabase-dev-" + helpers.RandomString(10)
	var sqlDatabaseInstance *azurev1alpha1.AzureSqlDatabase

	sqlFirewallRuleNamespacedNameLocal := types.NamespacedName{
		Name:      "t-fwrule-dev-" + helpers.RandomString(10),
		Namespace: "default",
	}
	sqlFirewallRuleNamespacedNameRemote := types.NamespacedName{
		Name:      "t-fwrule-dev-" + helpers.RandomString(10),
		Namespace: "default",
	}

<<<<<<< HEAD
	// Create the SqlFirewallRule object and expect the Reconcile to be created
	sqlFirewallRuleInstanceRemote := &azurev1alpha1.AzureSqlFirewallRule{
		ObjectMeta: metav1.ObjectMeta{
			Name:      sqlFirewallRuleNamespacedNameRemote.Name,
			Namespace: sqlFirewallRuleNamespacedNameRemote.Namespace,
		},
		Spec: azurev1alpha1.AzureSqlFirewallRuleSpec{
			ResourceGroup:  rgName,
			Server:         sqlServerName,
			StartIPAddress: "0.0.0.0",
			EndIPAddress:   "0.0.0.0",
		},
	}

	err = tc.k8sClient.Create(ctx, sqlFirewallRuleInstanceLocal)
	assert.Equal(nil, err, "create sql firewall rule in k8s")
	err = tc.k8sClient.Create(ctx, sqlFirewallRuleInstanceRemote)
	assert.Equal(nil, err, "create sql firewall rule in k8s")

	assert.Eventually(func() bool {
		_ = tc.k8sClient.Get(ctx, sqlFirewallRuleNamespacedNameLocal, sqlFirewallRuleInstanceLocal)
		return helpers.HasFinalizer(sqlFirewallRuleInstanceLocal, finalizerName)
	}, tc.timeoutFast, tc.retry, "wait for firewallrule to have finalizer")

	assert.Eventually(func() bool {
		_ = tc.k8sClient.Get(ctx, sqlFirewallRuleNamespacedNameLocal, sqlFirewallRuleInstanceLocal)
		return strings.Contains(sqlFirewallRuleInstanceLocal.Status.Message, successMsg)
	}, tc.timeoutFast, tc.retry, "wait for firewallrule to provision")

	assert.Eventually(func() bool {
		_ = tc.k8sClient.Get(ctx, sqlFirewallRuleNamespacedNameRemote, sqlFirewallRuleInstanceRemote)
		return helpers.HasFinalizer(sqlFirewallRuleInstanceRemote, finalizerName)
	}, tc.timeoutFast, tc.retry, "wait for firewallrule to have finalizer")

	assert.Eventually(func() bool {
		_ = tc.k8sClient.Get(ctx, sqlFirewallRuleNamespacedNameRemote, sqlFirewallRuleInstanceRemote)
		return strings.Contains(sqlFirewallRuleInstanceRemote.Status.Message, successMsg)
	}, tc.timeoutFast, tc.retry, "wait for firewallrule to provision")

	// create a sql user and verify it provisions
	username := "sql-test-user" + helpers.RandomString(10)
	roles := []string{"db_owner"}
	sqlUserNamespacedName := types.NamespacedName{Name: username, Namespace: "default"}

	sqlUser := &azurev1alpha1.AzureSQLUser{
		ObjectMeta: metav1.ObjectMeta{
			Name:      username,
			Namespace: "default",
		},
		Spec: azurev1alpha1.AzureSQLUserSpec{
			Server:        sqlServerName,
			DbName:        sqlDatabaseName,
			ResourceGroup: rgName,
			Roles:         roles,
		},
	}
	// Create the sqlUser
	err = tc.k8sClient.Create(ctx, sqlUser)
	assert.Equal(nil, err, "create sql user rule in k8s")

	assert.Eventually(func() bool {
		_ = tc.k8sClient.Get(ctx, sqlUserNamespacedName, sqlUser)
		return helpers.HasFinalizer(sqlUser, finalizerName)
	}, tc.timeoutFast, tc.retry, "wait for sqluser to have finalizer")

	assert.Eventually(func() bool {
		_ = tc.k8sClient.Get(ctx, sqlUserNamespacedName, sqlUser)
		return sqlUser.Status.Provisioned
	}, tc.timeoutFast, tc.retry, "wait for sqluser to provision")

	err = tc.k8sClient.Delete(ctx, sqlUser)
	assert.Equal(nil, err, "delete sql user in k8s")

	assert.Eventually(func() bool {
		err = tc.k8sClient.Get(ctx, sqlUserNamespacedName, sqlUser)
		return apierrors.IsNotFound(err)
	}, tc.timeoutFast, tc.retry, "wait for sqluser to be gone")

	// clean up firewall rule ---------------------------------------------------------------

	err = tc.k8sClient.Delete(ctx, sqlFirewallRuleInstanceLocal)
	assert.Equal(nil, err, "delete sql firewallrule in k8s")

	err = tc.k8sClient.Delete(ctx, sqlFirewallRuleInstanceRemote)
	assert.Equal(nil, err, "delete sql firewallrule in k8s")

	assert.Eventually(func() bool {
		err = tc.k8sClient.Get(ctx, sqlFirewallRuleNamespacedNameLocal, sqlFirewallRuleInstanceLocal)
		return apierrors.IsNotFound(err)
	}, tc.timeoutFast, tc.retry, "wait for firewallrule to be gone")
=======
	var sqlFirewallRuleInstanceLocal *azurev1alpha1.AzureSqlFirewallRule
	var sqlFirewallRuleInstanceRemote *azurev1alpha1.AzureSqlFirewallRule

	// run sub tests that require 1 sql server ----------------------------------
	t.Run("group1", func(t *testing.T) {
		t.Run("sub test for actions", func(t *testing.T) {
			t.Parallel()
			RunSQLActionHappy(t, sqlServerName)
		})

		// Wait for 2nd sql server to resolve
		t.Run("set up secondary server", func(t *testing.T) {
			t.Parallel()
			EnsureInstance(ctx, t, tc, sqlServerInstance2)
		})

		// Create a database in the new server
		t.Run("set up database in primary server", func(t *testing.T) {
			t.Parallel()

			// Create the SqlDatabase object and expect the Reconcile to be created
			sqlDatabaseInstance = &azurev1alpha1.AzureSqlDatabase{
				ObjectMeta: metav1.ObjectMeta{
					Name:      sqlDatabaseName,
					Namespace: "default",
				},
				Spec: azurev1alpha1.AzureSqlDatabaseSpec{
					Location:      rgLocation,
					ResourceGroup: rgName,
					Server:        sqlServerName,
					Edition:       0,
				},
			}
>>>>>>> c9bf672d

			EnsureInstance(ctx, t, tc, sqlDatabaseInstance)
		})

		// Create FirewallRules ---------------------------------------

		t.Run("set up wide range firewall rule in primary server", func(t *testing.T) {
			t.Parallel()

			// Create the SqlFirewallRule object and expect the Reconcile to be created
			sqlFirewallRuleInstanceLocal = azurev1alpha1.NewAzureSQLFirewallRule(
				sqlFirewallRuleNamespacedNameLocal,
				rgName,
				sqlServerName,
				"1.1.1.1",
				"255.255.255.255",
			)

			EnsureInstance(ctx, t, tc, sqlFirewallRuleInstanceLocal)
		})

		t.Run("set up azure only firewall rule in primary server", func(t *testing.T) {
			t.Parallel()

			// Create the SqlFirewallRule object and expect the Reconcile to be created
			sqlFirewallRuleInstanceRemote = azurev1alpha1.NewAzureSQLFirewallRule(
				sqlFirewallRuleNamespacedNameRemote,
				rgName,
				sqlServerName,
				"0.0.0.0",
				"0.0.0.0",
			)

			EnsureInstance(ctx, t, tc, sqlFirewallRuleInstanceRemote)
		})

	})

	var sqlUser *azurev1alpha1.AzureSQLUser

	// run sub tests that require 2 servers or have to be run after rollcreds test ------------------
	t.Run("group2", func(t *testing.T) {

		t.Run("set up user in first db", func(t *testing.T) {
			t.Parallel()

			// create a sql user and verify it provisions
			username := "sql-test-user" + helpers.RandomString(10)
			roles := []string{"db_owner"}

			sqlUser = &azurev1alpha1.AzureSQLUser{
				ObjectMeta: metav1.ObjectMeta{
					Name:      username,
					Namespace: "default",
				},
				Spec: azurev1alpha1.AzureSQLUserSpec{
					Server:        sqlServerName,
					DbName:        sqlDatabaseName,
					ResourceGroup: rgName,
					Roles:         roles,
				},
			}

			EnsureInstance(ctx, t, tc, sqlUser)
		})
	})

	var sqlFailoverGroupInstance *azurev1alpha1.AzureSqlFailoverGroup
	randomName := helpers.RandomString(10)
	sqlFailoverGroupName := "t-sqlfog-dev-" + randomName

	sqlFailoverGroupNamespacedName := types.NamespacedName{Name: sqlFailoverGroupName, Namespace: "default"}

	t.Run("group3", func(t *testing.T) {
		t.Run("delete db user", func(t *testing.T) {
			EnsureDelete(ctx, t, tc, sqlUser)
		})

		t.Run("delete local firewallrule", func(t *testing.T) {
			t.Parallel()
			EnsureDelete(ctx, t, tc, sqlFirewallRuleInstanceLocal)
		})

		t.Run("delete remote firewallrule", func(t *testing.T) {
			t.Parallel()
			EnsureDelete(ctx, t, tc, sqlFirewallRuleInstanceRemote)
		})

		t.Run("create failovergroup", func(t *testing.T) {
			t.Parallel()

			// Create the SqlFailoverGroup object and expect the Reconcile to be created
			sqlFailoverGroupInstance = &azurev1alpha1.AzureSqlFailoverGroup{
				ObjectMeta: metav1.ObjectMeta{
					Name:      sqlFailoverGroupNamespacedName.Name,
					Namespace: sqlFailoverGroupNamespacedName.Namespace,
				},
				Spec: azurev1alpha1.AzureSqlFailoverGroupSpec{
					Location:                     rgLocation,
					ResourceGroup:                rgName,
					Server:                       sqlServerName,
					FailoverPolicy:               "automatic",
					FailoverGracePeriod:          30,
					SecondaryServerName:          sqlServerTwoName,
					SecondaryServerResourceGroup: rgName,
					DatabaseList:                 []string{sqlDatabaseName},
				},
			}

			EnsureInstance(ctx, t, tc, sqlFailoverGroupInstance)

			// verify secret has been created
			assert.Eventually(func() bool {
				var secrets, _ = tc.secretClient.Get(ctx, sqlFailoverGroupNamespacedName)

				return strings.Contains(string(secrets["azureSqlPrimaryServerName"]), sqlServerName)
			}, tc.timeout, tc.retry, "wait for secret store to show failovergroup server names  ")

		})

	})

	t.Run("group4", func(t *testing.T) {

		t.Run("delete failovergroup", func(t *testing.T) {
			t.Parallel()
			EnsureDelete(ctx, t, tc, sqlFailoverGroupInstance)
		})
		t.Run("delete db", func(t *testing.T) {
			t.Parallel()
			EnsureDelete(ctx, t, tc, sqlDatabaseInstance)
		})

	})

	t.Run("group5", func(t *testing.T) {

		t.Run("delete sqlServerInstance", func(t *testing.T) {
			t.Parallel()
			EnsureDelete(ctx, t, tc, sqlServerInstance)
		})
		t.Run("delete sqlServerInstance2", func(t *testing.T) {
			t.Parallel()
			EnsureDelete(ctx, t, tc, sqlServerInstance2)
		})

	})

}<|MERGE_RESOLUTION|>--- conflicted
+++ resolved
@@ -67,98 +67,6 @@
 		Namespace: "default",
 	}
 
-<<<<<<< HEAD
-	// Create the SqlFirewallRule object and expect the Reconcile to be created
-	sqlFirewallRuleInstanceRemote := &azurev1alpha1.AzureSqlFirewallRule{
-		ObjectMeta: metav1.ObjectMeta{
-			Name:      sqlFirewallRuleNamespacedNameRemote.Name,
-			Namespace: sqlFirewallRuleNamespacedNameRemote.Namespace,
-		},
-		Spec: azurev1alpha1.AzureSqlFirewallRuleSpec{
-			ResourceGroup:  rgName,
-			Server:         sqlServerName,
-			StartIPAddress: "0.0.0.0",
-			EndIPAddress:   "0.0.0.0",
-		},
-	}
-
-	err = tc.k8sClient.Create(ctx, sqlFirewallRuleInstanceLocal)
-	assert.Equal(nil, err, "create sql firewall rule in k8s")
-	err = tc.k8sClient.Create(ctx, sqlFirewallRuleInstanceRemote)
-	assert.Equal(nil, err, "create sql firewall rule in k8s")
-
-	assert.Eventually(func() bool {
-		_ = tc.k8sClient.Get(ctx, sqlFirewallRuleNamespacedNameLocal, sqlFirewallRuleInstanceLocal)
-		return helpers.HasFinalizer(sqlFirewallRuleInstanceLocal, finalizerName)
-	}, tc.timeoutFast, tc.retry, "wait for firewallrule to have finalizer")
-
-	assert.Eventually(func() bool {
-		_ = tc.k8sClient.Get(ctx, sqlFirewallRuleNamespacedNameLocal, sqlFirewallRuleInstanceLocal)
-		return strings.Contains(sqlFirewallRuleInstanceLocal.Status.Message, successMsg)
-	}, tc.timeoutFast, tc.retry, "wait for firewallrule to provision")
-
-	assert.Eventually(func() bool {
-		_ = tc.k8sClient.Get(ctx, sqlFirewallRuleNamespacedNameRemote, sqlFirewallRuleInstanceRemote)
-		return helpers.HasFinalizer(sqlFirewallRuleInstanceRemote, finalizerName)
-	}, tc.timeoutFast, tc.retry, "wait for firewallrule to have finalizer")
-
-	assert.Eventually(func() bool {
-		_ = tc.k8sClient.Get(ctx, sqlFirewallRuleNamespacedNameRemote, sqlFirewallRuleInstanceRemote)
-		return strings.Contains(sqlFirewallRuleInstanceRemote.Status.Message, successMsg)
-	}, tc.timeoutFast, tc.retry, "wait for firewallrule to provision")
-
-	// create a sql user and verify it provisions
-	username := "sql-test-user" + helpers.RandomString(10)
-	roles := []string{"db_owner"}
-	sqlUserNamespacedName := types.NamespacedName{Name: username, Namespace: "default"}
-
-	sqlUser := &azurev1alpha1.AzureSQLUser{
-		ObjectMeta: metav1.ObjectMeta{
-			Name:      username,
-			Namespace: "default",
-		},
-		Spec: azurev1alpha1.AzureSQLUserSpec{
-			Server:        sqlServerName,
-			DbName:        sqlDatabaseName,
-			ResourceGroup: rgName,
-			Roles:         roles,
-		},
-	}
-	// Create the sqlUser
-	err = tc.k8sClient.Create(ctx, sqlUser)
-	assert.Equal(nil, err, "create sql user rule in k8s")
-
-	assert.Eventually(func() bool {
-		_ = tc.k8sClient.Get(ctx, sqlUserNamespacedName, sqlUser)
-		return helpers.HasFinalizer(sqlUser, finalizerName)
-	}, tc.timeoutFast, tc.retry, "wait for sqluser to have finalizer")
-
-	assert.Eventually(func() bool {
-		_ = tc.k8sClient.Get(ctx, sqlUserNamespacedName, sqlUser)
-		return sqlUser.Status.Provisioned
-	}, tc.timeoutFast, tc.retry, "wait for sqluser to provision")
-
-	err = tc.k8sClient.Delete(ctx, sqlUser)
-	assert.Equal(nil, err, "delete sql user in k8s")
-
-	assert.Eventually(func() bool {
-		err = tc.k8sClient.Get(ctx, sqlUserNamespacedName, sqlUser)
-		return apierrors.IsNotFound(err)
-	}, tc.timeoutFast, tc.retry, "wait for sqluser to be gone")
-
-	// clean up firewall rule ---------------------------------------------------------------
-
-	err = tc.k8sClient.Delete(ctx, sqlFirewallRuleInstanceLocal)
-	assert.Equal(nil, err, "delete sql firewallrule in k8s")
-
-	err = tc.k8sClient.Delete(ctx, sqlFirewallRuleInstanceRemote)
-	assert.Equal(nil, err, "delete sql firewallrule in k8s")
-
-	assert.Eventually(func() bool {
-		err = tc.k8sClient.Get(ctx, sqlFirewallRuleNamespacedNameLocal, sqlFirewallRuleInstanceLocal)
-		return apierrors.IsNotFound(err)
-	}, tc.timeoutFast, tc.retry, "wait for firewallrule to be gone")
-=======
 	var sqlFirewallRuleInstanceLocal *azurev1alpha1.AzureSqlFirewallRule
 	var sqlFirewallRuleInstanceRemote *azurev1alpha1.AzureSqlFirewallRule
 
@@ -192,7 +100,6 @@
 					Edition:       0,
 				},
 			}
->>>>>>> c9bf672d
 
 			EnsureInstance(ctx, t, tc, sqlDatabaseInstance)
 		})
