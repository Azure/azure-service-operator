--- conflicted
+++ resolved
@@ -221,20 +221,14 @@
 	assert.Equal(nil, err, "create sql user rule in k8s")
 
 	assert.Eventually(func() bool {
-<<<<<<< HEAD
-		_ = tc.k8sClient.Get(ctx, sqlFirewallRuleNamespacedName, sqlFirewallRuleInstance)
-		return helpers.HasFinalizer(sqlFirewallRuleInstance, finalizerName)
-	}, tc.timeout, tc.retry, "wait for firewallrule to have finalizer")
-=======
 		_ = tc.k8sClient.Get(ctx, sqlUserNamespacedName, sqlUser)
 		return helpers.HasFinalizer(sqlUser, finalizerName)
 	}, tc.timeoutFast, tc.retry, "wait for sqluser to have finalizer")
->>>>>>> c23c1a63
 
 	assert.Eventually(func() bool {
 		_ = tc.k8sClient.Get(ctx, sqlUserNamespacedName, sqlUser)
 		return sqlUser.Status.Provisioned
-	}, tc.timeoutFast, tc.retry, "wait for firewallrule to provision")
+	}, tc.timeoutFast, tc.retry, "wait for sqluser to provision")
 
 	err = tc.k8sClient.Delete(ctx, sqlUser)
 	assert.Equal(nil, err, "delete sql user in k8s")
