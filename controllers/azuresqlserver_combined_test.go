// +build all azuresqlserver azuresqlservercombined

package controllers

import (
	"context"
	"strings"
	"testing"

	azurev1alpha1 "github.com/Azure/azure-service-operator/api/v1alpha1"
	"github.com/stretchr/testify/assert"

	helpers "github.com/Azure/azure-service-operator/pkg/helpers"
	v1 "k8s.io/api/core/v1"
	metav1 "k8s.io/apimachinery/pkg/apis/meta/v1"
	"k8s.io/apimachinery/pkg/types"
)

func TestAzureSqlServerCombinedHappyPath(t *testing.T) {
	t.Parallel()
	defer PanicRecover()
	ctx := context.Background()
	assert := assert.New(t)
	var err error

	// Add any setup steps that needs to be executed before each test
	rgName := tc.resourceGroupName
	sqlServerName := "t-sqlserver-dev-" + helpers.RandomString(10)
	rgLocation := "westus2"
	rgLocation2 := "southcentralus"
	sqlServerTwoName := "t-sqlfog-srvtwo" + helpers.RandomString(10)

	sqlServerNamespacedName := types.NamespacedName{Name: sqlServerName, Namespace: "default"}
	sqlServerNamespacedName2 := types.NamespacedName{Name: sqlServerTwoName, Namespace: "default"}

	// Create the SqlServer object and expect the Reconcile to be created
	sqlServerInstance := azurev1alpha1.NewAzureSQLServer(sqlServerNamespacedName, rgName, rgLocation)

	// Send request for 2nd server (failovergroup test) before waiting on first server
	sqlServerInstance2 := azurev1alpha1.NewAzureSQLServer(sqlServerNamespacedName2, rgName, rgLocation2)

	// create and wait
	EnsureInstance(ctx, t, tc, sqlServerInstance)

	//verify secret exists in k8s for server 1 ---------------------------------
	secret := &v1.Secret{}
	assert.Eventually(func() bool {
		err = tc.k8sClient.Get(ctx, types.NamespacedName{Name: sqlServerName, Namespace: sqlServerInstance.Namespace}, secret)

		if err == nil {
			if (secret.ObjectMeta.Name == sqlServerName) && (secret.ObjectMeta.Namespace == sqlServerInstance.Namespace) {
				return true
			}
		}
		return false
	}, tc.timeoutFast, tc.retry, "wait for server to have secret")

	sqlDatabaseName := "t-sqldatabase-dev-" + helpers.RandomString(10)
	var sqlDatabaseInstance *azurev1alpha1.AzureSqlDatabase

	sqlFirewallRuleNamespacedNameLocal := types.NamespacedName{
		Name:      "t-fwrule-dev-" + helpers.RandomString(10),
		Namespace: "default",
	}
	sqlFirewallRuleNamespacedNameRemote := types.NamespacedName{
		Name:      "t-fwrule-dev-" + helpers.RandomString(10),
		Namespace: "default",
	}

	var sqlFirewallRuleInstanceLocal *azurev1alpha1.AzureSqlFirewallRule
	var sqlFirewallRuleInstanceRemote *azurev1alpha1.AzureSqlFirewallRule

	// run sub tests that require 1 sql server ----------------------------------
	t.Run("group1", func(t *testing.T) {
		t.Run("sub test for actions", func(t *testing.T) {
			t.Parallel()
			RunSQLActionHappy(t, sqlServerName)
		})

		// Wait for 2nd sql server to resolve
		t.Run("set up secondary server", func(t *testing.T) {
			t.Parallel()
			EnsureInstance(ctx, t, tc, sqlServerInstance2)
		})

		// Create a database in the new server
		t.Run("set up database in primary server", func(t *testing.T) {
			t.Parallel()

			// Create the SqlDatabase object and expect the Reconcile to be created
			sqlDatabaseInstance = &azurev1alpha1.AzureSqlDatabase{
				ObjectMeta: metav1.ObjectMeta{
					Name:      sqlDatabaseName,
					Namespace: "default",
				},
				Spec: azurev1alpha1.AzureSqlDatabaseSpec{
					Location:      rgLocation,
					ResourceGroup: rgName,
					Server:        sqlServerName,
					Edition:       0,
				},
			}

			EnsureInstance(ctx, t, tc, sqlDatabaseInstance)
		})

		// Create FirewallRules ---------------------------------------

		t.Run("set up wide range firewall rule in primary server", func(t *testing.T) {
			t.Parallel()

			// Create the SqlFirewallRule object and expect the Reconcile to be created
			sqlFirewallRuleInstanceLocal = azurev1alpha1.NewAzureSQLFirewallRule(
				sqlFirewallRuleNamespacedNameLocal,
				rgName,
				sqlServerName,
				"1.1.1.1",
				"255.255.255.255",
			)

			EnsureInstance(ctx, t, tc, sqlFirewallRuleInstanceLocal)
		})

		t.Run("set up azure only firewall rule in primary server", func(t *testing.T) {
			t.Parallel()

			// Create the SqlFirewallRule object and expect the Reconcile to be created
			sqlFirewallRuleInstanceRemote = azurev1alpha1.NewAzureSQLFirewallRule(
				sqlFirewallRuleNamespacedNameRemote,
				rgName,
				sqlServerName,
				"0.0.0.0",
				"0.0.0.0",
			)

			EnsureInstance(ctx, t, tc, sqlFirewallRuleInstanceRemote)
		})

	})

	var sqlUser *azurev1alpha1.AzureSQLUser

	// run sub tests that require 2 servers or have to be run after rollcreds test ------------------
	t.Run("group2", func(t *testing.T) {

		t.Run("set up user in first db", func(t *testing.T) {
			t.Parallel()

			// create a sql user and verify it provisions
			username := "sql-test-user" + helpers.RandomString(10)
			roles := []string{"db_owner"}

			sqlUser = &azurev1alpha1.AzureSQLUser{
				ObjectMeta: metav1.ObjectMeta{
					Name:      username,
					Namespace: "default",
				},
				Spec: azurev1alpha1.AzureSQLUserSpec{
					Server:        sqlServerName,
					DbName:        sqlDatabaseName,
					ResourceGroup: rgName,
					Roles:         roles,
				},
			}

			EnsureInstance(ctx, t, tc, sqlUser)
		})
	})

	var sqlFailoverGroupInstance *azurev1alpha1.AzureSqlFailoverGroup
	randomName := helpers.RandomString(10)
	sqlFailoverGroupName := "t-sqlfog-dev-" + randomName

<<<<<<< HEAD
	// Create the SqlFailoverGroup object and expect the Reconcile to be created
	sqlFailoverGroupInstance := &azurev1alpha1.AzureSqlFailoverGroup{
		ObjectMeta: metav1.ObjectMeta{
			Name:      sqlFailoverGroupName,
			Namespace: "default",
		},
		Spec: azurev1alpha1.AzureSqlFailoverGroupSpec{
			Location:                     rgLocation,
			ResourceGroup:                rgName,
			Server:                       sqlServerName,
			FailoverPolicy:               "automatic",
			FailoverGracePeriod:          30,
			SecondaryServer:              sqlServerTwoName,
			SecondaryServerResourceGroup: rgName,
			DatabaseList:                 []string{sqlDatabaseName},
		},
	}

	err = tc.k8sClient.Create(ctx, sqlFailoverGroupInstance)
	assert.Equal(nil, err, "create failovergroup in k8s")

	sqlFailoverGroupNamespacedName := types.NamespacedName{Name: sqlFailoverGroupName, Namespace: "default"}

	assert.Eventually(func() bool {
		_ = tc.k8sClient.Get(ctx, sqlFailoverGroupNamespacedName, sqlFailoverGroupInstance)
		return helpers.HasFinalizer(sqlFailoverGroupInstance, finalizerName)
	}, tc.timeout, tc.retry, "wait for fog to have finalizer")

	assert.Eventually(func() bool {
		_ = tc.k8sClient.Get(ctx, sqlFailoverGroupNamespacedName, sqlFailoverGroupInstance)
		return strings.Contains(sqlFailoverGroupInstance.Status.Message, successMsg)
	}, tc.timeout, tc.retry, "wait for failovergroup to provision")
=======
	sqlFailoverGroupNamespacedName := types.NamespacedName{Name: sqlFailoverGroupName, Namespace: "default"}

	t.Run("group3", func(t *testing.T) {
		t.Run("delete db user", func(t *testing.T) {
			EnsureDelete(ctx, t, tc, sqlUser)
		})

		t.Run("delete local firewallrule", func(t *testing.T) {
			t.Parallel()
			EnsureDelete(ctx, t, tc, sqlFirewallRuleInstanceLocal)
		})

		t.Run("delete remote firewallrule", func(t *testing.T) {
			t.Parallel()
			EnsureDelete(ctx, t, tc, sqlFirewallRuleInstanceRemote)
		})

		t.Run("create failovergroup", func(t *testing.T) {
			t.Parallel()

			// Create the SqlFailoverGroup object and expect the Reconcile to be created
			sqlFailoverGroupInstance = &azurev1alpha1.AzureSqlFailoverGroup{
				ObjectMeta: metav1.ObjectMeta{
					Name:      sqlFailoverGroupNamespacedName.Name,
					Namespace: sqlFailoverGroupNamespacedName.Namespace,
				},
				Spec: azurev1alpha1.AzureSqlFailoverGroupSpec{
					Location:                     rgLocation,
					ResourceGroup:                rgName,
					Server:                       sqlServerName,
					FailoverPolicy:               "automatic",
					FailoverGracePeriod:          30,
					SecondaryServerName:          sqlServerTwoName,
					SecondaryServerResourceGroup: rgName,
					DatabaseList:                 []string{sqlDatabaseName},
				},
			}
>>>>>>> 09e244af

			EnsureInstance(ctx, t, tc, sqlFailoverGroupInstance)

			// verify secret has been created
			assert.Eventually(func() bool {
				var secrets, _ = tc.secretClient.Get(ctx, sqlFailoverGroupNamespacedName)

				return strings.Contains(string(secrets["azureSqlPrimaryServerName"]), sqlServerName)
			}, tc.timeout, tc.retry, "wait for secret store to show failovergroup server names  ")

		})

	})

	t.Run("group4", func(t *testing.T) {

		t.Run("delete failovergroup", func(t *testing.T) {
			t.Parallel()
			EnsureDelete(ctx, t, tc, sqlFailoverGroupInstance)
		})
		t.Run("delete db", func(t *testing.T) {
			t.Parallel()
			EnsureDelete(ctx, t, tc, sqlDatabaseInstance)
		})

	})

	t.Run("group5", func(t *testing.T) {

		t.Run("delete sqlServerInstance", func(t *testing.T) {
			t.Parallel()
			EnsureDelete(ctx, t, tc, sqlServerInstance)
		})
		t.Run("delete sqlServerInstance2", func(t *testing.T) {
			t.Parallel()
			EnsureDelete(ctx, t, tc, sqlServerInstance2)
		})

	})

}<|MERGE_RESOLUTION|>--- conflicted
+++ resolved
@@ -171,40 +171,6 @@
 	randomName := helpers.RandomString(10)
 	sqlFailoverGroupName := "t-sqlfog-dev-" + randomName
 
-<<<<<<< HEAD
-	// Create the SqlFailoverGroup object and expect the Reconcile to be created
-	sqlFailoverGroupInstance := &azurev1alpha1.AzureSqlFailoverGroup{
-		ObjectMeta: metav1.ObjectMeta{
-			Name:      sqlFailoverGroupName,
-			Namespace: "default",
-		},
-		Spec: azurev1alpha1.AzureSqlFailoverGroupSpec{
-			Location:                     rgLocation,
-			ResourceGroup:                rgName,
-			Server:                       sqlServerName,
-			FailoverPolicy:               "automatic",
-			FailoverGracePeriod:          30,
-			SecondaryServer:              sqlServerTwoName,
-			SecondaryServerResourceGroup: rgName,
-			DatabaseList:                 []string{sqlDatabaseName},
-		},
-	}
-
-	err = tc.k8sClient.Create(ctx, sqlFailoverGroupInstance)
-	assert.Equal(nil, err, "create failovergroup in k8s")
-
-	sqlFailoverGroupNamespacedName := types.NamespacedName{Name: sqlFailoverGroupName, Namespace: "default"}
-
-	assert.Eventually(func() bool {
-		_ = tc.k8sClient.Get(ctx, sqlFailoverGroupNamespacedName, sqlFailoverGroupInstance)
-		return helpers.HasFinalizer(sqlFailoverGroupInstance, finalizerName)
-	}, tc.timeout, tc.retry, "wait for fog to have finalizer")
-
-	assert.Eventually(func() bool {
-		_ = tc.k8sClient.Get(ctx, sqlFailoverGroupNamespacedName, sqlFailoverGroupInstance)
-		return strings.Contains(sqlFailoverGroupInstance.Status.Message, successMsg)
-	}, tc.timeout, tc.retry, "wait for failovergroup to provision")
-=======
 	sqlFailoverGroupNamespacedName := types.NamespacedName{Name: sqlFailoverGroupName, Namespace: "default"}
 
 	t.Run("group3", func(t *testing.T) {
@@ -242,7 +208,6 @@
 					DatabaseList:                 []string{sqlDatabaseName},
 				},
 			}
->>>>>>> 09e244af
 
 			EnsureInstance(ctx, t, tc, sqlFailoverGroupInstance)
 
