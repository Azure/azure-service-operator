--- conflicted
+++ resolved
@@ -40,16 +40,10 @@
 // AzureSqlFirewallRuleReconciler reconciles a AzureSqlFirewallRule object
 type AzureSqlFirewallRuleReconciler struct {
 	client.Client
-<<<<<<< HEAD
-	Log            logr.Logger
+	Telemetry      telemetry.PrometheusTelemetry
 	Recorder       record.EventRecorder
 	Scheme         *runtime.Scheme
 	ResourceClient sql.ResourceClient
-=======
-	Telemetry telemetry.PrometheusTelemetry
-	Recorder  record.EventRecorder
-	Scheme    *runtime.Scheme
->>>>>>> 88a973e0
 }
 
 // +kubebuilder:rbac:groups=azure.microsoft.com,resources=azuresqlfirewallrules,verbs=get;list;watch;create;update;patch;delete
@@ -90,16 +84,9 @@
 		return ctrl.Result{}, client.IgnoreNotFound(err)
 	}
 
-	// init the resource manager for this reconcilliation
-	sdkClient := sql.GoSDKClient{
-		Ctx:               ctx,
-		ResourceGroupName: instance.Spec.ResourceGroup,
-		ServerName:        instance.Spec.Server,
-	}
-
 	if helpers.IsBeingDeleted(&instance) {
 		if helpers.HasFinalizer(&instance, azureSQLFirewallRuleFinalizerName) {
-			if err = r.deleteExternal(&instance, sdkClient); err != nil {
+			if err = r.deleteExternal(&instance); err != nil {
 				instance.Status.Message = fmt.Sprintf("Delete AzureSqlFirewallRule failed with %s", err.Error())
 				return ctrl.Result{}, err
 			}
@@ -121,7 +108,7 @@
 
 	if !instance.IsSubmitted() {
 		r.Recorder.Event(&instance, v1.EventTypeNormal, "Submitting", "starting resource reconciliation for AzureSqlFirewallRule")
-		if err := r.reconcileExternal(&instance, sdkClient); err != nil {
+		if err := r.reconcileExternal(&instance); err != nil {
 			instance.Status.Message = fmt.Sprintf("Reconcile external failed with %s", err.Error())
 			r.Telemetry.LogError("Reconcile external failed", err)
 			return ctrl.Result{Requeue: true, RequeueAfter: 30 * time.Second}, nil
@@ -141,24 +128,22 @@
 		Complete(r)
 }
 
-func (r *AzureSqlFirewallRuleReconciler) reconcileExternal(instance *azurev1alpha1.AzureSqlFirewallRule, sdk sql.GoSDKClient) error {
+func (r *AzureSqlFirewallRuleReconciler) reconcileExternal(instance *azurev1alpha1.AzureSqlFirewallRule) error {
 	ctx := context.Background()
+	groupName := instance.Spec.ResourceGroup
+	serverName := instance.Spec.Server
 	ruleName := instance.ObjectMeta.Name
 	startIP := instance.Spec.StartIPAddress
 	endIP := instance.Spec.EndIPAddress
 
-<<<<<<< HEAD
-	r.Log.Info("Calling createorupdate Azure SQL firewall rule")
-=======
 	r.Telemetry.LogTrace(
 		"Status",
 		"Calling CreateOrUpdate Azure SQL firewall rule")
->>>>>>> 88a973e0
 
 	//get owner instance of AzureSqlServer
 	r.Recorder.Event(instance, v1.EventTypeNormal, "UpdatingOwner", "Updating owner AzureSqlServer instance")
 	var ownerInstance azurev1alpha1.AzureSqlServer
-	azureSQLServerNamespacedName := types.NamespacedName{Name: sdk.ServerName, Namespace: instance.Namespace}
+	azureSQLServerNamespacedName := types.NamespacedName{Name: serverName, Namespace: instance.Namespace}
 	err := r.Get(ctx, azureSQLServerNamespacedName, &ownerInstance)
 	if err != nil {
 		//log error and kill it, as the parent might not exist in the cluster. It could have been created elsewhere or through the portal directly
@@ -186,11 +171,7 @@
 		r.Recorder.Event(instance, v1.EventTypeWarning, "Failed", "Unable to update instance")
 	}
 
-<<<<<<< HEAD
-	_, err = r.ResourceClient.CreateOrUpdateSQLFirewallRule(ctx, groupName, server, ruleName, startIP, endIP)
-=======
-	_, err = sdk.CreateOrUpdateSQLFirewallRule(ruleName, startIP, endIP)
->>>>>>> 88a973e0
+	_, err = r.ResourceClient.CreateOrUpdateSQLFirewallRule(ctx, groupName, serverName, ruleName, startIP, endIP)
 	if err != nil {
 		if errhelp.IsAsynchronousOperationNotComplete(err) || errhelp.IsGroupNotFound(err) {
 			r.Telemetry.LogInfo(
@@ -202,11 +183,7 @@
 		return errhelp.NewAzureError(err)
 	}
 
-<<<<<<< HEAD
-	_, err = r.ResourceClient.GetSQLFirewallRule(ctx, groupName, server, ruleName)
-=======
-	_, err = sdk.GetSQLFirewallRule(ruleName)
->>>>>>> 88a973e0
+	_, err = r.ResourceClient.GetSQLFirewallRule(ctx, groupName, serverName, ruleName)
 	if err != nil {
 		return errhelp.NewAzureError(err)
 	}
@@ -217,18 +194,16 @@
 	return nil
 }
 
-func (r *AzureSqlFirewallRuleReconciler) deleteExternal(instance *azurev1alpha1.AzureSqlFirewallRule, sdk sql.GoSDKClient) error {
+func (r *AzureSqlFirewallRuleReconciler) deleteExternal(instance *azurev1alpha1.AzureSqlFirewallRule) error {
+	ctx := context.Background()
+	groupName := instance.Spec.ResourceGroup
+	serverName := instance.Spec.Server
 	ruleName := instance.ObjectMeta.Name
 
-<<<<<<< HEAD
-	r.Log.Info(fmt.Sprintf("deleting external resource: group/%s/server/%s/firewallrule/%s"+groupName, server, ruleName))
-	err := r.ResourceClient.DeleteSQLFirewallRule(ctx, groupName, server, ruleName)
-=======
 	r.Telemetry.LogTrace(
 		"Status",
-		fmt.Sprintf("deleting external resource: group/%s/server/%s/firewallrule/%s", sdk.ResourceGroupName, sdk.ServerName, ruleName))
-	err := sdk.DeleteSQLFirewallRule(ruleName)
->>>>>>> 88a973e0
+		fmt.Sprintf("deleting external resource: group/%s/server/%s/firewallrule/%s", groupName, serverName, ruleName))
+	err := r.ResourceClient.DeleteSQLFirewallRule(ctx, groupName, serverName, ruleName)
 	if err != nil {
 		if errhelp.IsStatusCode204(err) {
 			r.Recorder.Event(instance, v1.EventTypeWarning, "DoesNotExist", "Resource to delete does not exist")
