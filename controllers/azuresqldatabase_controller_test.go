--- conflicted
+++ resolved
@@ -17,128 +17,6 @@
 	"k8s.io/apimachinery/pkg/types"
 )
 
-<<<<<<< HEAD
-var _ = Describe("AzureSqlDatabase Controller", func() {
-
-	var rgName string
-	var rgLocation string
-	var sqlServerName string
-	var err error
-
-	BeforeEach(func() {
-		// Add any setup steps that needs to be executed before each test
-		rgName = tc.resourceGroupName
-		rgLocation = tc.resourceGroupLocation
-		sqlServerName = "t-sqldb-test-srv" + helpers.RandomString(10)
-
-		// Create the SQL servers
-		// Create the SqlServer object and expect the Reconcile to be created
-		sqlServerInstance := &azurev1alpha1.AzureSqlServer{
-			ObjectMeta: metav1.ObjectMeta{
-				Name:      sqlServerName,
-				Namespace: "default",
-			},
-			Spec: azurev1alpha1.AzureSqlServerSpec{
-				Location:      rgLocation,
-				ResourceGroup: rgName,
-			},
-		}
-
-		err := tc.k8sClient.Create(context.Background(), sqlServerInstance)
-		Expect(err).NotTo(HaveOccurred())
-
-		sqlServerNamespacedName := types.NamespacedName{Name: sqlServerName, Namespace: "default"}
-
-		// Check to make sure the SQL server is provisioned before moving ahead
-		Eventually(func() bool {
-			_ = tc.k8sClient.Get(context.Background(), sqlServerNamespacedName, sqlServerInstance)
-			return sqlServerInstance.Status.Provisioned
-		}, tc.timeout, tc.retry,
-		).Should(BeTrue())
-	})
-
-	AfterEach(func() {
-		// Add any teardown steps that needs to be executed after each test
-		// delete the sql servers from K8s
-		sqlServerInstance := &azurev1alpha1.AzureSqlServer{
-			ObjectMeta: metav1.ObjectMeta{
-				Name:      sqlServerName,
-				Namespace: "default",
-			},
-			Spec: azurev1alpha1.AzureSqlServerSpec{
-				Location:      tc.resourceGroupLocation,
-				ResourceGroup: tc.resourceGroupName,
-			},
-		}
-		sqlServerNamespacedName := types.NamespacedName{Name: sqlServerName, Namespace: "default"}
-
-		_ = tc.k8sClient.Get(context.Background(), sqlServerNamespacedName, sqlServerInstance)
-		err = tc.k8sClient.Delete(context.Background(), sqlServerInstance)
-
-		Eventually(func() bool {
-			_ = tc.k8sClient.Get(context.Background(), sqlServerNamespacedName, sqlServerInstance)
-			return helpers.IsBeingDeleted(sqlServerInstance)
-		}, tc.timeout, tc.retry,
-		).Should(BeTrue())
-	})
-
-	// Add Tests for OpenAPI validation (or additonal CRD features) specified in
-	// your API definition.
-	// Avoid adding tests for vanilla CRUD operations because they would
-	// test Kubernetes API server, which isn't the goal here.
-
-	Context("Create and Delete", func() {
-		It("should create and delete sql database in k8s", func() {
-
-			defer GinkgoRecover()
-			randomName := helpers.RandomString(10)
-			sqlDatabaseName := "t-sqldatabase-dev-" + randomName
-
-			// Create the SqlDatabase object and expect the Reconcile to be created
-			sqlDatabaseInstance := &azurev1alpha1.AzureSqlDatabase{
-				ObjectMeta: metav1.ObjectMeta{
-					Name:      sqlDatabaseName,
-					Namespace: "default",
-				},
-				Spec: azurev1alpha1.AzureSqlDatabaseSpec{
-					Location:      rgLocation,
-					ResourceGroup: rgName,
-					Server:        sqlServerName,
-					Edition:       0,
-				},
-			}
-
-			err = tc.k8sClient.Create(context.Background(), sqlDatabaseInstance)
-			Expect(apierrors.IsInvalid(err)).To(Equal(false))
-			Expect(err).NotTo(HaveOccurred())
-
-			sqlDatabaseNamespacedName := types.NamespacedName{Name: sqlDatabaseName, Namespace: "default"}
-
-			Eventually(func() bool {
-				_ = tc.k8sClient.Get(context.Background(), sqlDatabaseNamespacedName, sqlDatabaseInstance)
-				return helpers.HasFinalizer(sqlDatabaseInstance, finalizerName)
-			}, tc.timeout, tc.retry,
-			).Should(BeTrue())
-
-			Eventually(func() bool {
-				_ = tc.k8sClient.Get(context.Background(), sqlDatabaseNamespacedName, sqlDatabaseInstance)
-				return sqlDatabaseInstance.IsSubmitted()
-			}, tc.timeout, tc.retry,
-			).Should(BeTrue())
-
-			err = tc.k8sClient.Delete(context.Background(), sqlDatabaseInstance)
-			//Expect(err).NotTo(HaveOccurred())  //Commenting as this call is async and returns an asyncopincomplete error
-
-			Eventually(func() bool {
-				_ = tc.k8sClient.Get(context.Background(), sqlDatabaseNamespacedName, sqlDatabaseInstance)
-				return helpers.IsBeingDeleted(sqlDatabaseInstance)
-			}, tc.timeout, tc.retry,
-			).Should(BeTrue())
-
-		})
-	})
-})
-=======
 func TestAzureSqlDatabaseControllerNoResourceGroup(t *testing.T) {
 	t.Parallel()
 	defer PanicRecover()
@@ -230,5 +108,4 @@
 		return apierrors.IsNotFound(err)
 	}, tc.timeout, tc.retry, "wait for resource not found error")
 
-}
->>>>>>> 130f6f61
+}