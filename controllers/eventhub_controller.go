--- conflicted
+++ resolved
@@ -126,15 +126,12 @@
 	resourcegroup := instance.Spec.ResourceGroup
 	partitionCount := instance.Spec.Properties.PartitionCount
 	messageRetentionInDays := instance.Spec.Properties.MessageRetentionInDays
-<<<<<<< HEAD
 	captureDescription := instance.Spec.Properties.CaptureDescription
-=======
 	secretName := instance.Spec.SecretName
 
 	if secretName == "" {
 		secretName = eventhubName
 	}
->>>>>>> 9a2ea2fc
 
 	// write information back to instance
 	instance.Status.Provisioning = true
