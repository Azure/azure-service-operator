--- conflicted
+++ resolved
@@ -17,21 +17,13 @@
 
 import (
 	"context"
-<<<<<<< HEAD
+	"time"
 
 	azurev1alpha1 "github.com/Azure/azure-service-operator/api/v1alpha1"
-	helpers "github.com/Azure/azure-service-operator/pkg/helpers"
-
-	"time"
-
-=======
-	azurev1 "github.com/Azure/azure-service-operator/api/v1"
 	"github.com/Azure/azure-service-operator/pkg/helpers"
-	"time"
 
 	eventhubsmanager "github.com/Azure/azure-service-operator/pkg/resourcemanager/eventhubs"
 
->>>>>>> f6b9b038
 	. "github.com/onsi/ginkgo"
 	v1 "k8s.io/api/core/v1"
 	metav1 "k8s.io/apimachinery/pkg/apis/meta/v1"
@@ -51,21 +43,13 @@
 	var saName string
 	var bcName string
 
-	var rgName string
-	var ehnName string
-
 	BeforeEach(func() {
 		// Add any setup steps that needs to be executed before each test
-<<<<<<< HEAD
-		rgName = resourceGroupName
-		ehnName = eventhubNamespaceName
-=======
 		rgName = tc.ResourceGroupName
 		rgLocation = tc.ResourceGroupLocation
 		ehnName = tc.EventhubNamespaceName
 		saName = tc.StorageAccountName
 		bcName = tc.BlobContainerName
->>>>>>> f6b9b038
 	})
 
 	AfterEach(func() {
@@ -77,58 +61,33 @@
 	// Avoid adding tests for vanilla CRUD operations because they would
 	// test Kubernetes API server, which isn't the goal here.
 	Context("Create and Delete", func() {
-<<<<<<< HEAD
-		It("should validate eventhubnamespaces exist before creating eventhubs", func() {
-=======
 		It("should fail to create eventhub if eventhubnamespace doesn't exist", func() {
->>>>>>> f6b9b038
 
 			eventhubName := "t-eh-" + helpers.RandomString(10)
 
 			// Create the EventHub object and expect the Reconcile to be created
-<<<<<<< HEAD
 			eventhubInstance := &azurev1alpha1.Eventhub{
-=======
-			eventhubInstance := &azurev1.Eventhub{
->>>>>>> f6b9b038
 				ObjectMeta: metav1.ObjectMeta{
 					Name:      eventhubName,
 					Namespace: "default",
 				},
-<<<<<<< HEAD
 				Spec: azurev1alpha1.EventhubSpec{
-=======
-				Spec: azurev1.EventhubSpec{
->>>>>>> f6b9b038
 					Location:      "westus",
 					Namespace:     "t-ns-dev-eh-" + helpers.RandomString(10),
 					ResourceGroup: "t-rg-dev-eh-" + helpers.RandomString(10),
-					Properties: azurev1.EventhubProperties{
+					Properties: azurev1alpha1.EventhubProperties{
 						MessageRetentionInDays: 7,
-<<<<<<< HEAD
-						PartitionCount:         1,
-					},
-				},
-			}
-
-			k8sClient.Create(context.Background(), eventhubInstance)
-=======
 						PartitionCount:         2,
 					},
 				},
 			}
 
 			tc.K8sClient.Create(context.Background(), eventhubInstance)
->>>>>>> f6b9b038
 
 			eventhubNamespacedName := types.NamespacedName{Name: eventhubName, Namespace: "default"}
 
 			Eventually(func() bool {
-<<<<<<< HEAD
-				_ = k8sClient.Get(context.Background(), eventhubNamespacedName, eventhubInstance)
-=======
-				_ = tc.K8sClient.Get(context.Background(), eventhubNamespacedName, eventhubInstance)
->>>>>>> f6b9b038
+				_ = tc.K8sClient.Get(context.Background(), eventhubNamespacedName, eventhubInstance)
 				return eventhubInstance.IsSubmitted()
 			}, timeout,
 			).Should(BeFalse())
@@ -141,72 +100,40 @@
 			var err error
 
 			// Create the EventHub object and expect the Reconcile to be created
-<<<<<<< HEAD
 			eventhubInstance := &azurev1alpha1.Eventhub{
-=======
-			eventhubInstance := &azurev1.Eventhub{
->>>>>>> f6b9b038
 				ObjectMeta: metav1.ObjectMeta{
 					Name:      eventhubName,
 					Namespace: "default",
 				},
-<<<<<<< HEAD
 				Spec: azurev1alpha1.EventhubSpec{
 					Location:      "westus",
 					Namespace:     ehnName,
 					ResourceGroup: rgName,
 					Properties: azurev1alpha1.EventhubProperties{
 						MessageRetentionInDays: 7,
-						PartitionCount:         1,
+						PartitionCount:         2,
 					},
 					AuthorizationRule: azurev1alpha1.EventhubAuthorizationRule{
-=======
-				Spec: azurev1.EventhubSpec{
-					Location:      "westus",
-					Namespace:     ehnName,
-					ResourceGroup: rgName,
-					Properties: azurev1.EventhubProperties{
-						MessageRetentionInDays: 7,
-						PartitionCount:         2,
-					},
-					AuthorizationRule: azurev1.EventhubAuthorizationRule{
->>>>>>> f6b9b038
 						Name:   "RootManageSharedAccessKey",
 						Rights: []string{"Listen"},
 					},
 				},
 			}
 
-<<<<<<< HEAD
-			err = k8sClient.Create(context.Background(), eventhubInstance)
-=======
 			err = tc.K8sClient.Create(context.Background(), eventhubInstance)
->>>>>>> f6b9b038
 			Expect(apierrors.IsInvalid(err)).To(Equal(false))
 			Expect(err).NotTo(HaveOccurred())
 
 			eventhubNamespacedName := types.NamespacedName{Name: eventhubName, Namespace: "default"}
-<<<<<<< HEAD
-
-			Eventually(func() bool {
-				_ = k8sClient.Get(context.Background(), eventhubNamespacedName, eventhubInstance)
+
+			Eventually(func() bool {
+				_ = tc.K8sClient.Get(context.Background(), eventhubNamespacedName, eventhubInstance)
 				return eventhubInstance.HasFinalizer(eventhubFinalizerName)
 			}, timeout,
 			).Should(BeTrue())
 
 			Eventually(func() bool {
-				_ = k8sClient.Get(context.Background(), eventhubNamespacedName, eventhubInstance)
-=======
-
-			Eventually(func() bool {
-				_ = tc.K8sClient.Get(context.Background(), eventhubNamespacedName, eventhubInstance)
-				return eventhubInstance.HasFinalizer(eventhubFinalizerName)
-			}, timeout,
-			).Should(BeTrue())
-
-			Eventually(func() bool {
-				_ = tc.K8sClient.Get(context.Background(), eventhubNamespacedName, eventhubInstance)
->>>>>>> f6b9b038
+				_ = tc.K8sClient.Get(context.Background(), eventhubNamespacedName, eventhubInstance)
 				return eventhubInstance.IsSubmitted()
 			}, timeout,
 			).Should(BeTrue())
@@ -233,33 +160,19 @@
 				Type: "Opaque",
 			}
 
-<<<<<<< HEAD
-			err = k8sClient.Create(context.Background(), csecret)
-=======
 			err = tc.K8sClient.Create(context.Background(), csecret)
->>>>>>> f6b9b038
 			Expect(err).NotTo(HaveOccurred())
 
 			//get secret from k8s
 			secret := &v1.Secret{}
-<<<<<<< HEAD
-			err = k8sClient.Get(context.Background(), types.NamespacedName{Name: eventhubName, Namespace: eventhubInstance.Namespace}, secret)
-=======
 			err = tc.K8sClient.Get(context.Background(), types.NamespacedName{Name: eventhubName, Namespace: eventhubInstance.Namespace}, secret)
->>>>>>> f6b9b038
 			Expect(err).NotTo(HaveOccurred())
 			Expect(secret.Data).To(Equal(csecret.Data))
 			Expect(secret.ObjectMeta).To(Equal(csecret.ObjectMeta))
 
-<<<<<<< HEAD
-			k8sClient.Delete(context.Background(), eventhubInstance)
-			Eventually(func() bool {
-				_ = k8sClient.Get(context.Background(), eventhubNamespacedName, eventhubInstance)
-=======
 			tc.K8sClient.Delete(context.Background(), eventhubInstance)
 			Eventually(func() bool {
 				_ = tc.K8sClient.Get(context.Background(), eventhubNamespacedName, eventhubInstance)
->>>>>>> f6b9b038
 				return eventhubInstance.IsBeingDeleted()
 			}, timeout,
 			).Should(BeTrue())
@@ -279,42 +192,23 @@
 					Name:      eventhubName,
 					Namespace: "default",
 				},
-<<<<<<< HEAD
 				Spec: azurev1alpha1.EventhubSpec{
-					Location:      "westus",
+					Location:      rgLocation,
 					Namespace:     ehnName,
 					ResourceGroup: rgName,
 					Properties: azurev1alpha1.EventhubProperties{
-=======
-				Spec: azurev1.EventhubSpec{
-					Location:      rgLocation,
-					Namespace:     ehnName,
-					ResourceGroup: rgName,
-					Properties: azurev1.EventhubProperties{
->>>>>>> f6b9b038
 						MessageRetentionInDays: 7,
 						PartitionCount:         2,
 					},
-					AuthorizationRule: azurev1.EventhubAuthorizationRule{
-						Name:   "RootManageSharedAccessKey",
-						Rights: []string{"Listen"},
-					},
-<<<<<<< HEAD
 					AuthorizationRule: azurev1alpha1.EventhubAuthorizationRule{
 						Name:   "RootManageSharedAccessKey",
 						Rights: []string{"Listen"},
 					},
-=======
->>>>>>> f6b9b038
 					SecretName: secretName,
 				},
 			}
 
-<<<<<<< HEAD
-			err = k8sClient.Create(context.Background(), eventhubInstance)
-=======
 			err = tc.K8sClient.Create(context.Background(), eventhubInstance)
->>>>>>> f6b9b038
 			Expect(apierrors.IsInvalid(err)).To(Equal(false))
 			Expect(err).NotTo(HaveOccurred())
 
@@ -358,15 +252,6 @@
 			Expect(err).NotTo(HaveOccurred())
 
 			//get secret from k8s
-<<<<<<< HEAD
-			secret := &v1.Secret{}
-			err = k8sClient.Get(context.Background(), types.NamespacedName{Name: secretName, Namespace: eventhubInstance.Namespace}, secret)
-			Expect(err).NotTo(HaveOccurred())
-			Expect(secret.Data).To(Equal(csecret.Data))
-			Expect(secret.ObjectMeta).To(Equal(csecret.ObjectMeta))
-
-			k8sClient.Delete(context.Background(), eventhubInstance)
-=======
 			secret := v1.Secret{}
 			Eventually(func() bool {
 				err = tc.K8sClient.Get(context.Background(), types.NamespacedName{Name: secretName, Namespace: eventhubInstance.Namespace}, &secret)
@@ -379,15 +264,12 @@
 			}, 60).Should(BeTrue())
 
 			tc.K8sClient.Delete(context.Background(), eventhubInstance)
->>>>>>> f6b9b038
 			Eventually(func() bool {
 				_ = tc.K8sClient.Get(context.Background(), eventhubNamespacedName, eventhubInstance)
 				return eventhubInstance.IsBeingDeleted()
 			}, timeout,
 			).Should(BeTrue())
 
-<<<<<<< HEAD
-=======
 		})
 
 		It("should create and delete event hubs with capture", func() {
@@ -397,24 +279,24 @@
 			var err error
 
 			// Create the EventHub object and expect the Reconcile to be created
-			eventHubInstance := &azurev1.Eventhub{
+			eventHubInstance := &azurev1alpha1.Eventhub{
 				ObjectMeta: metav1.ObjectMeta{
 					Name:      eventHubName,
 					Namespace: "default",
 				},
-				Spec: azurev1.EventhubSpec{
+				Spec: azurev1alpha1.EventhubSpec{
 					Location:      rgLocation,
 					Namespace:     ehnName,
 					ResourceGroup: rgName,
-					Properties: azurev1.EventhubProperties{
+					Properties: azurev1alpha1.EventhubProperties{
 						MessageRetentionInDays: 7,
 						PartitionCount:         2,
-						CaptureDescription: azurev1.CaptureDescription{
-							Destination: azurev1.Destination{
+						CaptureDescription: azurev1alpha1.CaptureDescription{
+							Destination: azurev1alpha1.Destination{
 								ArchiveNameFormat: "{Namespace}/{EventHub}/{PartitionId}/{Year}/{Month}/{Day}/{Hour}/{Minute}/{Second}",
 								BlobContainer:     bcName,
 								Name:              "EventHubArchive.AzureBlockBlob",
-								StorageAccount: azurev1.StorageAccount{
+								StorageAccount: azurev1alpha1.StorageAccount{
 									ResourceGroup: rgName,
 									AccountName:   saName,
 								},
@@ -461,7 +343,6 @@
 			}, timeout,
 			).Should(BeTrue())
 
->>>>>>> f6b9b038
 		})
 	})
 })