/*
Copyright 2019 microsoft.

Licensed under the Apache License, Version 2.0 (the "License");
you may not use this file except in compliance with the License.
You may obtain a copy of the License at

    http://www.apache.org/licenses/LICENSE-2.0

Unless required by applicable law or agreed to in writing, software
distributed under the License is distributed on an "AS IS" BASIS,
WITHOUT WARRANTIES OR CONDITIONS OF ANY KIND, either express or implied.
See the License for the specific language governing permissions and
limitations under the License.
*/
package controllers

import (
	"context"

	azurev1 "github.com/Azure/azure-service-operator/api/v1"
	helpers "github.com/Azure/azure-service-operator/pkg/helpers"

	"time"

	. "github.com/onsi/ginkgo"
	v1 "k8s.io/api/core/v1"
	metav1 "k8s.io/apimachinery/pkg/apis/meta/v1"

	. "github.com/onsi/gomega"
	apierrors "k8s.io/apimachinery/pkg/api/errors"
	"k8s.io/apimachinery/pkg/types"
)

var _ = Describe("EventHub Controller", func() {

	const timeout = time.Second * 240

	BeforeEach(func() {
		// Add any setup steps that needs to be executed before each test
	})

	AfterEach(func() {
		// Add any teardown steps that needs to be executed after each test
	})

	// Add Tests for OpenAPI validation (or additonal CRD features) specified in
	// your API definition.
	// Avoid adding tests for vanilla CRUD operations because they would
	// test Kubernetes API server, which isn't the goal here.
	Context("Create and Delete", func() {
		It("should validate eventhubnamespaces exist before creating eventhubs", func() {

			eventhubName := "t-eh-" + helpers.RandomString(10)

			// Create the EventHub object and expect the Reconcile to be created
			eventhubInstance := &azurev1.Eventhub{
				ObjectMeta: metav1.ObjectMeta{
					Name:      eventhubName,
					Namespace: "default",
				},
				Spec: azurev1.EventhubSpec{
					Location:      "westus",
					Namespace:     "t-ns-dev-eh-" + helpers.RandomString(10),
					ResourceGroup: "t-rg-dev-eh-" + helpers.RandomString(10),
					Properties: azurev1.EventhubProperties{
						MessageRetentionInDays: 7,
						PartitionCount:         1,
					},
				},
			}

			k8sClient.Create(context.Background(), eventhubInstance)
<<<<<<< HEAD

			eventhubNamespacedName := types.NamespacedName{Name: eventhubName, Namespace: "default"}

			Eventually(func() bool {
				_ = k8sClient.Get(context.Background(), eventhubNamespacedName, eventhubInstance)
				return eventhubInstance.IsSubmitted()
			}, timeout,
			).Should(BeFalse())
		})

		It("should create and delete eventhubs", func() {

=======

			eventhubNamespacedName := types.NamespacedName{Name: eventhubName, Namespace: "default"}

			Eventually(func() bool {
				_ = k8sClient.Get(context.Background(), eventhubNamespacedName, eventhubInstance)
				return eventhubInstance.IsSubmitted()
			}, timeout,
			).Should(BeFalse())
		})

		It("should create and delete eventhubs", func() {

>>>>>>> 3a4112c1
			resourceGroupName = "t-rg-dev-controller"
			eventhubNamespaceName = "t-ns-dev-eh-ns"
			eventhubName := "t-eh-" + helpers.RandomString(10)

			var err error

			// Create the EventHub object and expect the Reconcile to be created
			eventhubInstance := &azurev1.Eventhub{
				ObjectMeta: metav1.ObjectMeta{
					Name:      eventhubName,
					Namespace: "default",
				},
				Spec: azurev1.EventhubSpec{
					Location:      "westus",
					Namespace:     eventhubNamespaceName,
					ResourceGroup: resourceGroupName,
					Properties: azurev1.EventhubProperties{
						MessageRetentionInDays: 7,
						PartitionCount:         1,
					},
					AuthorizationRule: azurev1.EventhubAuthorizationRule{
						Name:   "RootManageSharedAccessKey",
						Rights: []string{"Listen"},
					},
				},
			}

			err = k8sClient.Create(context.Background(), eventhubInstance)
			Expect(apierrors.IsInvalid(err)).To(Equal(false))
			Expect(err).NotTo(HaveOccurred())

			eventhubNamespacedName := types.NamespacedName{Name: eventhubName, Namespace: "default"}

			Eventually(func() bool {
				_ = k8sClient.Get(context.Background(), eventhubNamespacedName, eventhubInstance)
				return eventhubInstance.HasFinalizer(eventhubFinalizerName)
			}, timeout,
			).Should(BeTrue())

			Eventually(func() bool {
				_ = k8sClient.Get(context.Background(), eventhubNamespacedName, eventhubInstance)
				return eventhubInstance.IsSubmitted()
			}, timeout,
			).Should(BeTrue())

			//create secret in k8s
			csecret := &v1.Secret{
				TypeMeta: metav1.TypeMeta{
					Kind:       "Secret",
					APIVersion: "apps/v1beta1",
				},
				ObjectMeta: metav1.ObjectMeta{
					Name:      eventhubName,
					Namespace: "default",
				},
				Data: map[string][]byte{
					"primaryconnectionstring":   []byte("primaryConnectionValue"),
					"secondaryconnectionstring": []byte("secondaryConnectionValue"),
					"primaryKey":                []byte("primaryKeyValue"),
					"secondaryKey":              []byte("secondaryKeyValue"),
					"sharedaccesskey":           []byte("sharedAccessKeyValue"),
					"eventhubnamespace":         []byte(eventhubInstance.Namespace),
				},
				Type: "Opaque",
			}

			err = k8sClient.Create(context.Background(), csecret)
			Expect(err).NotTo(HaveOccurred())

			//get secret from k8s
			secret := &v1.Secret{}
			err = k8sClient.Get(context.Background(), types.NamespacedName{Name: eventhubName, Namespace: eventhubInstance.Namespace}, secret)
			Expect(err).NotTo(HaveOccurred())
			Expect(secret.Data).To(Equal(csecret.Data))
			Expect(secret.ObjectMeta).To(Equal(csecret.ObjectMeta))

			k8sClient.Delete(context.Background(), eventhubInstance)
			Eventually(func() bool {
				_ = k8sClient.Get(context.Background(), eventhubNamespacedName, eventhubInstance)
				return eventhubInstance.IsBeingDeleted()
			}, timeout,
			).Should(BeTrue())

		})
	})
})<|MERGE_RESOLUTION|>--- conflicted
+++ resolved
@@ -33,7 +33,6 @@
 )
 
 var _ = Describe("EventHub Controller", func() {
-
 	const timeout = time.Second * 240
 
 	BeforeEach(func() {
@@ -71,7 +70,6 @@
 			}
 
 			k8sClient.Create(context.Background(), eventhubInstance)
-<<<<<<< HEAD
 
 			eventhubNamespacedName := types.NamespacedName{Name: eventhubName, Namespace: "default"}
 
@@ -83,21 +81,6 @@
 		})
 
 		It("should create and delete eventhubs", func() {
-
-=======
-
-			eventhubNamespacedName := types.NamespacedName{Name: eventhubName, Namespace: "default"}
-
-			Eventually(func() bool {
-				_ = k8sClient.Get(context.Background(), eventhubNamespacedName, eventhubInstance)
-				return eventhubInstance.IsSubmitted()
-			}, timeout,
-			).Should(BeFalse())
-		})
-
-		It("should create and delete eventhubs", func() {
-
->>>>>>> 3a4112c1
 			resourceGroupName = "t-rg-dev-controller"
 			eventhubNamespaceName = "t-ns-dev-eh-ns"
 			eventhubName := "t-eh-" + helpers.RandomString(10)
