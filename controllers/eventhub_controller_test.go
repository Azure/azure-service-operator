--- conflicted
+++ resolved
@@ -54,11 +54,6 @@
 	// test Kubernetes API server, which isn't the goal here.
 	Context("Create and Delete", func() {
 		It("should validate eventhubnamespaces exist before creating eventhubs", func() {
-<<<<<<< HEAD
-
-			eventhubName := "t-eh-" + helpers.RandomString(10)
-
-=======
 
 			eventhubName := "t-eh-" + helpers.RandomString(10)
 
@@ -96,7 +91,6 @@
 
 			var err error
 
->>>>>>> c22f7c03
 			// Create the EventHub object and expect the Reconcile to be created
 			eventhubInstance := &azurev1.Eventhub{
 				ObjectMeta: metav1.ObjectMeta{
@@ -105,23 +99,12 @@
 				},
 				Spec: azurev1.EventhubSpec{
 					Location:      "westus",
-<<<<<<< HEAD
-					Namespace:     "t-ns-dev-eh-" + helpers.RandomString(10),
-					ResourceGroup: "t-rg-dev-eh-" + helpers.RandomString(10),
-=======
 					Namespace:     ehnName,
 					ResourceGroup: rgName,
->>>>>>> c22f7c03
 					Properties: azurev1.EventhubProperties{
 						MessageRetentionInDays: 7,
 						PartitionCount:         1,
 					},
-<<<<<<< HEAD
-				},
-			}
-
-			k8sClient.Create(context.Background(), eventhubInstance)
-=======
 					AuthorizationRule: azurev1.EventhubAuthorizationRule{
 						Name:   "RootManageSharedAccessKey",
 						Rights: []string{"Listen"},
@@ -132,24 +115,11 @@
 			err = k8sClient.Create(context.Background(), eventhubInstance)
 			Expect(apierrors.IsInvalid(err)).To(Equal(false))
 			Expect(err).NotTo(HaveOccurred())
->>>>>>> c22f7c03
 
 			eventhubNamespacedName := types.NamespacedName{Name: eventhubName, Namespace: "default"}
 
 			Eventually(func() bool {
 				_ = k8sClient.Get(context.Background(), eventhubNamespacedName, eventhubInstance)
-<<<<<<< HEAD
-				return eventhubInstance.IsSubmitted()
-			}, timeout,
-			).Should(BeFalse())
-		})
-
-		It("should create and delete eventhubs", func() {
-			resourceGroupName = "t-rg-dev-controller"
-			eventhubNamespaceName = "t-ns-dev-eh-ns"
-			eventhubName := "t-eh-" + helpers.RandomString(10)
-
-=======
 				return eventhubInstance.HasFinalizer(eventhubFinalizerName)
 			}, timeout,
 			).Should(BeTrue())
@@ -206,7 +176,6 @@
 			eventhubName := "t-eh-" + helpers.RandomString(10)
 			secretName := "secret-" + eventhubName
 
->>>>>>> c22f7c03
 			var err error
 
 			// Create the EventHub object and expect the Reconcile to be created
@@ -227,10 +196,7 @@
 						Name:   "RootManageSharedAccessKey",
 						Rights: []string{"Listen"},
 					},
-<<<<<<< HEAD
-=======
 					SecretName: secretName,
->>>>>>> c22f7c03
 				},
 			}
 
