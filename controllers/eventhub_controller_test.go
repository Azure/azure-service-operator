/*
Copyright 2019 microsoft.

Licensed under the Apache License, Version 2.0 (the "License");
you may not use this file except in compliance with the License.
You may obtain a copy of the License at

    http://www.apache.org/licenses/LICENSE-2.0

Unless required by applicable law or agreed to in writing, software
distributed under the License is distributed on an "AS IS" BASIS,
WITHOUT WARRANTIES OR CONDITIONS OF ANY KIND, either express or implied.
See the License for the specific language governing permissions and
limitations under the License.
*/
package controllers

import (
	"context"

	azurev1 "github.com/Azure/azure-service-operator/api/v1"
	helpers "github.com/Azure/azure-service-operator/pkg/helpers"

	"time"

	. "github.com/onsi/ginkgo"
	v1 "k8s.io/api/core/v1"
	metav1 "k8s.io/apimachinery/pkg/apis/meta/v1"

	. "github.com/onsi/gomega"
	apierrors "k8s.io/apimachinery/pkg/api/errors"
	"k8s.io/apimachinery/pkg/types"
)

var _ = Describe("EventHub Controller", func() {
	const timeout = time.Second * 240

	var rgName string
	var ehnName string

	BeforeEach(func() {
		// Add any setup steps that needs to be executed before each test
		rgName = resourceGroupName
		ehnName = eventhubNamespaceName
	})

	AfterEach(func() {
		// Add any teardown steps that needs to be executed after each test
	})

	// Add Tests for OpenAPI validation (or additonal CRD features) specified in
	// your API definition.
	// Avoid adding tests for vanilla CRUD operations because they would
	// test Kubernetes API server, which isn't the goal here.
	Context("Create and Delete", func() {
		It("should validate eventhubnamespaces exist before creating eventhubs", func() {
<<<<<<< HEAD

			eventhubName := "t-eh-" + helpers.RandomString(10)

			// Create the EventHub object and expect the Reconcile to be created
			eventhubInstance := &azurev1.Eventhub{
				ObjectMeta: metav1.ObjectMeta{
					Name:      eventhubName,
					Namespace: "default",
				},
				Spec: azurev1.EventhubSpec{
					Location:      "westus",
					Namespace:     "t-ns-dev-eh-" + helpers.RandomString(10),
					ResourceGroup: "t-rg-dev-eh-" + helpers.RandomString(10),
					Properties: azurev1.EventhubProperties{
						MessageRetentionInDays: 7,
						PartitionCount:         1,
					},
				},
			}

			k8sClient.Create(context.Background(), eventhubInstance)

			eventhubNamespacedName := types.NamespacedName{Name: eventhubName, Namespace: "default"}

			Eventually(func() bool {
				_ = k8sClient.Get(context.Background(), eventhubNamespacedName, eventhubInstance)
				return eventhubInstance.IsSubmitted()
			}, timeout,
			).Should(BeFalse())
		})

		It("should create and delete eventhubs", func() {

			eventhubName := "t-eh-" + helpers.RandomString(10)

			var err error

=======

			eventhubName := "t-eh-" + helpers.RandomString(10)

>>>>>>> 13fd6322
			// Create the EventHub object and expect the Reconcile to be created
			eventhubInstance := &azurev1.Eventhub{
				ObjectMeta: metav1.ObjectMeta{
					Name:      eventhubName,
					Namespace: "default",
				},
				Spec: azurev1.EventhubSpec{
					Location:      "westus",
<<<<<<< HEAD
					Namespace:     ehnName,
					ResourceGroup: rgName,
=======
					Namespace:     "t-ns-dev-eh-" + helpers.RandomString(10),
					ResourceGroup: "t-rg-dev-eh-" + helpers.RandomString(10),
>>>>>>> 13fd6322
					Properties: azurev1.EventhubProperties{
						MessageRetentionInDays: 7,
						PartitionCount:         1,
					},
<<<<<<< HEAD
					AuthorizationRule: azurev1.EventhubAuthorizationRule{
						Name:   "RootManageSharedAccessKey",
						Rights: []string{"Listen"},
					},
				},
			}

			err = k8sClient.Create(context.Background(), eventhubInstance)
			Expect(apierrors.IsInvalid(err)).To(Equal(false))
			Expect(err).NotTo(HaveOccurred())
=======
				},
			}

			k8sClient.Create(context.Background(), eventhubInstance)
>>>>>>> 13fd6322

			eventhubNamespacedName := types.NamespacedName{Name: eventhubName, Namespace: "default"}

			Eventually(func() bool {
				_ = k8sClient.Get(context.Background(), eventhubNamespacedName, eventhubInstance)
<<<<<<< HEAD
				return eventhubInstance.HasFinalizer(eventhubFinalizerName)
			}, timeout,
			).Should(BeTrue())

			Eventually(func() bool {
				_ = k8sClient.Get(context.Background(), eventhubNamespacedName, eventhubInstance)
				return eventhubInstance.IsSubmitted()
			}, timeout,
			).Should(BeTrue())

			//create secret in k8s
			csecret := &v1.Secret{
				TypeMeta: metav1.TypeMeta{
					Kind:       "Secret",
					APIVersion: "apps/v1beta1",
				},
				ObjectMeta: metav1.ObjectMeta{
					Name:      eventhubName,
					Namespace: "default",
				},
				Data: map[string][]byte{
					"primaryconnectionstring":   []byte("primaryConnectionValue"),
					"secondaryconnectionstring": []byte("secondaryConnectionValue"),
					"primaryKey":                []byte("primaryKeyValue"),
					"secondaryKey":              []byte("secondaryKeyValue"),
					"sharedaccesskey":           []byte("sharedAccessKeyValue"),
					"eventhubnamespace":         []byte(eventhubInstance.Namespace),
					"eventhubName":              []byte(eventhubName),
				},
				Type: "Opaque",
			}

			err = k8sClient.Create(context.Background(), csecret)
			Expect(err).NotTo(HaveOccurred())

			//get secret from k8s
			secret := &v1.Secret{}
			err = k8sClient.Get(context.Background(), types.NamespacedName{Name: eventhubName, Namespace: eventhubInstance.Namespace}, secret)
			Expect(err).NotTo(HaveOccurred())
			Expect(secret.Data).To(Equal(csecret.Data))
			Expect(secret.ObjectMeta).To(Equal(csecret.ObjectMeta))

			k8sClient.Delete(context.Background(), eventhubInstance)
			Eventually(func() bool {
				_ = k8sClient.Get(context.Background(), eventhubNamespacedName, eventhubInstance)
				return eventhubInstance.IsBeingDeleted()
			}, timeout,
			).Should(BeTrue())

		})

		It("should create and delete eventhubs with custom secret name", func() {

			eventhubName := "t-eh-" + helpers.RandomString(10)
			secretName := "secret-" + eventhubName

=======
				return eventhubInstance.IsSubmitted()
			}, timeout,
			).Should(BeFalse())
		})

		It("should create and delete eventhubs", func() {
			resourceGroupName = "t-rg-dev-controller"
			eventhubNamespaceName = "t-ns-dev-eh-ns"
			eventhubName := "t-eh-" + helpers.RandomString(10)

>>>>>>> 13fd6322
			var err error

			// Create the EventHub object and expect the Reconcile to be created
			eventhubInstance := &azurev1.Eventhub{
				ObjectMeta: metav1.ObjectMeta{
					Name:      eventhubName,
					Namespace: "default",
				},
				Spec: azurev1.EventhubSpec{
					Location:      "westus",
					Namespace:     ehnName,
					ResourceGroup: rgName,
					Properties: azurev1.EventhubProperties{
						MessageRetentionInDays: 7,
						PartitionCount:         1,
					},
					AuthorizationRule: azurev1.EventhubAuthorizationRule{
						Name:   "RootManageSharedAccessKey",
						Rights: []string{"Listen"},
					},
<<<<<<< HEAD
					SecretName: secretName,
=======
>>>>>>> 13fd6322
				},
			}

			err = k8sClient.Create(context.Background(), eventhubInstance)
			Expect(apierrors.IsInvalid(err)).To(Equal(false))
			Expect(err).NotTo(HaveOccurred())

			eventhubNamespacedName := types.NamespacedName{Name: eventhubName, Namespace: "default"}

			Eventually(func() bool {
				_ = k8sClient.Get(context.Background(), eventhubNamespacedName, eventhubInstance)
				return eventhubInstance.HasFinalizer(eventhubFinalizerName)
			}, timeout,
			).Should(BeTrue())

			Eventually(func() bool {
				_ = k8sClient.Get(context.Background(), eventhubNamespacedName, eventhubInstance)
				return eventhubInstance.IsSubmitted()
			}, timeout,
			).Should(BeTrue())

			//create secret in k8s
			csecret := &v1.Secret{
				TypeMeta: metav1.TypeMeta{
					Kind:       "Secret",
					APIVersion: "apps/v1beta1",
				},
				ObjectMeta: metav1.ObjectMeta{
					Name:      secretName,
					Namespace: "default",
				},
				Data: map[string][]byte{
					"primaryconnectionstring":   []byte("primaryConnectionValue"),
					"secondaryconnectionstring": []byte("secondaryConnectionValue"),
					"primaryKey":                []byte("primaryKeyValue"),
					"secondaryKey":              []byte("secondaryKeyValue"),
					"sharedaccesskey":           []byte("sharedAccessKeyValue"),
					"eventhubnamespace":         []byte(eventhubInstance.Namespace),
					"eventhubName":              []byte(eventhubName),
				},
				Type: "Opaque",
			}

			err = k8sClient.Create(context.Background(), csecret)
			Expect(err).NotTo(HaveOccurred())

			//get secret from k8s
			secret := &v1.Secret{}
			err = k8sClient.Get(context.Background(), types.NamespacedName{Name: secretName, Namespace: eventhubInstance.Namespace}, secret)
			Expect(err).NotTo(HaveOccurred())
			Expect(secret.Data).To(Equal(csecret.Data))
			Expect(secret.ObjectMeta).To(Equal(csecret.ObjectMeta))

			k8sClient.Delete(context.Background(), eventhubInstance)
			Eventually(func() bool {
				_ = k8sClient.Get(context.Background(), eventhubNamespacedName, eventhubInstance)
				return eventhubInstance.IsBeingDeleted()
			}, timeout,
			).Should(BeTrue())

		})
	})
})<|MERGE_RESOLUTION|>--- conflicted
+++ resolved
@@ -54,7 +54,6 @@
 	// test Kubernetes API server, which isn't the goal here.
 	Context("Create and Delete", func() {
 		It("should validate eventhubnamespaces exist before creating eventhubs", func() {
-<<<<<<< HEAD
 
 			eventhubName := "t-eh-" + helpers.RandomString(10)
 
@@ -87,16 +86,12 @@
 		})
 
 		It("should create and delete eventhubs", func() {
-
+			resourceGroupName = "t-rg-dev-controller"
+			eventhubNamespaceName = "t-ns-dev-eh-ns"
 			eventhubName := "t-eh-" + helpers.RandomString(10)
 
 			var err error
 
-=======
-
-			eventhubName := "t-eh-" + helpers.RandomString(10)
-
->>>>>>> 13fd6322
 			// Create the EventHub object and expect the Reconcile to be created
 			eventhubInstance := &azurev1.Eventhub{
 				ObjectMeta: metav1.ObjectMeta{
@@ -105,18 +100,12 @@
 				},
 				Spec: azurev1.EventhubSpec{
 					Location:      "westus",
-<<<<<<< HEAD
 					Namespace:     ehnName,
 					ResourceGroup: rgName,
-=======
-					Namespace:     "t-ns-dev-eh-" + helpers.RandomString(10),
-					ResourceGroup: "t-rg-dev-eh-" + helpers.RandomString(10),
->>>>>>> 13fd6322
 					Properties: azurev1.EventhubProperties{
 						MessageRetentionInDays: 7,
 						PartitionCount:         1,
 					},
-<<<<<<< HEAD
 					AuthorizationRule: azurev1.EventhubAuthorizationRule{
 						Name:   "RootManageSharedAccessKey",
 						Rights: []string{"Listen"},
@@ -127,18 +116,11 @@
 			err = k8sClient.Create(context.Background(), eventhubInstance)
 			Expect(apierrors.IsInvalid(err)).To(Equal(false))
 			Expect(err).NotTo(HaveOccurred())
-=======
-				},
-			}
-
-			k8sClient.Create(context.Background(), eventhubInstance)
->>>>>>> 13fd6322
 
 			eventhubNamespacedName := types.NamespacedName{Name: eventhubName, Namespace: "default"}
 
 			Eventually(func() bool {
 				_ = k8sClient.Get(context.Background(), eventhubNamespacedName, eventhubInstance)
-<<<<<<< HEAD
 				return eventhubInstance.HasFinalizer(eventhubFinalizerName)
 			}, timeout,
 			).Should(BeTrue())
@@ -189,108 +171,5 @@
 			).Should(BeTrue())
 
 		})
-
-		It("should create and delete eventhubs with custom secret name", func() {
-
-			eventhubName := "t-eh-" + helpers.RandomString(10)
-			secretName := "secret-" + eventhubName
-
-=======
-				return eventhubInstance.IsSubmitted()
-			}, timeout,
-			).Should(BeFalse())
-		})
-
-		It("should create and delete eventhubs", func() {
-			resourceGroupName = "t-rg-dev-controller"
-			eventhubNamespaceName = "t-ns-dev-eh-ns"
-			eventhubName := "t-eh-" + helpers.RandomString(10)
-
->>>>>>> 13fd6322
-			var err error
-
-			// Create the EventHub object and expect the Reconcile to be created
-			eventhubInstance := &azurev1.Eventhub{
-				ObjectMeta: metav1.ObjectMeta{
-					Name:      eventhubName,
-					Namespace: "default",
-				},
-				Spec: azurev1.EventhubSpec{
-					Location:      "westus",
-					Namespace:     ehnName,
-					ResourceGroup: rgName,
-					Properties: azurev1.EventhubProperties{
-						MessageRetentionInDays: 7,
-						PartitionCount:         1,
-					},
-					AuthorizationRule: azurev1.EventhubAuthorizationRule{
-						Name:   "RootManageSharedAccessKey",
-						Rights: []string{"Listen"},
-					},
-<<<<<<< HEAD
-					SecretName: secretName,
-=======
->>>>>>> 13fd6322
-				},
-			}
-
-			err = k8sClient.Create(context.Background(), eventhubInstance)
-			Expect(apierrors.IsInvalid(err)).To(Equal(false))
-			Expect(err).NotTo(HaveOccurred())
-
-			eventhubNamespacedName := types.NamespacedName{Name: eventhubName, Namespace: "default"}
-
-			Eventually(func() bool {
-				_ = k8sClient.Get(context.Background(), eventhubNamespacedName, eventhubInstance)
-				return eventhubInstance.HasFinalizer(eventhubFinalizerName)
-			}, timeout,
-			).Should(BeTrue())
-
-			Eventually(func() bool {
-				_ = k8sClient.Get(context.Background(), eventhubNamespacedName, eventhubInstance)
-				return eventhubInstance.IsSubmitted()
-			}, timeout,
-			).Should(BeTrue())
-
-			//create secret in k8s
-			csecret := &v1.Secret{
-				TypeMeta: metav1.TypeMeta{
-					Kind:       "Secret",
-					APIVersion: "apps/v1beta1",
-				},
-				ObjectMeta: metav1.ObjectMeta{
-					Name:      secretName,
-					Namespace: "default",
-				},
-				Data: map[string][]byte{
-					"primaryconnectionstring":   []byte("primaryConnectionValue"),
-					"secondaryconnectionstring": []byte("secondaryConnectionValue"),
-					"primaryKey":                []byte("primaryKeyValue"),
-					"secondaryKey":              []byte("secondaryKeyValue"),
-					"sharedaccesskey":           []byte("sharedAccessKeyValue"),
-					"eventhubnamespace":         []byte(eventhubInstance.Namespace),
-					"eventhubName":              []byte(eventhubName),
-				},
-				Type: "Opaque",
-			}
-
-			err = k8sClient.Create(context.Background(), csecret)
-			Expect(err).NotTo(HaveOccurred())
-
-			//get secret from k8s
-			secret := &v1.Secret{}
-			err = k8sClient.Get(context.Background(), types.NamespacedName{Name: secretName, Namespace: eventhubInstance.Namespace}, secret)
-			Expect(err).NotTo(HaveOccurred())
-			Expect(secret.Data).To(Equal(csecret.Data))
-			Expect(secret.ObjectMeta).To(Equal(csecret.ObjectMeta))
-
-			k8sClient.Delete(context.Background(), eventhubInstance)
-			Eventually(func() bool {
-				_ = k8sClient.Get(context.Background(), eventhubNamespacedName, eventhubInstance)
-				return eventhubInstance.IsBeingDeleted()
-			}, timeout,
-			).Should(BeTrue())
-
-		})
 	})
 })