// Copyright (c) Microsoft Corporation.
// Licensed under the MIT License.

// +build all apimgmt

package controllers

import (
	"context"
	"os"
	"testing"

	azurev1alpha1 "github.com/Azure/azure-service-operator/api/v1alpha1"
	"github.com/Azure/azure-service-operator/pkg/helpers"
	metav1 "k8s.io/apimachinery/pkg/apis/meta/v1"
)

func TestAPIMgmtController(t *testing.T) {
	t.Parallel()
	defer PanicRecover(t)
	ctx := context.Background()

	// rgName := tc.resourceGroupName
	rgLocation := "southcentralus"
	apiMgmtName := "t-apimgmt-test" + helpers.RandomString(10)
	rgName := "AzureOperatorsTest"
	apimServiceName := "AzureOperatorsTestAPIM"

	// Read the pre-created APIM service name and RG name from Environment variable if it exists
	rgFromEnv := os.Getenv("TEST_APIM_RG")
	if len(rgFromEnv) != 0 {
		rgName = rgFromEnv
	}
	nameFromEnv := os.Getenv("TEST_APIM_NAME")
	if len(nameFromEnv) != 0 {
		apimServiceName = nameFromEnv
	}

	// Create an instance of Azure APIMgmnt
	apiMgmtInstance := &azurev1alpha1.APIMgmtAPI{
		ObjectMeta: metav1.ObjectMeta{
			Name:      apiMgmtName,
			Namespace: "default",
		},
		Spec: azurev1alpha1.APIMgmtSpec{
			Location:      rgLocation,
<<<<<<< HEAD
			ResourceGroup: "resourcegroup-azure-operators",
			APIService:    "aso-test-apimgmt",
=======
			ResourceGroup: rgName,
			APIService:    apimServiceName,
>>>>>>> 91f46c05
			APIId:         "apiId0",
			Properties: azurev1alpha1.APIProperties{
				IsCurrent:             true,
				IsOnline:              true,
				DisplayName:           apiMgmtName,
				Description:           "API description",
				APIVersionDescription: "API version description",
				Path:                  "/api/test",
				Protocols:             []string{"http"},
				SubscriptionRequired:  false,
			},
		},
	}
	EnsureInstance(ctx, t, tc, apiMgmtInstance)

	EnsureDelete(ctx, t, tc, apiMgmtInstance)
}<|MERGE_RESOLUTION|>--- conflicted
+++ resolved
@@ -44,13 +44,8 @@
 		},
 		Spec: azurev1alpha1.APIMgmtSpec{
 			Location:      rgLocation,
-<<<<<<< HEAD
-			ResourceGroup: "resourcegroup-azure-operators",
-			APIService:    "aso-test-apimgmt",
-=======
 			ResourceGroup: rgName,
 			APIService:    apimServiceName,
->>>>>>> 91f46c05
 			APIId:         "apiId0",
 			Properties: azurev1alpha1.APIProperties{
 				IsCurrent:             true,
