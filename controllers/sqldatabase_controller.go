/*

Licensed under the Apache License, Version 2.0 (the "License");
you may not use this file except in compliance with the License.
You may obtain a copy of the License at

    http://www.apache.org/licenses/LICENSE-2.0

Unless required by applicable law or agreed to in writing, software
distributed under the License is distributed on an "AS IS" BASIS,
WITHOUT WARRANTIES OR CONDITIONS OF ANY KIND, either express or implied.
See the License for the specific language governing permissions and
limitations under the License.
*/

package controllers

import (
	"context"
	"fmt"
	"time"

	"github.com/Azure/azure-service-operator/pkg/errhelp"
	helpers "github.com/Azure/azure-service-operator/pkg/helpers"
	sql "github.com/Azure/azure-service-operator/pkg/resourcemanager/sqlclient"

	//"github.com/Azure/go-autorest/autorest/to"
	"github.com/go-logr/logr"
	"k8s.io/apimachinery/pkg/runtime"
	"k8s.io/apimachinery/pkg/types"
	"k8s.io/client-go/tools/record"
	ctrl "sigs.k8s.io/controller-runtime"
	"sigs.k8s.io/controller-runtime/pkg/client"
	"sigs.k8s.io/controller-runtime/pkg/controller/controllerutil"

	azurev1 "github.com/Azure/azure-service-operator/api/v1"
)

const SQLDatabaseFinalizerName = "sqldatabase.finalizers.azure.com"

// SqlDatabaseReconciler reconciles a SqlDatabase object
type SqlDatabaseReconciler struct {
	client.Client
	Log      logr.Logger
	Recorder record.EventRecorder
	Scheme   *runtime.Scheme
}

// +kubebuilder:rbac:groups=azure.microsoft.com,resources=sqldatabases,verbs=get;list;watch;create;update;patch;delete
// +kubebuilder:rbac:groups=azure.microsoft.com,resources=sqldatabases/status,verbs=get;update;patch

func (r *SqlDatabaseReconciler) Reconcile(req ctrl.Request) (ctrl.Result, error) {
	ctx := context.Background()
	log := r.Log.WithValues("sqldatabase", req.NamespacedName)

	var instance azurev1.SqlDatabase

	if err := r.Get(ctx, req.NamespacedName, &instance); err != nil {
		log.Info("Unable to retrieve sql-database resource", "err", err.Error())
		// we'll ignore not-found errors, since they can't be fixed by an immediate
		// requeue (we'll need to wait for a new notification), and we can get them
		// on deleted requests.
		return ctrl.Result{}, client.IgnoreNotFound(err)
	}

	if helpers.IsBeingDeleted(&instance) {
		if helpers.HasFinalizer(&instance, SQLDatabaseFinalizerName) {
			if err := r.deleteExternal(&instance); err != nil {
				log.Info("Delete SqlDatabase failed with ", err.Error())
				return ctrl.Result{}, err
			}

			helpers.RemoveFinalizer(&instance, SQLDatabaseFinalizerName)
			if err := r.Update(context.Background(), &instance); err != nil {
				return ctrl.Result{}, err
			}
		}
		return ctrl.Result{}, nil
	}

	if !helpers.HasFinalizer(&instance, SQLDatabaseFinalizerName) {
		if err := r.addFinalizer(&instance); err != nil {
			log.Info("Adding SqlDatabase finalizer failed with ", "error", err.Error())
			return ctrl.Result{}, err
		}
	}

	if !instance.IsSubmitted() {
		r.Recorder.Event(&instance, "Normal", "Submitting", "starting resource reconciliation for SqlDatabase")
		if err := r.reconcileExternal(&instance); err != nil {

			catch := []string{
				errhelp.ParentNotFoundErrorCode,
				errhelp.ResourceGroupNotFoundErrorCode,
				errhelp.NotFoundErrorCode,
				errhelp.AsyncOpIncompleteError,
			}
			if azerr, ok := err.(*errhelp.AzureError); ok {
				if helpers.ContainsString(catch, azerr.Type) {
					log.Info("Got ignorable error", "type", azerr.Type)
					return ctrl.Result{Requeue: true, RequeueAfter: 30 * time.Second}, nil
				}
			}
			return ctrl.Result{}, fmt.Errorf("error reconciling sql database in azure: %v", err)
		}
		return ctrl.Result{}, nil
	}

	r.Recorder.Event(&instance, "Normal", "Provisioned", "sqldatabase "+instance.ObjectMeta.Name+" provisioned ")

	return ctrl.Result{}, nil
}

func (r *SqlDatabaseReconciler) SetupWithManager(mgr ctrl.Manager) error {
	return ctrl.NewControllerManagedBy(mgr).
		For(&azurev1.SqlDatabase{}).
		Complete(r)
}

func (r *SqlDatabaseReconciler) reconcileExternal(instance *azurev1.SqlDatabase) error {
	ctx := context.Background()
	location := instance.Spec.Location
	server := instance.Spec.Server
	groupName := instance.Spec.ResourceGroup
	dbEdition := instance.Spec.Edition

	dbName := instance.ObjectMeta.Name

	sdkClient := sql.GoSDKClient{
		Ctx:               ctx,
		ResourceGroupName: groupName,
		ServerName:        server,
		Location:          location,
	}

	sqlDatabaseProperties := sql.SQLDatabaseProperties{
		DatabaseName: dbName,
		Edition:      dbEdition,
	}

	r.Log.Info("Calling createorupdate SQL database")
	// instance.Status.Provisioning = true

<<<<<<< HEAD
	// // write information back to instance
	// if updateerr := r.Status().Update(ctx, instance); updateerr != nil {
	// 	r.Recorder.Event(instance, "Warning", "Failed", "Unable to update instance")
	// }
=======
	//get owner instance of SqlServer
	r.Recorder.Event(instance, "Normal", "UpdatingOwner", "Updating owner SqlServer instance")
	var ownerInstance azurev1.SqlServer
	sqlServerNamespacedName := types.NamespacedName{Name: server, Namespace: instance.Namespace}
	err := r.Get(ctx, sqlServerNamespacedName, &ownerInstance)

	if err != nil {
		//log error and kill it, as the parent might not exist in the cluster. It could have been created elsewhere or through the portal directly
		r.Recorder.Event(instance, "Warning", "Failed", "Unable to get owner instance of SqlServer")
	} else {
		r.Recorder.Event(instance, "Normal", "OwnerAssign", "Got owner instance of Sql Server and assigning controller reference now")
		innerErr := controllerutil.SetControllerReference(&ownerInstance, instance, r.Scheme)
		if innerErr != nil {
			r.Recorder.Event(instance, "Warning", "Failed", "Unable to set controller reference to SqlServer")
		}
		r.Recorder.Event(instance, "Normal", "OwnerAssign", "Owner instance assigned successfully")
	}

	// write information back to instance
	if updateerr := r.Update(ctx, instance); updateerr != nil {
		r.Recorder.Event(instance, "Warning", "Failed", "Unable to update instance")
	}
>>>>>>> 1e16a25e

	_, err = sdkClient.CreateOrUpdateDB(sqlDatabaseProperties)
	if err != nil {
		if errhelp.IsAsynchronousOperationNotComplete(err) || errhelp.IsGroupNotFound(err) {
			r.Log.Info("Async operation not complete or group not found")
			instance.Status.Provisioning = true
			if errup := r.Status().Update(ctx, instance); errup != nil {
				r.Recorder.Event(instance, "Warning", "Failed", "Unable to update instance")
			}
		}

		return errhelp.NewAzureError(err)
	}

	_, err = sdkClient.GetDB(dbName)
	if err != nil {
		return errhelp.NewAzureError(err)
	}

	instance.Status.Provisioning = false
	instance.Status.Provisioned = true

	if err = r.Status().Update(ctx, instance); err != nil {
		r.Recorder.Event(instance, "Warning", "Failed", "Unable to update instance")
	}

	return nil
}

func (r *SqlDatabaseReconciler) deleteExternal(instance *azurev1.SqlDatabase) error {
	ctx := context.Background()
	dbname := instance.ObjectMeta.Name
	groupName := instance.Spec.ResourceGroup
	server := instance.Spec.Server
	location := instance.Spec.Location

	// create the Go SDK client with relevant info
	sdk := sql.GoSDKClient{
		Ctx:               ctx,
		ResourceGroupName: groupName,
		ServerName:        server,
		Location:          location,
	}

	r.Log.Info(fmt.Sprintf("deleting external resource: group/%s/server/%s/database/%s"+groupName, server, dbname))
	_, err := sdk.DeleteDB(dbname)
	if err != nil {
		if errhelp.IsStatusCode204(err) {
			r.Recorder.Event(instance, "Warning", "DoesNotExist", "Resource to delete does not exist")
			return nil
		}

		r.Recorder.Event(instance, "Warning", "Failed", "Couldn't delete resouce in azure")
		return err
	}
	r.Recorder.Event(instance, "Normal", "Deleted", dbname+" deleted")
	return nil
}

func (r *SqlDatabaseReconciler) addFinalizer(instance *azurev1.SqlDatabase) error {
	helpers.AddFinalizer(instance, SQLDatabaseFinalizerName)
	err := r.Update(context.Background(), instance)
	if err != nil {
		return fmt.Errorf("failed to update finalizer: %v", err)
	}
	r.Recorder.Event(instance, "Normal", "Updated", fmt.Sprintf("finalizer %s added", SQLDatabaseFinalizerName))
	return nil
}<|MERGE_RESOLUTION|>--- conflicted
+++ resolved
@@ -139,14 +139,7 @@
 	}
 
 	r.Log.Info("Calling createorupdate SQL database")
-	// instance.Status.Provisioning = true
-
-<<<<<<< HEAD
-	// // write information back to instance
-	// if updateerr := r.Status().Update(ctx, instance); updateerr != nil {
-	// 	r.Recorder.Event(instance, "Warning", "Failed", "Unable to update instance")
-	// }
-=======
+
 	//get owner instance of SqlServer
 	r.Recorder.Event(instance, "Normal", "UpdatingOwner", "Updating owner SqlServer instance")
 	var ownerInstance azurev1.SqlServer
@@ -169,7 +162,6 @@
 	if updateerr := r.Update(ctx, instance); updateerr != nil {
 		r.Recorder.Event(instance, "Warning", "Failed", "Unable to update instance")
 	}
->>>>>>> 1e16a25e
 
 	_, err = sdkClient.CreateOrUpdateDB(sqlDatabaseProperties)
 	if err != nil {
