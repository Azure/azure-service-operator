/*

Licensed under the Apache License, Version 2.0 (the "License");
you may not use this file except in compliance with the License.
You may obtain a copy of the License at

    http://www.apache.org/licenses/LICENSE-2.0

Unless required by applicable law or agreed to in writing, software
distributed under the License is distributed on an "AS IS" BASIS,
WITHOUT WARRANTIES OR CONDITIONS OF ANY KIND, either express or implied.
See the License for the specific language governing permissions and
limitations under the License.
*/

package controllers

import (
	"context"
	"fmt"
	"time"

	"github.com/Azure/azure-service-operator/pkg/errhelp"
	helpers "github.com/Azure/azure-service-operator/pkg/helpers"
	sql "github.com/Azure/azure-service-operator/pkg/resourcemanager/sqlclient"

	//"github.com/Azure/go-autorest/autorest/to"
	"github.com/go-logr/logr"
<<<<<<< HEAD
	metav1 "k8s.io/apimachinery/pkg/apis/meta/v1"
=======
	corev1 "k8s.io/api/core/v1"
>>>>>>> f7dbf3ac
	"k8s.io/apimachinery/pkg/runtime"
	"k8s.io/apimachinery/pkg/types"
	"k8s.io/client-go/tools/record"
	ctrl "sigs.k8s.io/controller-runtime"
	"sigs.k8s.io/controller-runtime/pkg/client"

	azurev1alpha1 "github.com/Azure/azure-service-operator/api/v1alpha1"
)

const SQLDatabaseFinalizerName = "sqldatabase.finalizers.azure.com"

// SqlDatabaseReconciler reconciles a SqlDatabase object
type SqlDatabaseReconciler struct {
	client.Client
	Log        logr.Logger
	Recorder   record.EventRecorder
	Scheme     *runtime.Scheme
	SQLManager sql.SQLManager
}

// +kubebuilder:rbac:groups=azure.microsoft.com,resources=sqldatabases,verbs=get;list;watch;create;update;patch;delete
// +kubebuilder:rbac:groups=azure.microsoft.com,resources=sqldatabases/status,verbs=get;update;patch

func (r *SqlDatabaseReconciler) Reconcile(req ctrl.Request) (ctrl.Result, error) {
	ctx := context.Background()
	log := r.Log.WithValues("sqldatabase", req.NamespacedName)

	var instance azurev1alpha1.SqlDatabase

	if err := r.Get(ctx, req.NamespacedName, &instance); err != nil {
		log.Info("Unable to retrieve sql-database resource", "err", err.Error())
		// we'll ignore not-found errors, since they can't be fixed by an immediate
		// requeue (we'll need to wait for a new notification), and we can get them
		// on deleted requests.
		return ctrl.Result{}, client.IgnoreNotFound(err)
	}

	if helpers.IsBeingDeleted(&instance) {
		if helpers.HasFinalizer(&instance, SQLDatabaseFinalizerName) {
			if err := r.deleteExternal(&instance); err != nil {
				log.Info("Delete SqlDatabase failed with ", "err", err.Error())
				return ctrl.Result{}, err
			}

			helpers.RemoveFinalizer(&instance, SQLDatabaseFinalizerName)
			if err := r.Update(context.Background(), &instance); err != nil {
				return ctrl.Result{}, err
			}
		}
		return ctrl.Result{}, nil
	}

	if !helpers.HasFinalizer(&instance, SQLDatabaseFinalizerName) {
		if err := r.addFinalizer(&instance); err != nil {
			log.Info("Adding SqlDatabase finalizer failed with ", "error", err.Error())
			return ctrl.Result{}, err
		}
	}

	if !instance.IsSubmitted() {
		r.Recorder.Event(&instance, corev1.EventTypeNormal, "Submitting", "starting resource reconciliation for SqlDatabase")
		if err := r.reconcileExternal(&instance); err != nil {

			catch := []string{
				errhelp.ParentNotFoundErrorCode,
				errhelp.ResourceGroupNotFoundErrorCode,
				errhelp.NotFoundErrorCode,
				errhelp.AsyncOpIncompleteError,
			}
			if azerr, ok := err.(*errhelp.AzureError); ok {
				if helpers.ContainsString(catch, azerr.Type) {
					log.Info("Got ignorable error", "type", azerr.Type)
					return ctrl.Result{Requeue: true, RequeueAfter: 30 * time.Second}, nil
				}
			}
			return ctrl.Result{}, fmt.Errorf("error reconciling sql database in azure: %v", err)
		}
		return ctrl.Result{}, nil
	}

	r.Recorder.Event(&instance, corev1.EventTypeNormal, "Provisioned", "sqldatabase "+instance.ObjectMeta.Name+" provisioned ")

	return ctrl.Result{}, nil
}

func (r *SqlDatabaseReconciler) SetupWithManager(mgr ctrl.Manager) error {
	return ctrl.NewControllerManagedBy(mgr).
		For(&azurev1alpha1.SqlDatabase{}).
		Complete(r)
}

func (r *SqlDatabaseReconciler) reconcileExternal(instance *azurev1alpha1.SqlDatabase) error {
	ctx := context.Background()
	location := instance.Spec.Location
	groupName := instance.Spec.ResourceGroup
	server := instance.Spec.Server
	dbName := instance.ObjectMeta.Name
	dbEdition := instance.Spec.Edition

	sdkClient := sql.GoSDKClient{
		Ctx:               ctx,
		ResourceGroupName: groupName,
		ServerName:        server,
		Location:          location,
	}

	sqlDatabaseProperties := sql.SQLDatabaseProperties{
		DatabaseName: dbName,
		Edition:      dbEdition,
	}

	r.Log.Info("Calling createorupdate SQL database")
	// instance.Status.Provisioning = true

	//get owner instance of SqlServer
	r.Recorder.Event(instance, corev1.EventTypeNormal, "UpdatingOwner", "Updating owner SqlServer instance")
	var ownerInstance azurev1alpha1.SqlServer
	sqlServerNamespacedName := types.NamespacedName{Name: server, Namespace: instance.Namespace}
	err := r.Get(ctx, sqlServerNamespacedName, &ownerInstance)
	if err != nil {
		//log error and kill it, as the parent might not exist in the cluster. It could have been created elsewhere or through the portal directly
		r.Recorder.Event(instance, corev1.EventTypeWarning, "Failed", "Unable to get owner instance of SqlServer")
	} else {
<<<<<<< HEAD
		r.Recorder.Event(instance, "Normal", "OwnerAssign", "Got owner instance of Sql Server and assigning controller reference now")
		// innerErr := controllerutil.SetControllerReference(&ownerInstance, instance, r.Scheme)

		// if innerErr != nil {
		// 	r.Recorder.Event(instance, "Warning", "Failed", "Unable to set controller reference to SqlServer")
		// }
		references := []metav1.OwnerReference{
			metav1.OwnerReference{
				APIVersion: "v1",
				Kind:       "SqlServer",
				Name:       ownerInstance.GetName(),
				UID:        ownerInstance.GetUID(),
			},
		}
		instance.ObjectMeta.SetOwnerReferences(references)
		r.Recorder.Event(instance, "Normal", "OwnerAssign", "Owner instance assigned successfully")
=======
		r.Recorder.Event(instance, corev1.EventTypeNormal, "OwnerAssign", "Got owner instance of Sql Server and assigning controller reference now")
		innerErr := controllerutil.SetControllerReference(&ownerInstance, instance, r.Scheme)
		if innerErr != nil {
			r.Recorder.Event(instance, corev1.EventTypeWarning, "Failed", "Unable to set controller reference to SqlServer")
		}
		r.Recorder.Event(instance, corev1.EventTypeNormal, "OwnerAssign", "Owner instance assigned successfully")
>>>>>>> f7dbf3ac
	}

	// write information back to instance
	if updateerr := r.Update(ctx, instance); updateerr != nil {
		r.Recorder.Event(instance, corev1.EventTypeWarning, "Failed", "Unable to update instance")
	}

	_, err = r.SQLManager.CreateOrUpdateDB(sdkClient, sqlDatabaseProperties)
	if err != nil {
		if errhelp.IsAsynchronousOperationNotComplete(err) || errhelp.IsGroupNotFound(err) {
			r.Log.Info("Async operation not complete or group not found")
			instance.Status.Provisioning = true
<<<<<<< HEAD
			if errup := r.Update(ctx, instance); errup != nil {
				r.Recorder.Event(instance, "Warning", "Failed", "Unable to update instance")
=======
			if errup := r.Status().Update(ctx, instance); errup != nil {
				r.Recorder.Event(instance, corev1.EventTypeWarning, "Failed", "Unable to update instance")
>>>>>>> f7dbf3ac
			}
		}

		return errhelp.NewAzureError(err)
	}

	_, err = r.SQLManager.GetDB(sdkClient, dbName)
	if err != nil {
		return errhelp.NewAzureError(err)
	}

	instance.Status.Provisioning = false
	instance.Status.Provisioned = true

<<<<<<< HEAD
	if err = r.Update(ctx, instance); err != nil {
		r.Recorder.Event(instance, "Warning", "Failed", "Unable to update instance")
=======
	if err = r.Status().Update(ctx, instance); err != nil {
		r.Recorder.Event(instance, corev1.EventTypeWarning, "Failed", "Unable to update instance")
>>>>>>> f7dbf3ac
	}

	return nil
}

func (r *SqlDatabaseReconciler) deleteExternal(instance *azurev1alpha1.SqlDatabase) error {
	ctx := context.Background()
	location := instance.Spec.Location
	groupName := instance.Spec.ResourceGroup
	server := instance.Spec.Server
	dbName := instance.ObjectMeta.Name

	// create the Go SDK client with relevant info
	sdkClient := sql.GoSDKClient{
		Ctx:               ctx,
		ResourceGroupName: groupName,
		ServerName:        server,
		Location:          location,
	}

	r.Log.Info(fmt.Sprintf("deleting external resource: group/%s/server/%s/database/%s"+groupName, server, dbName))
	_, err := r.SQLManager.DeleteDB(sdkClient, dbName)
	if err != nil {
		if errhelp.IsStatusCode204(err) {
			r.Recorder.Event(instance, corev1.EventTypeWarning, "DoesNotExist", "Resource to delete does not exist")
			return nil
		}

		r.Recorder.Event(instance, corev1.EventTypeWarning, "Failed", "Couldn't delete resouce in azure")
		return err
	}
	r.Recorder.Event(instance, corev1.EventTypeNormal, "Deleted", dbName+" deleted")
	return nil
}

func (r *SqlDatabaseReconciler) addFinalizer(instance *azurev1alpha1.SqlDatabase) error {
	helpers.AddFinalizer(instance, SQLDatabaseFinalizerName)
	err := r.Update(context.Background(), instance)
	if err != nil {
		return fmt.Errorf("failed to update finalizer: %v", err)
	}
	r.Recorder.Event(instance, corev1.EventTypeNormal, "Updated", fmt.Sprintf("finalizer %s added", SQLDatabaseFinalizerName))
	return nil
}<|MERGE_RESOLUTION|>--- conflicted
+++ resolved
@@ -26,11 +26,7 @@
 
 	//"github.com/Azure/go-autorest/autorest/to"
 	"github.com/go-logr/logr"
-<<<<<<< HEAD
-	metav1 "k8s.io/apimachinery/pkg/apis/meta/v1"
-=======
 	corev1 "k8s.io/api/core/v1"
->>>>>>> f7dbf3ac
 	"k8s.io/apimachinery/pkg/runtime"
 	"k8s.io/apimachinery/pkg/types"
 	"k8s.io/client-go/tools/record"
@@ -154,31 +150,12 @@
 		//log error and kill it, as the parent might not exist in the cluster. It could have been created elsewhere or through the portal directly
 		r.Recorder.Event(instance, corev1.EventTypeWarning, "Failed", "Unable to get owner instance of SqlServer")
 	} else {
-<<<<<<< HEAD
-		r.Recorder.Event(instance, "Normal", "OwnerAssign", "Got owner instance of Sql Server and assigning controller reference now")
-		// innerErr := controllerutil.SetControllerReference(&ownerInstance, instance, r.Scheme)
-
-		// if innerErr != nil {
-		// 	r.Recorder.Event(instance, "Warning", "Failed", "Unable to set controller reference to SqlServer")
-		// }
-		references := []metav1.OwnerReference{
-			metav1.OwnerReference{
-				APIVersion: "v1",
-				Kind:       "SqlServer",
-				Name:       ownerInstance.GetName(),
-				UID:        ownerInstance.GetUID(),
-			},
-		}
-		instance.ObjectMeta.SetOwnerReferences(references)
-		r.Recorder.Event(instance, "Normal", "OwnerAssign", "Owner instance assigned successfully")
-=======
 		r.Recorder.Event(instance, corev1.EventTypeNormal, "OwnerAssign", "Got owner instance of Sql Server and assigning controller reference now")
 		innerErr := controllerutil.SetControllerReference(&ownerInstance, instance, r.Scheme)
 		if innerErr != nil {
 			r.Recorder.Event(instance, corev1.EventTypeWarning, "Failed", "Unable to set controller reference to SqlServer")
 		}
 		r.Recorder.Event(instance, corev1.EventTypeNormal, "OwnerAssign", "Owner instance assigned successfully")
->>>>>>> f7dbf3ac
 	}
 
 	// write information back to instance
@@ -191,13 +168,8 @@
 		if errhelp.IsAsynchronousOperationNotComplete(err) || errhelp.IsGroupNotFound(err) {
 			r.Log.Info("Async operation not complete or group not found")
 			instance.Status.Provisioning = true
-<<<<<<< HEAD
-			if errup := r.Update(ctx, instance); errup != nil {
-				r.Recorder.Event(instance, "Warning", "Failed", "Unable to update instance")
-=======
 			if errup := r.Status().Update(ctx, instance); errup != nil {
 				r.Recorder.Event(instance, corev1.EventTypeWarning, "Failed", "Unable to update instance")
->>>>>>> f7dbf3ac
 			}
 		}
 
@@ -212,13 +184,8 @@
 	instance.Status.Provisioning = false
 	instance.Status.Provisioned = true
 
-<<<<<<< HEAD
-	if err = r.Update(ctx, instance); err != nil {
-		r.Recorder.Event(instance, "Warning", "Failed", "Unable to update instance")
-=======
 	if err = r.Status().Update(ctx, instance); err != nil {
 		r.Recorder.Event(instance, corev1.EventTypeWarning, "Failed", "Unable to update instance")
->>>>>>> f7dbf3ac
 	}
 
 	return nil
