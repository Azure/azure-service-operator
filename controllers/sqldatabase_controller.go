--- conflicted
+++ resolved
@@ -26,7 +26,7 @@
 
 	//"github.com/Azure/go-autorest/autorest/to"
 	"github.com/go-logr/logr"
-	v1 "k8s.io/api/core/v1"
+	corev1 "k8s.io/api/core/v1"
 	"k8s.io/apimachinery/pkg/runtime"
 	"k8s.io/apimachinery/pkg/types"
 	"k8s.io/client-go/tools/record"
@@ -87,7 +87,7 @@
 	}
 
 	if !instance.IsSubmitted() {
-		r.Recorder.Event(&instance, v1.EventTypeNormal, "Submitting", "starting resource reconciliation for SqlDatabase")
+		r.Recorder.Event(&instance, corev1.EventTypeNormal, "Submitting", "starting resource reconciliation for SqlDatabase")
 		if err := r.reconcileExternal(&instance); err != nil {
 
 			catch := []string{
@@ -107,7 +107,7 @@
 		return ctrl.Result{}, nil
 	}
 
-	r.Recorder.Event(&instance, v1.EventTypeNormal, "Provisioned", "sqldatabase "+instance.ObjectMeta.Name+" provisioned ")
+	r.Recorder.Event(&instance, corev1.EventTypeNormal, "Provisioned", "sqldatabase "+instance.ObjectMeta.Name+" provisioned ")
 
 	return ctrl.Result{}, nil
 }
@@ -142,30 +142,25 @@
 	// instance.Status.Provisioning = true
 
 	//get owner instance of SqlServer
-<<<<<<< HEAD
-	r.Recorder.Event(instance, "Normal", "UpdatingOwner", "Updating owner SqlServer instance")
+	r.Recorder.Event(instance, corev1.EventTypeNormal, "UpdatingOwner", "Updating owner SqlServer instance")
 	var ownerInstance azurev1alpha1.SqlServer
-=======
-	r.Recorder.Event(instance, v1.EventTypeNormal, "UpdatingOwner", "Updating owner SqlServer instance")
-	var ownerInstance azurev1.SqlServer
->>>>>>> ad93e2a2
 	sqlServerNamespacedName := types.NamespacedName{Name: server, Namespace: instance.Namespace}
 	err := r.Get(ctx, sqlServerNamespacedName, &ownerInstance)
 	if err != nil {
 		//log error and kill it, as the parent might not exist in the cluster. It could have been created elsewhere or through the portal directly
-		r.Recorder.Event(instance, v1.EventTypeWarning, "Failed", "Unable to get owner instance of SqlServer")
+		r.Recorder.Event(instance, corev1.EventTypeWarning, "Failed", "Unable to get owner instance of SqlServer")
 	} else {
-		r.Recorder.Event(instance, v1.EventTypeNormal, "OwnerAssign", "Got owner instance of Sql Server and assigning controller reference now")
+		r.Recorder.Event(instance, corev1.EventTypeNormal, "OwnerAssign", "Got owner instance of Sql Server and assigning controller reference now")
 		innerErr := controllerutil.SetControllerReference(&ownerInstance, instance, r.Scheme)
 		if innerErr != nil {
-			r.Recorder.Event(instance, v1.EventTypeWarning, "Failed", "Unable to set controller reference to SqlServer")
-		}
-		r.Recorder.Event(instance, v1.EventTypeNormal, "OwnerAssign", "Owner instance assigned successfully")
+			r.Recorder.Event(instance, corev1.EventTypeWarning, "Failed", "Unable to set controller reference to SqlServer")
+		}
+		r.Recorder.Event(instance, corev1.EventTypeNormal, "OwnerAssign", "Owner instance assigned successfully")
 	}
 
 	// write information back to instance
 	if updateerr := r.Update(ctx, instance); updateerr != nil {
-		r.Recorder.Event(instance, v1.EventTypeWarning, "Failed", "Unable to update instance")
+		r.Recorder.Event(instance, corev1.EventTypeWarning, "Failed", "Unable to update instance")
 	}
 
 	_, err = sdkClient.CreateOrUpdateDB(sqlDatabaseProperties)
@@ -174,7 +169,7 @@
 			r.Log.Info("Async operation not complete or group not found")
 			instance.Status.Provisioning = true
 			if errup := r.Status().Update(ctx, instance); errup != nil {
-				r.Recorder.Event(instance, v1.EventTypeWarning, "Failed", "Unable to update instance")
+				r.Recorder.Event(instance, corev1.EventTypeWarning, "Failed", "Unable to update instance")
 			}
 		}
 
@@ -190,7 +185,7 @@
 	instance.Status.Provisioned = true
 
 	if err = r.Status().Update(ctx, instance); err != nil {
-		r.Recorder.Event(instance, v1.EventTypeWarning, "Failed", "Unable to update instance")
+		r.Recorder.Event(instance, corev1.EventTypeWarning, "Failed", "Unable to update instance")
 	}
 
 	return nil
@@ -215,14 +210,14 @@
 	_, err := sdk.DeleteDB(dbName)
 	if err != nil {
 		if errhelp.IsStatusCode204(err) {
-			r.Recorder.Event(instance, v1.EventTypeWarning, "DoesNotExist", "Resource to delete does not exist")
+			r.Recorder.Event(instance, corev1.EventTypeWarning, "DoesNotExist", "Resource to delete does not exist")
 			return nil
 		}
 
-		r.Recorder.Event(instance, v1.EventTypeWarning, "Failed", "Couldn't delete resouce in azure")
+		r.Recorder.Event(instance, corev1.EventTypeWarning, "Failed", "Couldn't delete resouce in azure")
 		return err
 	}
-	r.Recorder.Event(instance, v1.EventTypeNormal, "Deleted", dbName+" deleted")
+	r.Recorder.Event(instance, corev1.EventTypeNormal, "Deleted", dbName+" deleted")
 	return nil
 }
 
@@ -232,6 +227,6 @@
 	if err != nil {
 		return fmt.Errorf("failed to update finalizer: %v", err)
 	}
-	r.Recorder.Event(instance, v1.EventTypeNormal, "Updated", fmt.Sprintf("finalizer %s added", SQLDatabaseFinalizerName))
+	r.Recorder.Event(instance, corev1.EventTypeNormal, "Updated", fmt.Sprintf("finalizer %s added", SQLDatabaseFinalizerName))
 	return nil
 }