--- conflicted
+++ resolved
@@ -62,7 +62,6 @@
 var testEnv *envtest.Environment
 
 type testContext struct {
-<<<<<<< HEAD
 	k8sClient               client.Client
 	resourceGroupName       string
 	resourceGroupLocation   string
@@ -81,22 +80,7 @@
 	sqlFailoverGroupManager resourcemanagersql.SqlFailoverGroupManager
 	sqlUserManager          resourcemanagersql.SqlUserManager
 	timeout                 time.Duration
-=======
-	k8sClient             client.Client
-	resourceGroupName     string
-	resourceGroupLocation string
-	eventhubNamespaceName string
-	eventhubName          string
-	namespaceLocation     string
-	storageAccountName    string
-	blobContainerName     string
-	resourceGroupManager  resourcegroupsresourcemanager.ResourceGroupManager
-	eventHubManagers      resourcemanagereventhub.EventHubManagers
-	storageManagers       resourcemanagerstorages.StorageManagers
-	keyVaultManager       resourcemanagerkeyvaults.KeyVaultManager
-	timeout               time.Duration
 	retry                 time.Duration
->>>>>>> 8be565d1
 }
 
 var tc testContext
@@ -279,7 +263,6 @@
 	}).SetupWithManager(k8sManager)
 	Expect(err).ToNot(HaveOccurred())
 
-<<<<<<< HEAD
 	err = (&AzureSqlFirewallRuleReconciler{
 		Client: k8sManager.GetClient(),
 		Telemetry: telemetry.InitializePrometheusDefault(
@@ -291,7 +274,6 @@
 		AzureSqlFirewallRuleManager: sqlFirewallRuleManager,
 	}).SetupWithManager(k8sManager)
 	Expect(err).ToNot(HaveOccurred())
-
 	err = (&AzureSqlFailoverGroupReconciler{
 		Client:                       k8sManager.GetClient(),
 		Log:                          ctrl.Log.WithName("controllers").WithName("AzureSqlFailoverGroup"),
@@ -325,14 +307,6 @@
 		Recorder:                     k8sManager.GetEventRecorderFor("AzureSqlFailoverGroup-controller"),
 		Scheme:                       scheme.Scheme,
 		AzureSqlFailoverGroupManager: sqlFailoverGroupManager,
-=======
-	err = (&AzureSqlFailoverGroupReconciler{
-		Client:         k8sManager.GetClient(),
-		Log:            ctrl.Log.WithName("controllers").WithName("AzureSqlFailoverGroup"),
-		Recorder:       k8sManager.GetEventRecorderFor("AzureSqlFailoverGroup-controller"),
-		Scheme:         scheme.Scheme,
-		ResourceClient: resourceClient,
->>>>>>> 8be565d1
 	}).SetupWithManager(k8sManager)
 	Expect(err).ToNot(HaveOccurred())
 
@@ -390,7 +364,6 @@
 	Expect(err).ToNot(HaveOccurred())
 
 	tc = testContext{
-<<<<<<< HEAD
 		k8sClient:               k8sClient,
 		resourceGroupName:       resourceGroupName,
 		resourceGroupLocation:   resourcegroupLocation,
@@ -409,22 +382,7 @@
 		storageManagers:         storageManagers,
 		keyVaultManager:         keyVaultManager,
 		timeout:                 timeout,
-=======
-		k8sClient:             k8sClient,
-		resourceGroupName:     resourceGroupName,
-		resourceGroupLocation: resourcegroupLocation,
-		eventhubNamespaceName: eventhubNamespaceName,
-		eventhubName:          eventhubName,
-		namespaceLocation:     namespaceLocation,
-		storageAccountName:    storageAccountName,
-		blobContainerName:     blobContainerName,
-		eventHubManagers:      eventHubManagers,
-		resourceGroupManager:  resourceGroupManager,
-		storageManagers:       storageManagers,
-		keyVaultManager:       keyVaultManager,
-		timeout:               timeout,
 		retry:                 time.Second * 1,
->>>>>>> 8be565d1
 	}
 
 })
