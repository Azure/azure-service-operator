/*

Licensed under the Apache License, Version 2.0 (the "License");
you may not use this file except in compliance with the License.
You may obtain a copy of the License at

    http://www.apache.org/licenses/LICENSE-2.0

Unless required by applicable law or agreed to in writing, software
distributed under the License is distributed on an "AS IS" BASIS,
WITHOUT WARRANTIES OR CONDITIONS OF ANY KIND, either express or implied.
See the License for the specific language governing permissions and
limitations under the License.
*/

package controllers

import (
	"context"
	"fmt"
	"log"
	"os"
	"path/filepath"
	"strings"
	"testing"
	"time"

	s "github.com/Azure/azure-sdk-for-go/services/storage/mgmt/2019-04-01/storage"
	"github.com/Azure/azure-service-operator/pkg/secrets"
	k8sSecrets "github.com/Azure/azure-service-operator/pkg/secrets/kube"
	"k8s.io/client-go/rest"

	helpers "github.com/Azure/azure-service-operator/pkg/helpers"
	resourcemanagerappinsights "github.com/Azure/azure-service-operator/pkg/resourcemanager/appinsights"
	resourcemanagersqldb "github.com/Azure/azure-service-operator/pkg/resourcemanager/azuresql/azuresqldb"
	resourcemanagersqlfailovergroup "github.com/Azure/azure-service-operator/pkg/resourcemanager/azuresql/azuresqlfailovergroup"
	resourcemanagersqlfirewallrule "github.com/Azure/azure-service-operator/pkg/resourcemanager/azuresql/azuresqlfirewallrule"
	resourcemanagersqlserver "github.com/Azure/azure-service-operator/pkg/resourcemanager/azuresql/azuresqlserver"
	resourcemanagersqluser "github.com/Azure/azure-service-operator/pkg/resourcemanager/azuresql/azuresqluser"
	resourcemanagerconfig "github.com/Azure/azure-service-operator/pkg/resourcemanager/config"
	resourcemanagereventhub "github.com/Azure/azure-service-operator/pkg/resourcemanager/eventhubs"
	resourcemanagerkeyvaults "github.com/Azure/azure-service-operator/pkg/resourcemanager/keyvaults"
	resourcemanagerappinsightsmock "github.com/Azure/azure-service-operator/pkg/resourcemanager/mock/appinsights"
	resourcemanagersqlmock "github.com/Azure/azure-service-operator/pkg/resourcemanager/mock/azuresql"
	resourcemanagereventhubmock "github.com/Azure/azure-service-operator/pkg/resourcemanager/mock/eventhubs"
	resourcemanagerkeyvaultsmock "github.com/Azure/azure-service-operator/pkg/resourcemanager/mock/keyvaults"
	resourcemanagerpsqlmock "github.com/Azure/azure-service-operator/pkg/resourcemanager/mock/psql"
	resourcegroupsresourcemanagermock "github.com/Azure/azure-service-operator/pkg/resourcemanager/mock/resourcegroups"
	resourcemanagerstoragesmock "github.com/Azure/azure-service-operator/pkg/resourcemanager/mock/storages"
	resourcemanagerpsqldatabase "github.com/Azure/azure-service-operator/pkg/resourcemanager/psql/database"
	resourcemanagerpsqlfirewallrule "github.com/Azure/azure-service-operator/pkg/resourcemanager/psql/firewallrule"
	resourcemanagerpsqlserver "github.com/Azure/azure-service-operator/pkg/resourcemanager/psql/server"
	resourcegroupsresourcemanager "github.com/Azure/azure-service-operator/pkg/resourcemanager/resourcegroups"
	resourcemanagerstorages "github.com/Azure/azure-service-operator/pkg/resourcemanager/storages"
	telemetry "github.com/Azure/azure-service-operator/pkg/telemetry"

	azurev1alpha1 "github.com/Azure/azure-service-operator/api/v1alpha1"
	"k8s.io/client-go/kubernetes/scheme"
	ctrl "sigs.k8s.io/controller-runtime"
	"sigs.k8s.io/controller-runtime/pkg/client"
	"sigs.k8s.io/controller-runtime/pkg/envtest"
	// +kubebuilder:scaffold:imports
)

// These tests use Ginkgo (BDD-style Go testing framework). Refer to
// http://onsi.github.io/ginkgo/ to learn more about Ginkgo.

var testEnv *envtest.Environment

type testContext struct {
	k8sClient               client.Client
	secretClient            secrets.SecretClient
	resourceGroupName       string
	resourceGroupLocation   string
	eventhubNamespaceName   string
	eventhubName            string
	namespaceLocation       string
	storageAccountName      string
	blobContainerName       string
	resourceGroupManager    resourcegroupsresourcemanager.ResourceGroupManager
	eventHubManagers        resourcemanagereventhub.EventHubManagers
	eventhubClient          resourcemanagereventhub.EventHubManager
	storageManagers         resourcemanagerstorages.StorageManagers
	keyVaultManager         resourcemanagerkeyvaults.KeyVaultManager
	psqlServerManager       resourcemanagerpsqlserver.PostgreSQLServerManager
	psqlDatabaseManager     resourcemanagerpsqldatabase.PostgreSQLDatabaseManager
	psqlFirewallRuleManager resourcemanagerpsqlfirewallrule.PostgreSQLFirewallRuleManager
	sqlServerManager        resourcemanagersqlserver.SqlServerManager
	sqlDbManager            resourcemanagersqldb.SqlDbManager
	sqlFirewallRuleManager  resourcemanagersqlfirewallrule.SqlFirewallRuleManager
	sqlFailoverGroupManager resourcemanagersqlfailovergroup.SqlFailoverGroupManager
	sqlUserManager          resourcemanagersqluser.SqlUserManager
	consumerGroupClient     resourcemanagereventhub.ConsumerGroupManager
	timeout                 time.Duration
	retry                   time.Duration
}

var tc testContext

func setup() error {
	log.Println(fmt.Sprintf("Starting common controller test setup"))
	defer PanicRecover()

	err := resourcemanagerconfig.ParseEnvironment()
	if err != nil {
		return err
	}

	resourceGroupName := "t-rg-dev-controller-" + helpers.RandomString(10)
	resourcegroupLocation := resourcemanagerconfig.DefaultLocation()

	eventhubNamespaceName := "t-ns-dev-eh-ns-" + helpers.RandomString(10)
	eventhubName := "t-eh-dev-sample-" + helpers.RandomString(10)
	namespaceLocation := resourcemanagerconfig.DefaultLocation()

	storageAccountName := "tsadeveh" + helpers.RandomString(10)
	blobContainerName := "t-bc-dev-eh-" + helpers.RandomString(10)
	containerAccessLevel := s.PublicAccessContainer

	var timeout time.Duration

	testEnv = &envtest.Environment{
		CRDDirectoryPaths: []string{filepath.Join("..", "config", "crd", "bases")},
	}

	var cfg *rest.Config
	if os.Getenv("TEST_USE_EXISTING_CLUSTER") == "true" {
		t := true
		testEnv = &envtest.Environment{
			UseExistingCluster: &t,
		}
		cfg, err = ctrl.GetConfig()
		if err != nil {
			return err
		}
	} else {
		testEnv = &envtest.Environment{
			CRDDirectoryPaths: []string{filepath.Join("..", "config", "crd", "bases")},
		}
		cfg, err = testEnv.Start()
		if err != nil {
			return err
		}
	}
	if cfg == nil {
		return fmt.Errorf("rest config nil")
	}

	err = azurev1alpha1.AddToScheme(scheme.Scheme)
	if err != nil {
		return err
	}

	var k8sManager ctrl.Manager

	// +kubebuilder:scaffold:scheme
	k8sManager, err = ctrl.NewManager(cfg, ctrl.Options{
		Scheme: scheme.Scheme,
	})
	if err != nil {
		return err
	}

	secretClient := k8sSecrets.New(k8sManager.GetClient())

	var appInsightsManager resourcemanagerappinsights.ApplicationInsightsManager
	var resourceGroupManager resourcegroupsresourcemanager.ResourceGroupManager
	var eventHubManagers resourcemanagereventhub.EventHubManagers
	var storageManagers resourcemanagerstorages.StorageManagers
	var keyVaultManager resourcemanagerkeyvaults.KeyVaultManager
	var eventhubNamespaceClient resourcemanagereventhub.EventHubNamespaceManager
	var sqlServerManager resourcemanagersqlserver.SqlServerManager
	var sqlDbManager resourcemanagersqldb.SqlDbManager
	var sqlFirewallRuleManager resourcemanagersqlfirewallrule.SqlFirewallRuleManager
	var sqlFailoverGroupManager resourcemanagersqlfailovergroup.SqlFailoverGroupManager
	var sqlUserManager resourcemanagersqluser.SqlUserManager
	var eventhubClient resourcemanagereventhub.EventHubManager
	var psqlServerManager resourcemanagerpsqlserver.PostgreSQLServerManager
	var psqlDatabaseManager resourcemanagerpsqldatabase.PostgreSQLDatabaseManager
	var psqlFirewallRuleManager resourcemanagerpsqlfirewallrule.PostgreSQLFirewallRuleManager
	var consumerGroupClient resourcemanagereventhub.ConsumerGroupManager

	if os.Getenv("TEST_CONTROLLER_WITH_MOCKS") == "false" {
		appInsightsManager = resourcemanagerappinsights.NewManager(ctrl.Log.WithName("appinsightsmanager").WithName("AppInsights"))
		resourceGroupManager = resourcegroupsresourcemanager.NewAzureResourceGroupManager()
		eventHubManagers = resourcemanagereventhub.AzureEventHubManagers
		storageManagers = resourcemanagerstorages.AzureStorageManagers
		keyVaultManager = resourcemanagerkeyvaults.AzureKeyVaultManager
		eventhubClient = resourcemanagereventhub.NewEventhubClient(secretClient, scheme.Scheme)
		psqlServerManager = resourcemanagerpsqlserver.NewPSQLServerClient(ctrl.Log.WithName("psqlservermanager").WithName("PostgreSQLServer"), secretClient, k8sManager.GetScheme())
		psqlDatabaseManager = resourcemanagerpsqldatabase.NewPSQLDatabaseClient(ctrl.Log.WithName("psqldatabasemanager").WithName("PostgreSQLDatabase"))
		psqlFirewallRuleManager = resourcemanagerpsqlfirewallrule.NewPSQLFirewallRuleClient(ctrl.Log.WithName("psqlfirewallrulemanager").WithName("PostgreSQLFirewallRule"))
		eventhubNamespaceClient = resourcemanagereventhub.NewEventHubNamespaceClient(ctrl.Log.WithName("controllers").WithName("EventhubNamespace"))
		sqlServerManager = resourcemanagersqlserver.NewAzureSqlServerManager(ctrl.Log.WithName("sqlservermanager").WithName("AzureSqlServer"))
		sqlDbManager = resourcemanagersqldb.NewAzureSqlDbManager(ctrl.Log.WithName("sqldbmanager").WithName("AzureSqlDb"))
		sqlFirewallRuleManager = resourcemanagersqlfirewallrule.NewAzureSqlFirewallRuleManager(ctrl.Log.WithName("sqlfirewallrulemanager").WithName("AzureSqlFirewallRule"))
		sqlFailoverGroupManager = resourcemanagersqlfailovergroup.NewAzureSqlFailoverGroupManager(ctrl.Log.WithName("sqlfailovergroupmanager").WithName("AzureSqlFailoverGroup"))
		sqlUserManager = resourcemanagersqluser.NewAzureSqlUserManager(ctrl.Log.WithName("sqlusermanager").WithName("AzureSqlUser"))
		consumerGroupClient = resourcemanagereventhub.NewConsumerGroupClient(ctrl.Log.WithName("controllers").WithName("ConsumerGroup"))
		timeout = time.Second * 900
	} else {
		appInsightsManager = resourcemanagerappinsightsmock.NewMockAppInsightsManager(scheme.Scheme)
		resourceGroupManager = &resourcegroupsresourcemanagermock.MockResourceGroupManager{}
		eventHubManagers = resourcemanagereventhubmock.MockEventHubManagers
		storageManagers = resourcemanagerstoragesmock.MockStorageManagers
		keyVaultManager = &resourcemanagerkeyvaultsmock.MockKeyVaultManager{}
		eventhubNamespaceClient = resourcemanagereventhubmock.NewMockEventHubNamespaceClient()
		eventhubClient = resourcemanagereventhubmock.NewMockEventHubClient(secretClient, scheme.Scheme)
		sqlServerManager = resourcemanagersqlmock.NewMockSqlServerManager()
		sqlDbManager = resourcemanagersqlmock.NewMockSqlDbManager()
		sqlFirewallRuleManager = resourcemanagersqlmock.NewMockSqlFirewallRuleManager()
		sqlFailoverGroupManager = resourcemanagersqlmock.NewMockSqlFailoverGroupManager()
		sqlUserManager = resourcemanagersqlmock.NewMockAzureSqlUserManager()
		psqlServerManager = resourcemanagerpsqlmock.NewMockPSQLServerClient(ctrl.Log.WithName("psqlservermanager").WithName("PostgreSQLServer"), secretClient, k8sManager.GetScheme())
		psqlDatabaseManager = resourcemanagerpsqlmock.NewMockPostgreSqlDbManager(ctrl.Log.WithName("psqldatabasemanager").WithName("PostgreSQLDatabase"))
		psqlFirewallRuleManager = resourcemanagerpsqlmock.NewMockPostgreSqlFirewallRuleManager(ctrl.Log.WithName("psqlfirewallrulemanager").WithName("PostgreSQLFirewallRule"))
		consumerGroupClient = resourcemanagereventhubmock.NewMockConsumerGroupClient()
		timeout = time.Second * 60
	}

	err = (&KeyVaultReconciler{
		Client:          k8sManager.GetClient(),
		Log:             ctrl.Log.WithName("controllers").WithName("KeyVault"),
		Recorder:        k8sManager.GetEventRecorderFor("KeyVault-controller"),
		KeyVaultManager: keyVaultManager,
	}).SetupWithManager(k8sManager)
	if err != nil {
		return err
	}

	err = (&AppInsightsReconciler{
		Reconciler: &AsyncReconciler{
			Client:      k8sManager.GetClient(),
			AzureClient: appInsightsManager,
			Telemetry: telemetry.InitializePrometheusDefault(
				ctrl.Log.WithName("controllers").WithName("AppInsights"),
				"AppInsights",
			),
			Recorder: k8sManager.GetEventRecorderFor("AppInsights-controller"),
			Scheme:   scheme.Scheme,
		},
	}).SetupWithManager(k8sManager)
	if err != nil {
		return err
	}

	err = (&EventhubReconciler{
		Reconciler: &AsyncReconciler{
			Client:      k8sManager.GetClient(),
			AzureClient: eventhubClient,
			Telemetry: telemetry.InitializePrometheusDefault(
				ctrl.Log.WithName("controllers").WithName("EventHub"),
				"EventHub",
			),
			Recorder: k8sManager.GetEventRecorderFor("Eventhub-controller"),
			Scheme:   scheme.Scheme,
		},
	}).SetupWithManager(k8sManager)
	if err != nil {
		return err
	}

	err = (&ResourceGroupReconciler{
		Reconciler: &AsyncReconciler{
			Client:      k8sManager.GetClient(),
			AzureClient: resourceGroupManager,
			Telemetry: telemetry.InitializePrometheusDefault(
				ctrl.Log.WithName("controllers").WithName("ResourceGroup"),
				"ResourceGroup",
			),
			Recorder: k8sManager.GetEventRecorderFor("ResourceGroup-controller"),
			Scheme:   scheme.Scheme,
		},
	}).SetupWithManager(k8sManager)
	if err != nil {
		return err
	}

	err = (&EventhubNamespaceReconciler{
		Reconciler: &AsyncReconciler{
			Client:      k8sManager.GetClient(),
			AzureClient: eventhubNamespaceClient,
			Telemetry: telemetry.InitializePrometheusDefault(
				ctrl.Log.WithName("controllers").WithName("EventhubNamespace"),
				"EventhubNamespace",
			),
			Recorder: k8sManager.GetEventRecorderFor("EventhubNamespace-controller"),
			Scheme:   scheme.Scheme,
		},
	}).SetupWithManager(k8sManager)
	if err != nil {
		return err
	}

	err = (&ConsumerGroupReconciler{
		Reconciler: &AsyncReconciler{
			Client:      k8sManager.GetClient(),
			AzureClient: consumerGroupClient,
			Telemetry: telemetry.InitializePrometheusDefault(
				ctrl.Log.WithName("controllers").WithName("ConsumerGroup"),
				"ConsumerGroup",
			),
			Recorder: k8sManager.GetEventRecorderFor("ConsumerGroup-controller"),
			Scheme:   scheme.Scheme,
		},
	}).SetupWithManager(k8sManager)
	if err != nil {
		return err
	}

	err = (&AzureDataLakeGen2FileSystemReconciler{
		Client:            k8sManager.GetClient(),
		Log:               ctrl.Log.WithName("controllers").WithName("AzureDataLakeGen2FileSystem"),
		Recorder:          k8sManager.GetEventRecorderFor("AzureDataLakeGen2FileSystem-controller"),
		FileSystemManager: storageManagers.FileSystem,
	}).SetupWithManager(k8sManager)
	if err != nil {
		return err
	}

	err = (&AzureSqlServerReconciler{
		Client:                k8sManager.GetClient(),
		Log:                   ctrl.Log.WithName("controllers").WithName("AzureSqlServer"),
		Recorder:              k8sManager.GetEventRecorderFor("AzureSqlServer-controller"),
		Scheme:                scheme.Scheme,
		AzureSqlServerManager: sqlServerManager,
		SecretClient:          secretClient,
	}).SetupWithManager(k8sManager)
	if err != nil {
		return err
	}

	err = (&AzureSqlDatabaseReconciler{
		Client:            k8sManager.GetClient(),
		Log:               ctrl.Log.WithName("controllers").WithName("AzureSqlDatabase"),
		Recorder:          k8sManager.GetEventRecorderFor("AzureSqlDatabase-controller"),
		Scheme:            scheme.Scheme,
		AzureSqlDbManager: sqlDbManager,
	}).SetupWithManager(k8sManager)
	if err != nil {
		return err
	}

	err = (&AzureSqlFirewallRuleReconciler{
		Reconciler: &AsyncReconciler{
			Client:      k8sManager.GetClient(),
			AzureClient: sqlFirewallRuleManager,
			Telemetry: telemetry.InitializePrometheusDefault(
				ctrl.Log.WithName("controllers").WithName("AzureSQLFirewallRuleOperator"),
				"AzureSQLFirewallRuleOperator",
			),
			Recorder: k8sManager.GetEventRecorderFor("AzureSqlFirewallRule-controller"),
			Scheme:   scheme.Scheme,
		},
	}).SetupWithManager(k8sManager)
	if err != nil {
		return err
	}

	err = (&AzureSqlFailoverGroupReconciler{
		Client:                       k8sManager.GetClient(),
		Log:                          ctrl.Log.WithName("controllers").WithName("AzureSqlFailoverGroup"),
		Recorder:                     k8sManager.GetEventRecorderFor("AzureSqlFailoverGroup-controller"),
		Scheme:                       scheme.Scheme,
		AzureSqlFailoverGroupManager: sqlFailoverGroupManager,
	}).SetupWithManager(k8sManager)
	if err != nil {
		return err
	}

	err = (&AzureSQLUserReconciler{
		Client:              k8sManager.GetClient(),
		Log:                 ctrl.Log.WithName("controllers").WithName("AzureSqlUser"),
		Recorder:            k8sManager.GetEventRecorderFor("AzureSqlUser-controller"),
		Scheme:              scheme.Scheme,
		AzureSqlUserManager: sqlUserManager,
		SecretClient:        secretClient,
	}).SetupWithManager(k8sManager)
	if err != nil {
		return err
	}

	err = (&AzureSqlActionReconciler{
		Client:                k8sManager.GetClient(),
		Log:                   ctrl.Log.WithName("controllers").WithName("AzureSqlAction"),
		Recorder:              k8sManager.GetEventRecorderFor("AzureSqlAction-controller"),
		Scheme:                scheme.Scheme,
		AzureSqlServerManager: sqlServerManager,
	}).SetupWithManager(k8sManager)
	if err != nil {
		return err
	}

	err = (&BlobContainerReconciler{
		Client:         k8sManager.GetClient(),
		Log:            ctrl.Log.WithName("controllers").WithName("BlobContainer"),
		Recorder:       k8sManager.GetEventRecorderFor("BlobContainer-controller"),
		Scheme:         scheme.Scheme,
		StorageManager: storageManagers.BlobContainer,
	}).SetupWithManager(k8sManager)
	if err != nil {
		return err
	}

<<<<<<< HEAD
	err = (&AzureSqlFailoverGroupReconciler{
		Client:                       k8sManager.GetClient(),
		Log:                          ctrl.Log.WithName("controllers").WithName("AzureSqlFailoverGroup"),
		Recorder:                     k8sManager.GetEventRecorderFor("AzureSqlFailoverGroup-controller"),
		Scheme:                       scheme.Scheme,
		AzureSqlFailoverGroupManager: sqlFailoverGroupManager,
	}).SetupWithManager(k8sManager)
	if err != nil {
		return err
	}

	err = (&AzureSqlFirewallRuleReconciler{
		Reconciler: &AsyncReconciler{
			Client:      k8sManager.GetClient(),
			AzureClient: sqlFirewallRuleManager,
			Telemetry: telemetry.InitializePrometheusDefault(
				ctrl.Log.WithName("controllers").WithName("AzureSQLFirewallRuleOperator"),
				"AzureSQLFirewallRuleOperator",
			),
			Recorder: k8sManager.GetEventRecorderFor("AzureSqlFirewall-controller"),
			Scheme:   scheme.Scheme,
		},
	}).SetupWithManager(k8sManager)
	if err != nil {
		return err
	}

=======
>>>>>>> d3e40e69
	err = (&PostgreSQLServerReconciler{
		Reconciler: &AsyncReconciler{
			Client:      k8sManager.GetClient(),
			AzureClient: psqlServerManager,
			Telemetry: telemetry.InitializePrometheusDefault(
				ctrl.Log.WithName("controllers").WithName("PostgreSQLServer"),
				"PostgreSQLServer",
			),
			Recorder: k8sManager.GetEventRecorderFor("PostgreSQLServer-controller"),
			Scheme:   k8sManager.GetScheme(),
		},
	}).SetupWithManager(k8sManager)
	if err != nil {
		return err
	}

	err = (&PostgreSQLDatabaseReconciler{
		Reconciler: &AsyncReconciler{
			Client:      k8sManager.GetClient(),
			AzureClient: psqlDatabaseManager,
			Telemetry: telemetry.InitializePrometheusDefault(
				ctrl.Log.WithName("controllers").WithName("PostgreSQLDatabaser"),
				"PostgreSQLDatabase",
			),
			Recorder: k8sManager.GetEventRecorderFor("PostgreSQLDatabase-controller"),
			Scheme:   k8sManager.GetScheme(),
		},
	}).SetupWithManager(k8sManager)
	if err != nil {
		return err
	}

	err = (&PostgreSQLFirewallRuleReconciler{
		Reconciler: &AsyncReconciler{
			Client:      k8sManager.GetClient(),
			AzureClient: psqlFirewallRuleManager,
			Telemetry: telemetry.InitializePrometheusDefault(
				ctrl.Log.WithName("controllers").WithName("PostgreSQLFirewallRule"),
				"PostgreSQLFirewallRule",
			),
			Recorder: k8sManager.GetEventRecorderFor("PostgreSQLFirewallRule-controller"),
			Scheme:   k8sManager.GetScheme(),
		},
	}).SetupWithManager(k8sManager)
	if err != nil {
		return err
	}

	go func() {
		err = k8sManager.Start(ctrl.SetupSignalHandler())
		if err != nil {
			log.Fatal(err)
		}
	}()

	k8sClient, err := client.New(cfg, client.Options{Scheme: scheme.Scheme})
	if err != nil {
		return err
	}

	log.Println("Creating RG:", resourceGroupName)
	// Create the ResourceGroup resource
	result, _ := resourceGroupManager.CheckExistence(context.Background(), resourceGroupName)
	if result.Response.StatusCode != 204 {
		_, _ = resourceGroupManager.CreateGroup(context.Background(), resourceGroupName, resourcegroupLocation)
	}

	log.Println("Creating EHNS:", eventhubNamespaceName)
	eventHubNSManager := eventHubManagers.EventHubNamespace

	// Create the Eventhub namespace resource
	_, err = eventHubNSManager.CreateNamespaceAndWait(context.Background(), resourceGroupName, eventhubNamespaceName, namespaceLocation)
	if err != nil {
		return err
	}

	tc = testContext{
		k8sClient:               k8sClient,
		secretClient:            secretClient,
		resourceGroupName:       resourceGroupName,
		resourceGroupLocation:   resourcegroupLocation,
		eventhubNamespaceName:   eventhubNamespaceName,
		eventhubName:            eventhubName,
		namespaceLocation:       namespaceLocation,
		storageAccountName:      storageAccountName,
		blobContainerName:       blobContainerName,
		eventHubManagers:        eventHubManagers,
		eventhubClient:          eventhubClient,
		resourceGroupManager:    resourceGroupManager,
		sqlServerManager:        sqlServerManager,
		sqlDbManager:            sqlDbManager,
		sqlFirewallRuleManager:  sqlFirewallRuleManager,
		sqlFailoverGroupManager: sqlFailoverGroupManager,
		sqlUserManager:          sqlUserManager,
		storageManagers:         storageManagers,
		keyVaultManager:         keyVaultManager,
		timeout:                 timeout,
		retry:                   time.Second * 3,
		consumerGroupClient:     consumerGroupClient,
	}

	var pstate *string
	finish := time.Now().Add(tc.timeout)
	for {
		if finish.Before(time.Now()) {
			return fmt.Errorf("time out waiting for eventhub namespace")
		}

		namespace, _ := eventHubManagers.EventHubNamespace.GetNamespace(context.Background(), resourceGroupName, eventhubNamespaceName)
		pstate = namespace.ProvisioningState
		if pstate != nil && *pstate == "Succeeded" {
			break
		}
		time.Sleep(tc.retry)
	}

	log.Println("Creating EH:", eventhubName)
	// Create the Eventhub resource
	_, err = eventHubManagers.EventHub.CreateHub(context.Background(), resourceGroupName, eventhubNamespaceName, eventhubName, int32(7), int32(2), nil)
	if err != nil {
		return err
	}

	log.Println("Creating SA:", storageAccountName)
	// Create the Storage Account and Container
	_, _ = storageManagers.Storage.CreateStorage(context.Background(), resourceGroupName, storageAccountName, resourcegroupLocation, azurev1alpha1.StorageSku{
		Name: "Standard_LRS",
	}, "Storage", map[string]*string{}, "", nil, nil)

	// Storage account needs to be in "Suceeded" state
	// for container create to succeed
	finish = time.Now().Add(tc.timeout)
	for {

		if finish.Before(time.Now()) {
			return fmt.Errorf("time out waiting for storage account")
		}

		result, _ := storageManagers.Storage.GetStorage(context.Background(), resourceGroupName, storageAccountName)
		if result.ProvisioningState == s.Succeeded {
			break
		}
		time.Sleep(tc.retry)
	}

	_, err = storageManagers.BlobContainer.CreateBlobContainer(context.Background(), resourceGroupName, storageAccountName, blobContainerName, containerAccessLevel)
	if err != nil {
		return err
	}

	log.Println(fmt.Sprintf("finished common controller test setup"))

	return nil
}

func teardown() error {
	log.Println(fmt.Sprintf("Started common controller test teardown"))

	finish := time.Now().Add(tc.timeout)
	for {

		if finish.Before(time.Now()) {
			return fmt.Errorf("time out waiting for rg to be gone")
		}

		_, err := tc.resourceGroupManager.DeleteGroup(context.Background(), tc.resourceGroupName)
		if err != nil {
			if strings.Contains(err.Error(), "asynchronous operation has not completed") {
				break
			}
		} else {
			break
		}
		time.Sleep(tc.retry)
	}

	err := testEnv.Stop()
	if err != nil {
		return err
	}

	log.Println(fmt.Sprintf("Finished common controller test teardown"))
	return nil
}

func TestMain(m *testing.M) {
	var err error
	var code int

	err = setup()
	if err != nil {
		log.Println(fmt.Sprintf("could not set up environment: %v\n", err))
	}

	code = m.Run()

	err = teardown()
	if err != nil {
		log.Println(fmt.Sprintf("could not tear down environment: %v\n; original exit code: %v\n", err, code))
	}

	os.Exit(code)
}

func PanicRecover() {
	if err := recover(); err != nil {
		fmt.Println("caught panic in test:")
		fmt.Println(err)
		// fmt.Println("attempt to tear down...")
		// err = teardown()
		// if err != nil {
		// 	log.Println(fmt.Sprintf("could not tear down environment: %v\n", err))
		// }
	}
}<|MERGE_RESOLUTION|>--- conflicted
+++ resolved
@@ -401,37 +401,7 @@
 	if err != nil {
 		return err
 	}
-
-<<<<<<< HEAD
-	err = (&AzureSqlFailoverGroupReconciler{
-		Client:                       k8sManager.GetClient(),
-		Log:                          ctrl.Log.WithName("controllers").WithName("AzureSqlFailoverGroup"),
-		Recorder:                     k8sManager.GetEventRecorderFor("AzureSqlFailoverGroup-controller"),
-		Scheme:                       scheme.Scheme,
-		AzureSqlFailoverGroupManager: sqlFailoverGroupManager,
-	}).SetupWithManager(k8sManager)
-	if err != nil {
-		return err
-	}
-
-	err = (&AzureSqlFirewallRuleReconciler{
-		Reconciler: &AsyncReconciler{
-			Client:      k8sManager.GetClient(),
-			AzureClient: sqlFirewallRuleManager,
-			Telemetry: telemetry.InitializePrometheusDefault(
-				ctrl.Log.WithName("controllers").WithName("AzureSQLFirewallRuleOperator"),
-				"AzureSQLFirewallRuleOperator",
-			),
-			Recorder: k8sManager.GetEventRecorderFor("AzureSqlFirewall-controller"),
-			Scheme:   scheme.Scheme,
-		},
-	}).SetupWithManager(k8sManager)
-	if err != nil {
-		return err
-	}
-
-=======
->>>>>>> d3e40e69
+  
 	err = (&PostgreSQLServerReconciler{
 		Reconciler: &AsyncReconciler{
 			Client:      k8sManager.GetClient(),
