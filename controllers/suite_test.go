--- conflicted
+++ resolved
@@ -398,36 +398,9 @@
 		Scheme:         scheme.Scheme,
 		StorageManager: storageManagers.BlobContainer,
 	}).SetupWithManager(k8sManager)
-<<<<<<< HEAD
-	Expect(err).ToNot(HaveOccurred())
-
-	err = (&AzureSqlFailoverGroupReconciler{
-		Client:                       k8sManager.GetClient(),
-		Log:                          ctrl.Log.WithName("controllers").WithName("AzureSqlFailoverGroup"),
-		Recorder:                     k8sManager.GetEventRecorderFor("AzureSqlFailoverGroup-controller"),
-		Scheme:                       scheme.Scheme,
-		AzureSqlFailoverGroupManager: sqlFailoverGroupManager,
-	}).SetupWithManager(k8sManager)
-	Expect(err).ToNot(HaveOccurred())
-
-	err = (&AzureSqlFirewallRuleReconciler{
-		Reconciler: &AsyncReconciler{
-			Client:      k8sManager.GetClient(),
-			AzureClient: sqlFirewallRuleManager,
-			Telemetry: telemetry.InitializePrometheusDefault(
-				ctrl.Log.WithName("controllers").WithName("AzureSQLFirewallRuleOperator"),
-				"AzureSQLFirewallRuleOperator",
-			),
-			Recorder: k8sManager.GetEventRecorderFor("AzureSqlFirewall-controller"),
-			Scheme:   scheme.Scheme,
-		},
-	}).SetupWithManager(k8sManager)
-	Expect(err).ToNot(HaveOccurred())
-=======
-	if err != nil {
-		return err
-	}
->>>>>>> d3e40e69
+	if err != nil {
+		return err
+	}
 
 	err = (&PostgreSQLServerReconciler{
 		Reconciler: &AsyncReconciler{
