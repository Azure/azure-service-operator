/*

Licensed under the Apache License, Version 2.0 (the "License");
you may not use this file except in compliance with the License.
You may obtain a copy of the License at

    http://www.apache.org/licenses/LICENSE-2.0

Unless required by applicable law or agreed to in writing, software
distributed under the License is distributed on an "AS IS" BASIS,
WITHOUT WARRANTIES OR CONDITIONS OF ANY KIND, either express or implied.
See the License for the specific language governing permissions and
limitations under the License.
*/

package controllers

import (
	"context"
	"fmt"
	"log"
	"os"
	"path/filepath"
	"strings"
	"testing"
	"time"

	s "github.com/Azure/azure-sdk-for-go/services/storage/mgmt/2019-04-01/storage"
	"github.com/Azure/azure-service-operator/pkg/secrets"
	k8sSecrets "github.com/Azure/azure-service-operator/pkg/secrets/kube"
	"k8s.io/client-go/rest"

	helpers "github.com/Azure/azure-service-operator/pkg/helpers"
	resourcemanagersqldb "github.com/Azure/azure-service-operator/pkg/resourcemanager/azuresql/azuresqldb"
	resourcemanagersqlfailovergroup "github.com/Azure/azure-service-operator/pkg/resourcemanager/azuresql/azuresqlfailovergroup"
	resourcemanagersqlfirewallrule "github.com/Azure/azure-service-operator/pkg/resourcemanager/azuresql/azuresqlfirewallrule"
	resourcemanagersqlserver "github.com/Azure/azure-service-operator/pkg/resourcemanager/azuresql/azuresqlserver"
	resourcemanagersqluser "github.com/Azure/azure-service-operator/pkg/resourcemanager/azuresql/azuresqluser"
	resourcemanagerconfig "github.com/Azure/azure-service-operator/pkg/resourcemanager/config"
	resourcemanagereventhub "github.com/Azure/azure-service-operator/pkg/resourcemanager/eventhubs"
	resourcemanagerkeyvaults "github.com/Azure/azure-service-operator/pkg/resourcemanager/keyvaults"
	resourcemanagersqlmock "github.com/Azure/azure-service-operator/pkg/resourcemanager/mock/azuresql"
	resourcemanagereventhubmock "github.com/Azure/azure-service-operator/pkg/resourcemanager/mock/eventhubs"
	resourcemanagerkeyvaultsmock "github.com/Azure/azure-service-operator/pkg/resourcemanager/mock/keyvaults"
	resourcemanagerpsqlmock "github.com/Azure/azure-service-operator/pkg/resourcemanager/mock/psql"
	resourcegroupsresourcemanagermock "github.com/Azure/azure-service-operator/pkg/resourcemanager/mock/resourcegroups"
	resourcemanagerstoragesmock "github.com/Azure/azure-service-operator/pkg/resourcemanager/mock/storages"
	resourcemanagerpsqldatabase "github.com/Azure/azure-service-operator/pkg/resourcemanager/psql/database"
	resourcemanagerpsqlfirewallrule "github.com/Azure/azure-service-operator/pkg/resourcemanager/psql/firewallrule"
	resourcemanagerpsqlserver "github.com/Azure/azure-service-operator/pkg/resourcemanager/psql/server"
	resourcegroupsresourcemanager "github.com/Azure/azure-service-operator/pkg/resourcemanager/resourcegroups"
	resourcemanagerstorages "github.com/Azure/azure-service-operator/pkg/resourcemanager/storages"
	telemetry "github.com/Azure/azure-service-operator/pkg/telemetry"

	azurev1alpha1 "github.com/Azure/azure-service-operator/api/v1alpha1"
	"k8s.io/client-go/kubernetes/scheme"
	ctrl "sigs.k8s.io/controller-runtime"
	"sigs.k8s.io/controller-runtime/pkg/client"
	"sigs.k8s.io/controller-runtime/pkg/envtest"
	// +kubebuilder:scaffold:imports
)

// These tests use Ginkgo (BDD-style Go testing framework). Refer to
// http://onsi.github.io/ginkgo/ to learn more about Ginkgo.

var testEnv *envtest.Environment

type testContext struct {
	k8sClient               client.Client
	secretClient            secrets.SecretClient
	resourceGroupName       string
	resourceGroupLocation   string
	eventhubNamespaceName   string
	eventhubName            string
	namespaceLocation       string
	storageAccountName      string
	blobContainerName       string
	resourceGroupManager    resourcegroupsresourcemanager.ResourceGroupManager
	eventHubManagers        resourcemanagereventhub.EventHubManagers
	eventhubClient          resourcemanagereventhub.EventHubManager
	storageManagers         resourcemanagerstorages.StorageManagers
	keyVaultManager         resourcemanagerkeyvaults.KeyVaultManager
	psqlServerManager       resourcemanagerpsqlserver.PostgreSQLServerManager
	psqlDatabaseManager     resourcemanagerpsqldatabase.PostgreSQLDatabaseManager
	psqlFirewallRuleManager resourcemanagerpsqlfirewallrule.PostgreSQLFirewallRuleManager
	sqlServerManager        resourcemanagersqlserver.SqlServerManager
	sqlDbManager            resourcemanagersqldb.SqlDbManager
	sqlFirewallRuleManager  resourcemanagersqlfirewallrule.SqlFirewallRuleManager
	sqlFailoverGroupManager resourcemanagersqlfailovergroup.SqlFailoverGroupManager
	sqlUserManager          resourcemanagersqluser.SqlUserManager
	consumerGroupClient     resourcemanagereventhub.ConsumerGroupManager
	timeout                 time.Duration
	retry                   time.Duration
}

var tc testContext

func setup() error {
	log.Println(fmt.Sprintf("Starting common controller test setup"))
	defer PanicRecover()

	err := resourcemanagerconfig.ParseEnvironment()
	if err != nil {
		return err
	}

	resourceGroupName := "t-rg-dev-controller-" + helpers.RandomString(10)
	resourcegroupLocation := resourcemanagerconfig.DefaultLocation()

	eventhubNamespaceName := "t-ns-dev-eh-ns-" + helpers.RandomString(10)
	eventhubName := "t-eh-dev-sample-" + helpers.RandomString(10)
	namespaceLocation := resourcemanagerconfig.DefaultLocation()

	storageAccountName := "tsadeveh" + helpers.RandomString(10)
	blobContainerName := "t-bc-dev-eh-" + helpers.RandomString(10)
	containerAccessLevel := s.PublicAccessContainer

	var timeout time.Duration

	testEnv = &envtest.Environment{
		CRDDirectoryPaths: []string{filepath.Join("..", "config", "crd", "bases")},
	}

	var cfg *rest.Config
	if os.Getenv("TEST_USE_EXISTING_CLUSTER") == "true" {
		t := true
		testEnv = &envtest.Environment{
			UseExistingCluster: &t,
		}
		cfg, err = ctrl.GetConfig()
		if err != nil {
			return err
		}
	} else {
		testEnv = &envtest.Environment{
			CRDDirectoryPaths: []string{filepath.Join("..", "config", "crd", "bases")},
		}
		cfg, err = testEnv.Start()
		if err != nil {
			return err
		}
	}
	if cfg == nil {
		return fmt.Errorf("rest config nil")
	}

	err = azurev1alpha1.AddToScheme(scheme.Scheme)
	if err != nil {
		return err
	}

	var k8sManager ctrl.Manager

	err = azurev1alpha1.AddToScheme(scheme.Scheme)
	if err != nil {
		return err
	}

	err = azurev1alpha1.AddToScheme(scheme.Scheme)
	if err != nil {
		return err
	}

	err = azurev1alpha1.AddToScheme(scheme.Scheme)
	if err != nil {
		return err
	}

	err = azurev1alpha1.AddToScheme(scheme.Scheme)
	if err != nil {
		return err
	}

	err = azurev1alpha1.AddToScheme(scheme.Scheme)
	if err != nil {
		return err
	}

	// +kubebuilder:scaffold:scheme
	k8sManager, err = ctrl.NewManager(cfg, ctrl.Options{
		Scheme: scheme.Scheme,
	})
	if err != nil {
		return err
	}

	secretClient := k8sSecrets.New(k8sManager.GetClient())

	var resourceGroupManager resourcegroupsresourcemanager.ResourceGroupManager
	var eventHubManagers resourcemanagereventhub.EventHubManagers
	var storageManagers resourcemanagerstorages.StorageManagers
	var keyVaultManager resourcemanagerkeyvaults.KeyVaultManager
	var eventhubNamespaceClient resourcemanagereventhub.EventHubNamespaceManager
	var sqlServerManager resourcemanagersqlserver.SqlServerManager
	var sqlDbManager resourcemanagersqldb.SqlDbManager
	var sqlFirewallRuleManager resourcemanagersqlfirewallrule.SqlFirewallRuleManager
	var sqlFailoverGroupManager resourcemanagersqlfailovergroup.SqlFailoverGroupManager
	var sqlUserManager resourcemanagersqluser.SqlUserManager
	var eventhubClient resourcemanagereventhub.EventHubManager
	var psqlServerManager resourcemanagerpsqlserver.PostgreSQLServerManager
	var psqlDatabaseManager resourcemanagerpsqldatabase.PostgreSQLDatabaseManager
	var psqlFirewallRuleManager resourcemanagerpsqlfirewallrule.PostgreSQLFirewallRuleManager
	var consumerGroupClient resourcemanagereventhub.ConsumerGroupManager

	if os.Getenv("TEST_CONTROLLER_WITH_MOCKS") == "false" {
		resourceGroupManager = resourcegroupsresourcemanager.NewAzureResourceGroupManager()
		eventHubManagers = resourcemanagereventhub.AzureEventHubManagers
		storageManagers = resourcemanagerstorages.AzureStorageManagers
		keyVaultManager = resourcemanagerkeyvaults.AzureKeyVaultManager
		eventhubClient = resourcemanagereventhub.NewEventhubClient(secretClient, scheme.Scheme)
		psqlServerManager = resourcemanagerpsqlserver.NewPSQLServerClient(ctrl.Log.WithName("psqlservermanager").WithName("PostgreSQLServer"), secretClient, k8sManager.GetScheme())
		psqlDatabaseManager = resourcemanagerpsqldatabase.NewPSQLDatabaseClient(ctrl.Log.WithName("psqldatabasemanager").WithName("PostgreSQLDatabase"))
		psqlFirewallRuleManager = resourcemanagerpsqlfirewallrule.NewPSQLFirewallRuleClient(ctrl.Log.WithName("psqlfirewallrulemanager").WithName("PostgreSQLFirewallRule"))
		eventhubNamespaceClient = resourcemanagereventhub.NewEventHubNamespaceClient(ctrl.Log.WithName("controllers").WithName("EventhubNamespace"))
		sqlServerManager = resourcemanagersqlserver.NewAzureSqlServerManager(ctrl.Log.WithName("sqlservermanager").WithName("AzureSqlServer"))
		sqlDbManager = resourcemanagersqldb.NewAzureSqlDbManager(ctrl.Log.WithName("sqldbmanager").WithName("AzureSqlDb"))
		sqlFirewallRuleManager = resourcemanagersqlfirewallrule.NewAzureSqlFirewallRuleManager(ctrl.Log.WithName("sqlfirewallrulemanager").WithName("AzureSqlFirewallRule"))
		sqlFailoverGroupManager = resourcemanagersqlfailovergroup.NewAzureSqlFailoverGroupManager(ctrl.Log.WithName("sqlfailovergroupmanager").WithName("AzureSqlFailoverGroup"))
		sqlUserManager = resourcemanagersqluser.NewAzureSqlUserManager(ctrl.Log.WithName("sqlusermanager").WithName("AzureSqlUser"))
		consumerGroupClient = resourcemanagereventhub.NewConsumerGroupClient(ctrl.Log.WithName("controllers").WithName("ConsumerGroup"))
		timeout = time.Second * 900
	} else {
		resourceGroupManager = &resourcegroupsresourcemanagermock.MockResourceGroupManager{}
		eventHubManagers = resourcemanagereventhubmock.MockEventHubManagers
		storageManagers = resourcemanagerstoragesmock.MockStorageManagers
		keyVaultManager = &resourcemanagerkeyvaultsmock.MockKeyVaultManager{}
		eventhubNamespaceClient = resourcemanagereventhubmock.NewMockEventHubNamespaceClient()
		eventhubClient = resourcemanagereventhubmock.NewMockEventHubClient(secretClient, scheme.Scheme)
		sqlServerManager = resourcemanagersqlmock.NewMockSqlServerManager()
		sqlDbManager = resourcemanagersqlmock.NewMockSqlDbManager()
		sqlFirewallRuleManager = resourcemanagersqlmock.NewMockSqlFirewallRuleManager()
		sqlFailoverGroupManager = resourcemanagersqlmock.NewMockSqlFailoverGroupManager()
		sqlUserManager = resourcemanagersqlmock.NewMockAzureSqlUserManager()
		psqlServerManager = resourcemanagerpsqlmock.NewMockPSQLServerClient(ctrl.Log.WithName("psqlservermanager").WithName("PostgreSQLServer"), secretClient, k8sManager.GetScheme())
		psqlDatabaseManager = resourcemanagerpsqlmock.NewMockPostgreSqlDbManager(ctrl.Log.WithName("psqldatabasemanager").WithName("PostgreSQLDatabase"))
		psqlFirewallRuleManager = resourcemanagerpsqlmock.NewMockPostgreSqlFirewallRuleManager(ctrl.Log.WithName("psqlfirewallrulemanager").WithName("PostgreSQLFirewallRule"))
		consumerGroupClient = resourcemanagereventhubmock.NewMockConsumerGroupClient()
		timeout = time.Second * 60
	}

	err = (&KeyVaultReconciler{
		Client:          k8sManager.GetClient(),
		Log:             ctrl.Log.WithName("controllers").WithName("KeyVault"),
		Recorder:        k8sManager.GetEventRecorderFor("KeyVault-controller"),
		KeyVaultManager: keyVaultManager,
	}).SetupWithManager(k8sManager)
	if err != nil {
		return err
	}

	err = (&EventhubReconciler{
		Reconciler: &AsyncReconciler{
			Client:      k8sManager.GetClient(),
			AzureClient: eventhubClient,
			Telemetry: telemetry.InitializePrometheusDefault(
				ctrl.Log.WithName("controllers").WithName("EventHub"),
				"EventHub",
			),
			Recorder: k8sManager.GetEventRecorderFor("Eventhub-controller"),
			Scheme:   scheme.Scheme,
		},
	}).SetupWithManager(k8sManager)
	if err != nil {
		return err
	}

	err = (&ResourceGroupReconciler{
		Reconciler: &AsyncReconciler{
			Client:      k8sManager.GetClient(),
			AzureClient: resourceGroupManager,
			Telemetry: telemetry.InitializePrometheusDefault(
				ctrl.Log.WithName("controllers").WithName("ResourceGroup"),
				"ResourceGroup",
			),
			Recorder: k8sManager.GetEventRecorderFor("ResourceGroup-controller"),
			Scheme:   scheme.Scheme,
		},
	}).SetupWithManager(k8sManager)
	if err != nil {
		return err
	}

	err = (&EventhubNamespaceReconciler{
		Reconciler: &AsyncReconciler{
			Client:      k8sManager.GetClient(),
			AzureClient: eventhubNamespaceClient,
			Telemetry: telemetry.InitializePrometheusDefault(
				ctrl.Log.WithName("controllers").WithName("EventhubNamespace"),
				"EventhubNamespace",
			),
			Recorder: k8sManager.GetEventRecorderFor("EventhubNamespace-controller"),
			Scheme:   scheme.Scheme,
		},
	}).SetupWithManager(k8sManager)
	if err != nil {
		return err
	}

	err = (&ConsumerGroupReconciler{
		Reconciler: &AsyncReconciler{
			Client:      k8sManager.GetClient(),
			AzureClient: consumerGroupClient,
			Telemetry: telemetry.InitializePrometheusDefault(
				ctrl.Log.WithName("controllers").WithName("ConsumerGroup"),
				"ConsumerGroup",
			),
			Recorder: k8sManager.GetEventRecorderFor("ConsumerGroup-controller"),
			Scheme:   scheme.Scheme,
		},
	}).SetupWithManager(k8sManager)
	if err != nil {
		return err
	}

	err = (&AzureDataLakeGen2FileSystemReconciler{
		Client:            k8sManager.GetClient(),
		Log:               ctrl.Log.WithName("controllers").WithName("AzureDataLakeGen2FileSystem"),
		Recorder:          k8sManager.GetEventRecorderFor("AzureDataLakeGen2FileSystem-controller"),
		FileSystemManager: storageManagers.FileSystem,
	}).SetupWithManager(k8sManager)
	if err != nil {
		return err
	}

	err = (&AzureSqlServerReconciler{
		Client:                k8sManager.GetClient(),
		Log:                   ctrl.Log.WithName("controllers").WithName("AzureSqlServer"),
		Recorder:              k8sManager.GetEventRecorderFor("AzureSqlServer-controller"),
		Scheme:                scheme.Scheme,
		AzureSqlServerManager: sqlServerManager,
		SecretClient:          secretClient,
	}).SetupWithManager(k8sManager)
	if err != nil {
		return err
	}

	err = (&AzureSqlDatabaseReconciler{
		Client:            k8sManager.GetClient(),
		Log:               ctrl.Log.WithName("controllers").WithName("AzureSqlDatabase"),
		Recorder:          k8sManager.GetEventRecorderFor("AzureSqlDatabase-controller"),
		Scheme:            scheme.Scheme,
		AzureSqlDbManager: sqlDbManager,
	}).SetupWithManager(k8sManager)
	if err != nil {
		return err
	}

	err = (&AzureSqlFirewallRuleReconciler{
		Client: k8sManager.GetClient(),
		Telemetry: telemetry.InitializePrometheusDefault(
			ctrl.Log.WithName("controllers").WithName("AzureSQLFirewallRuleOperator"),
			"AzureSQLFirewallRuleOperator",
		),
		Recorder:                    k8sManager.GetEventRecorderFor("AzureSqlFirewallRule-controller"),
		Scheme:                      scheme.Scheme,
		AzureSqlFirewallRuleManager: sqlFirewallRuleManager,
	}).SetupWithManager(k8sManager)
	if err != nil {
		return err
	}

	err = (&AzureSqlFailoverGroupReconciler{
		Client:                       k8sManager.GetClient(),
		Log:                          ctrl.Log.WithName("controllers").WithName("AzureSqlFailoverGroup"),
		Recorder:                     k8sManager.GetEventRecorderFor("AzureSqlFailoverGroup-controller"),
		Scheme:                       scheme.Scheme,
		AzureSqlFailoverGroupManager: sqlFailoverGroupManager,
	}).SetupWithManager(k8sManager)
	if err != nil {
		return err
	}

	err = (&AzureSQLUserReconciler{
		Client:              k8sManager.GetClient(),
		Log:                 ctrl.Log.WithName("controllers").WithName("AzureSqlUser"),
		Recorder:            k8sManager.GetEventRecorderFor("AzureSqlUser-controller"),
		Scheme:              scheme.Scheme,
		AzureSqlUserManager: sqlUserManager,
		SecretClient:        secretClient,
	}).SetupWithManager(k8sManager)
	if err != nil {
		return err
	}

	err = (&AzureSqlActionReconciler{
		Client:                k8sManager.GetClient(),
		Log:                   ctrl.Log.WithName("controllers").WithName("AzureSqlAction"),
		Recorder:              k8sManager.GetEventRecorderFor("AzureSqlAction-controller"),
		Scheme:                scheme.Scheme,
		AzureSqlServerManager: sqlServerManager,
	}).SetupWithManager(k8sManager)
	if err != nil {
		return err
	}

	err = (&BlobContainerReconciler{
		Client:         k8sManager.GetClient(),
		Log:            ctrl.Log.WithName("controllers").WithName("BlobContainer"),
		Recorder:       k8sManager.GetEventRecorderFor("BlobContainer-controller"),
		Scheme:         scheme.Scheme,
		StorageManager: storageManagers.BlobContainer,
	}).SetupWithManager(k8sManager)
	if err != nil {
		return err
	}

<<<<<<< HEAD
=======
	err = (&AzureSqlFailoverGroupReconciler{
		Client:                       k8sManager.GetClient(),
		Log:                          ctrl.Log.WithName("controllers").WithName("AzureSqlFailoverGroup"),
		Recorder:                     k8sManager.GetEventRecorderFor("AzureSqlFailoverGroup-controller"),
		Scheme:                       scheme.Scheme,
		AzureSqlFailoverGroupManager: sqlFailoverGroupManager,
	}).SetupWithManager(k8sManager)
	if err != nil {
		return err
	}

	err = (&AzureSqlFirewallRuleReconciler{
		Client: k8sManager.GetClient(),
		Telemetry: telemetry.InitializePrometheusDefault(
			ctrl.Log.WithName("controllers").WithName("AzureSQLFirewallRuleOperator"),
			"AzureSQLFirewallRuleOperator",
		),
		Recorder:                    k8sManager.GetEventRecorderFor("AzureSqlFirewall-controller"),
		Scheme:                      scheme.Scheme,
		AzureSqlFirewallRuleManager: sqlFirewallRuleManager,
	}).SetupWithManager(k8sManager)
	if err != nil {
		return err
	}

>>>>>>> a4793a89
	err = (&PostgreSQLServerReconciler{
		Reconciler: &AsyncReconciler{
			Client:      k8sManager.GetClient(),
			AzureClient: psqlServerManager,
			Telemetry: telemetry.InitializePrometheusDefault(
				ctrl.Log.WithName("controllers").WithName("PostgreSQLServer"),
				"PostgreSQLServer",
			),
			Recorder: k8sManager.GetEventRecorderFor("PostgreSQLServer-controller"),
			Scheme:   k8sManager.GetScheme(),
		},
	}).SetupWithManager(k8sManager)
	if err != nil {
		return err
	}

	err = (&PostgreSQLDatabaseReconciler{
		Reconciler: &AsyncReconciler{
			Client:      k8sManager.GetClient(),
			AzureClient: psqlDatabaseManager,
			Telemetry: telemetry.InitializePrometheusDefault(
				ctrl.Log.WithName("controllers").WithName("PostgreSQLDatabaser"),
				"PostgreSQLDatabase",
			),
			Recorder: k8sManager.GetEventRecorderFor("PostgreSQLDatabase-controller"),
			Scheme:   k8sManager.GetScheme(),
		},
	}).SetupWithManager(k8sManager)
	if err != nil {
		return err
	}

	err = (&PostgreSQLFirewallRuleReconciler{
		Reconciler: &AsyncReconciler{
			Client:      k8sManager.GetClient(),
			AzureClient: psqlFirewallRuleManager,
			Telemetry: telemetry.InitializePrometheusDefault(
				ctrl.Log.WithName("controllers").WithName("PostgreSQLFirewallRule"),
				"PostgreSQLFirewallRule",
			),
			Recorder: k8sManager.GetEventRecorderFor("PostgreSQLFirewallRule-controller"),
			Scheme:   k8sManager.GetScheme(),
		},
	}).SetupWithManager(k8sManager)
	if err != nil {
		return err
	}

	go func() {
		err = k8sManager.Start(ctrl.SetupSignalHandler())
		if err != nil {
			log.Fatal(err)
		}
	}()

	//k8sClient = k8sManager.GetClient()
	k8sClient, err := client.New(cfg, client.Options{Scheme: scheme.Scheme})
	if err != nil {
		return err
	}

	log.Println("Creating RG:", resourceGroupName)
	// Create the ResourceGroup resource
	result, _ := resourceGroupManager.CheckExistence(context.Background(), resourceGroupName)
	if result.Response.StatusCode != 204 {
		_, _ = resourceGroupManager.CreateGroup(context.Background(), resourceGroupName, resourcegroupLocation)
	}

	log.Println("Creating EHNS:", eventhubNamespaceName)
	eventHubNSManager := eventHubManagers.EventHubNamespace
	// Create the Eventhub namespace resource
	_, err = eventHubNSManager.CreateNamespaceAndWait(context.Background(), resourceGroupName, eventhubNamespaceName, namespaceLocation)
	if err != nil {
		return err
	}

	tc = testContext{
		k8sClient:               k8sClient,
		secretClient:            secretClient,
		resourceGroupName:       resourceGroupName,
		resourceGroupLocation:   resourcegroupLocation,
		eventhubNamespaceName:   eventhubNamespaceName,
		eventhubName:            eventhubName,
		namespaceLocation:       namespaceLocation,
		storageAccountName:      storageAccountName,
		blobContainerName:       blobContainerName,
		eventHubManagers:        eventHubManagers,
		eventhubClient:          eventhubClient,
		resourceGroupManager:    resourceGroupManager,
		sqlServerManager:        sqlServerManager,
		sqlDbManager:            sqlDbManager,
		sqlFirewallRuleManager:  sqlFirewallRuleManager,
		sqlFailoverGroupManager: sqlFailoverGroupManager,
		sqlUserManager:          sqlUserManager,
		storageManagers:         storageManagers,
		keyVaultManager:         keyVaultManager,
		timeout:                 timeout,
		retry:                   time.Second * 3,
		consumerGroupClient:     consumerGroupClient,
	}

	var pstate *string
	finish := time.Now().Add(tc.timeout)
	for {
		if finish.Before(time.Now()) {
			return fmt.Errorf("time out waiting for eventhub namespace")
		}

		namespace, _ := eventHubManagers.EventHubNamespace.GetNamespace(context.Background(), resourceGroupName, eventhubNamespaceName)
		pstate = namespace.ProvisioningState
		if pstate != nil && *pstate == "Succeeded" {
			break
		}
		time.Sleep(tc.retry)
	}

	log.Println("Creating EH:", eventhubName)
	// Create the Eventhub resource
	_, err = eventHubManagers.EventHub.CreateHub(context.Background(), resourceGroupName, eventhubNamespaceName, eventhubName, int32(7), int32(2), nil)
	if err != nil {
		return err
	}

	log.Println("Creating SA:", storageAccountName)
	// Create the Storage Account and Container
	_, _ = storageManagers.Storage.CreateStorage(context.Background(), resourceGroupName, storageAccountName, resourcegroupLocation, azurev1alpha1.StorageSku{
		Name: "Standard_LRS",
	}, "Storage", map[string]*string{}, "", nil, nil)

	// Storage account needs to be in "Suceeded" state
	// for container create to succeed
	finish = time.Now().Add(tc.timeout)
	for {

		if finish.Before(time.Now()) {
			return fmt.Errorf("time out waiting for storage account")
		}

		result, _ := storageManagers.Storage.GetStorage(context.Background(), resourceGroupName, storageAccountName)
		if result.ProvisioningState == s.Succeeded {
			break
		}
		time.Sleep(tc.retry)
	}

	_, err = storageManagers.BlobContainer.CreateBlobContainer(context.Background(), resourceGroupName, storageAccountName, blobContainerName, containerAccessLevel)
	if err != nil {
		return err
	}

	log.Println(fmt.Sprintf("finished common controller test setup"))

	return nil
}

func teardown() error {
	log.Println(fmt.Sprintf("Started common controller test teardown"))

	finish := time.Now().Add(tc.timeout)
	for {

		if finish.Before(time.Now()) {
			return fmt.Errorf("time out waiting for rg to be gone")
		}

		_, err := tc.resourceGroupManager.DeleteGroup(context.Background(), tc.resourceGroupName)
		if err != nil {
			if strings.Contains(err.Error(), "asynchronous operation has not completed") {
				break
			}
		} else {
			break
		}
		time.Sleep(tc.retry)
	}

	err := testEnv.Stop()
	if err != nil {
		return err
	}

	log.Println(fmt.Sprintf("Finished common controller test teardown"))
	return nil
}

func TestMain(m *testing.M) {
	var err error
	var code int

	err = setup()
	if err != nil {
		log.Println(fmt.Sprintf("could not set up environment: %v\n", err))
	}

	code = m.Run()

	err = teardown()
	if err != nil {
		log.Println(fmt.Sprintf("could not tear down environment: %v\n; original exit code: %v\n", err, code))
	}

	os.Exit(code)
}

func PanicRecover() {
	if err := recover(); err != nil {
		fmt.Println("caught panic in test:")
		fmt.Println(err)
		// fmt.Println("attempt to tear down...")
		// err = teardown()
		// if err != nil {
		// 	log.Println(fmt.Sprintf("could not tear down environment: %v\n", err))
		// }
	}
}<|MERGE_RESOLUTION|>--- conflicted
+++ resolved
@@ -403,35 +403,7 @@
 	if err != nil {
 		return err
 	}
-
-<<<<<<< HEAD
-=======
-	err = (&AzureSqlFailoverGroupReconciler{
-		Client:                       k8sManager.GetClient(),
-		Log:                          ctrl.Log.WithName("controllers").WithName("AzureSqlFailoverGroup"),
-		Recorder:                     k8sManager.GetEventRecorderFor("AzureSqlFailoverGroup-controller"),
-		Scheme:                       scheme.Scheme,
-		AzureSqlFailoverGroupManager: sqlFailoverGroupManager,
-	}).SetupWithManager(k8sManager)
-	if err != nil {
-		return err
-	}
-
-	err = (&AzureSqlFirewallRuleReconciler{
-		Client: k8sManager.GetClient(),
-		Telemetry: telemetry.InitializePrometheusDefault(
-			ctrl.Log.WithName("controllers").WithName("AzureSQLFirewallRuleOperator"),
-			"AzureSQLFirewallRuleOperator",
-		),
-		Recorder:                    k8sManager.GetEventRecorderFor("AzureSqlFirewall-controller"),
-		Scheme:                      scheme.Scheme,
-		AzureSqlFirewallRuleManager: sqlFirewallRuleManager,
-	}).SetupWithManager(k8sManager)
-	if err != nil {
-		return err
-	}
-
->>>>>>> a4793a89
+  
 	err = (&PostgreSQLServerReconciler{
 		Reconciler: &AsyncReconciler{
 			Client:      k8sManager.GetClient(),
