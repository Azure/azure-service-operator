--- conflicted
+++ resolved
@@ -155,11 +155,7 @@
 		eventHubManagers = resourcemanagereventhubmock.MockEventHubManagers
 		storageManagers = resourcemanagerstoragesmock.MockStorageManagers
 		keyVaultManager = &resourcemanagerkeyvaultsmock.MockKeyVaultManager{}
-<<<<<<< HEAD
-		timeout = time.Second * 60
-=======
 		timeout = time.Second * 20
->>>>>>> d6240374
 	}
 
 	err = (&KeyVaultReconciler{
