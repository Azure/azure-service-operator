/*

Licensed under the Apache License, Version 2.0 (the "License");
you may not use this file except in compliance with the License.
You may obtain a copy of the License at

    http://www.apache.org/licenses/LICENSE-2.0

Unless required by applicable law or agreed to in writing, software
distributed under the License is distributed on an "AS IS" BASIS,
WITHOUT WARRANTIES OR CONDITIONS OF ANY KIND, either express or implied.
See the License for the specific language governing permissions and
limitations under the License.
*/

package controllers

import (
	"context"
	"os"
	"path/filepath"
	"testing"

	azurev1 "github.com/Azure/azure-service-operator/api/v1"
	resourcemanagerconfig "github.com/Azure/azure-service-operator/pkg/resourcemanager/config"

	eventhubs "github.com/Azure/azure-service-operator/pkg/resourcemanager/eventhubs"
	resoucegroupsresourcemanager "github.com/Azure/azure-service-operator/pkg/resourcemanager/resourcegroups"
	. "github.com/onsi/ginkgo"
	. "github.com/onsi/gomega"

	"k8s.io/client-go/kubernetes/scheme"
	"k8s.io/client-go/rest"
	ctrl "sigs.k8s.io/controller-runtime"
	"sigs.k8s.io/controller-runtime/pkg/client"
	"sigs.k8s.io/controller-runtime/pkg/envtest"
	logf "sigs.k8s.io/controller-runtime/pkg/log"
	"sigs.k8s.io/controller-runtime/pkg/log/zap"
	// +kubebuilder:scaffold:imports
)

// These tests use Ginkgo (BDD-style Go testing framework). Refer to
// http://onsi.github.io/ginkgo/ to learn more about Ginkgo.

var cfg *rest.Config
var k8sClient client.Client
var k8sManager ctrl.Manager
var testEnv *envtest.Environment
var resourceGroupName string
var resourcegroupLocation string
var eventhubNamespaceName string
<<<<<<< HEAD
var eventhubName string
=======
>>>>>>> 3a4112c1
var namespaceLocation string

func TestAPIs(t *testing.T) {
	t.Parallel()
	RegisterFailHandler(Fail)
	resourceGroupName = "t-rg-dev-controller"
	resourcegroupLocation = "westus"

	eventhubNamespaceName = "t-ns-dev-eh-ns"
<<<<<<< HEAD
	eventhubName = "t-eh-dev-sample"
=======
>>>>>>> 3a4112c1
	namespaceLocation = "westus"
	RunSpecsWithDefaultAndCustomReporters(t,
		"Controller Suite",
		[]Reporter{envtest.NewlineReporter{}})
}

var _ = BeforeSuite(func(done Done) {
	logf.SetLogger(zap.LoggerTo(GinkgoWriter, true))

	By("bootstrapping test environment")

	if os.Getenv("TEST_USE_EXISTING_CLUSTER") == "true" {
		t := true
		testEnv = &envtest.Environment{
			UseExistingCluster: &t,
		}
	} else {
		testEnv = &envtest.Environment{
			CRDDirectoryPaths: []string{filepath.Join("..", "config", "crd", "bases")},
		}
	}

	resourcemanagerconfig.LoadSettings()

	cfg, err := testEnv.Start()
	Expect(err).ToNot(HaveOccurred())
	Expect(cfg).ToNot(BeNil())

	err = azurev1.AddToScheme(scheme.Scheme)
	Expect(err).NotTo(HaveOccurred())

	err = azurev1.AddToScheme(scheme.Scheme)
	Expect(err).NotTo(HaveOccurred())

	err = azurev1.AddToScheme(scheme.Scheme)
	Expect(err).NotTo(HaveOccurred())

	err = azurev1.AddToScheme(scheme.Scheme)
	Expect(err).NotTo(HaveOccurred())

	// +kubebuilder:scaffold:scheme
	k8sManager, err = ctrl.NewManager(cfg, ctrl.Options{
		Scheme: scheme.Scheme,
	})
	Expect(err).ToNot(HaveOccurred())

	err = (&EventhubReconciler{
		Client:   k8sManager.GetClient(),
		Log:      ctrl.Log.WithName("controllers").WithName("EventHub"),
		Recorder: k8sManager.GetEventRecorderFor("Eventhub-controller"),
		Scheme:   scheme.Scheme,
	}).SetupWithManager(k8sManager)
	Expect(err).ToNot(HaveOccurred())

	err = (&ResourceGroupReconciler{
		Client:   k8sManager.GetClient(),
		Log:      ctrl.Log.WithName("controllers").WithName("ResourceGroup"),
		Recorder: k8sManager.GetEventRecorderFor("ResourceGroup-controller"),
	}).SetupWithManager(k8sManager)
	Expect(err).ToNot(HaveOccurred())

	err = (&EventhubNamespaceReconciler{
		Client:   k8sManager.GetClient(),
		Log:      ctrl.Log.WithName("controllers").WithName("EventhubNamespace"),
		Recorder: k8sManager.GetEventRecorderFor("EventhubNamespace-controller"),
	}).SetupWithManager(k8sManager)
	Expect(err).ToNot(HaveOccurred())

	err = (&ConsumerGroupReconciler{
		Client:   k8sManager.GetClient(),
		Log:      ctrl.Log.WithName("controllers").WithName("ConsumerGroup"),
		Recorder: k8sManager.GetEventRecorderFor("ConsumerGroup-controller"),
	}).SetupWithManager(k8sManager)
	Expect(err).ToNot(HaveOccurred())

	go func() {
		err = k8sManager.Start(ctrl.SetupSignalHandler())
		Expect(err).ToNot(HaveOccurred())
	}()

	k8sClient = k8sManager.GetClient()
	Expect(k8sClient).ToNot(BeNil())

	// Create the Resourcegroup resource
	result, _ := resoucegroupsresourcemanager.CheckExistence(context.Background(), resourceGroupName)
	if result.Response.StatusCode != 204 {
		_, _ = resoucegroupsresourcemanager.CreateGroup(context.Background(), resourceGroupName, resourcegroupLocation)
	}

	// Create the Eventhub namespace resource
	_, err = eventhubs.CreateNamespaceAndWait(context.Background(), resourceGroupName, eventhubNamespaceName, namespaceLocation)

<<<<<<< HEAD
	// Create the Eventhub resource
	_, err = eventhubs.CreateHub(context.Background(), resourceGroupName, eventhubNamespaceName, eventhubName, int32(7), int32(1))

=======
>>>>>>> 3a4112c1
	close(done)
}, 120)

var _ = AfterSuite(func(done Done) {
	//clean up the resources created for test

	By("tearing down the test environment")

	_, _ = resoucegroupsresourcemanager.DeleteGroup(context.Background(), resourceGroupName)

	err := testEnv.Stop()
	Expect(err).ToNot(HaveOccurred())
	close(done)

}, 60)<|MERGE_RESOLUTION|>--- conflicted
+++ resolved
@@ -49,10 +49,7 @@
 var resourceGroupName string
 var resourcegroupLocation string
 var eventhubNamespaceName string
-<<<<<<< HEAD
 var eventhubName string
-=======
->>>>>>> 3a4112c1
 var namespaceLocation string
 
 func TestAPIs(t *testing.T) {
@@ -62,10 +59,7 @@
 	resourcegroupLocation = "westus"
 
 	eventhubNamespaceName = "t-ns-dev-eh-ns"
-<<<<<<< HEAD
 	eventhubName = "t-eh-dev-sample"
-=======
->>>>>>> 3a4112c1
 	namespaceLocation = "westus"
 	RunSpecsWithDefaultAndCustomReporters(t,
 		"Controller Suite",
@@ -158,12 +152,8 @@
 	// Create the Eventhub namespace resource
 	_, err = eventhubs.CreateNamespaceAndWait(context.Background(), resourceGroupName, eventhubNamespaceName, namespaceLocation)
 
-<<<<<<< HEAD
 	// Create the Eventhub resource
 	_, err = eventhubs.CreateHub(context.Background(), resourceGroupName, eventhubNamespaceName, eventhubName, int32(7), int32(1))
-
-=======
->>>>>>> 3a4112c1
 	close(done)
 }, 120)
 
