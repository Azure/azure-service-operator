/*

Licensed under the Apache License, Version 2.0 (the "License");
you may not use this file except in compliance with the License.
You may obtain a copy of the License at

    http://www.apache.org/licenses/LICENSE-2.0

Unless required by applicable law or agreed to in writing, software
distributed under the License is distributed on an "AS IS" BASIS,
WITHOUT WARRANTIES OR CONDITIONS OF ANY KIND, either express or implied.
See the License for the specific language governing permissions and
limitations under the License.
*/

package controllers

import (
	"context"
	"fmt"
	"log"
	"os"
	"path/filepath"
	"testing"
	"time"

	"github.com/Azure/azure-service-operator/pkg/helpers"
	"k8s.io/client-go/rest"

<<<<<<< HEAD
	"github.com/Azure/azure-service-operator/pkg/helpers"
	"github.com/Azure/azure-service-operator/pkg/resourcemanager/storages"
	"k8s.io/client-go/rest"

	azurev1 "github.com/Azure/azure-service-operator/api/v1"
	resourcemanagerconfig "github.com/Azure/azure-service-operator/pkg/resourcemanager/config"
	"github.com/Azure/azure-service-operator/pkg/resourcemanager/eventhubs"
	resoucegroupsresourcemanager "github.com/Azure/azure-service-operator/pkg/resourcemanager/resourcegroups"
=======
	resourcemanagerconfig "github.com/Azure/azure-service-operator/pkg/resourcemanager/config"
	resourcemanagereventhub "github.com/Azure/azure-service-operator/pkg/resourcemanager/eventhubs"
	resourcemanagerkeyvaults "github.com/Azure/azure-service-operator/pkg/resourcemanager/keyvaults"
	resourcemanagereventhubmock "github.com/Azure/azure-service-operator/pkg/resourcemanager/mock/eventhubs"
	resourcemanagerkeyvaultsmock "github.com/Azure/azure-service-operator/pkg/resourcemanager/mock/keyvaults"
	resourcegroupsresourcemanagermock "github.com/Azure/azure-service-operator/pkg/resourcemanager/mock/resourcegroups"
	resourcemanagerstoragesmock "github.com/Azure/azure-service-operator/pkg/resourcemanager/mock/storages"
	resourcegroupsresourcemanager "github.com/Azure/azure-service-operator/pkg/resourcemanager/resourcegroups"
	resourcemanagerstorages "github.com/Azure/azure-service-operator/pkg/resourcemanager/storages"

>>>>>>> 90b092f8
	. "github.com/onsi/ginkgo"
	. "github.com/onsi/gomega"

	azurev1alpha1 "github.com/Azure/azure-service-operator/api/v1alpha1"
	"k8s.io/client-go/kubernetes/scheme"
	ctrl "sigs.k8s.io/controller-runtime"
	"sigs.k8s.io/controller-runtime/pkg/client"
	"sigs.k8s.io/controller-runtime/pkg/envtest"
	logf "sigs.k8s.io/controller-runtime/pkg/log"
	"sigs.k8s.io/controller-runtime/pkg/log/zap"

	_ "k8s.io/client-go/plugin/pkg/client/auth/gcp"
	// +kubebuilder:scaffold:imports
)

// These tests use Ginkgo (BDD-style Go testing framework). Refer to
// http://onsi.github.io/ginkgo/ to learn more about Ginkgo.

var testEnv *envtest.Environment

<<<<<<< HEAD
type TestContext struct {
	Cfg                   rest.Config
	K8sClient             client.Client
	ResourceGroupName     string
	ResourceGroupLocation string
	EventhubNamespaceName string
	EventhubName          string
	NamespaceLocation     string
	StorageAccountName    string
	BlobContainerName     string
}

var tc TestContext
=======
type testContext struct {
	k8sClient             client.Client
	resourceGroupName     string
	resourceGroupLocation string
	eventhubNamespaceName string
	eventhubName          string
	namespaceLocation     string
	storageAccountName    string
	blobContainerName     string
	resourceGroupManager  resourcegroupsresourcemanager.ResourceGroupManager
	eventHubManagers      resourcemanagereventhub.EventHubManagers
	storageManagers       resourcemanagerstorages.StorageManagers
	keyVaultManager       resourcemanagerkeyvaults.KeyVaultManager
	timeout               time.Duration
}

var tc testContext
>>>>>>> 90b092f8

func TestAPIs(t *testing.T) {
	t.Parallel()
	RegisterFailHandler(Fail)

	RunSpecsWithDefaultAndCustomReporters(t,
		"Controller Suite",
		[]Reporter{envtest.NewlineReporter{}})
}

<<<<<<< HEAD
var _ = SynchronizedBeforeSuite(func() []byte {
	logf.SetLogger(zap.LoggerTo(GinkgoWriter, true))
	log.Println(fmt.Sprintf("Starting common controller test setup"))

	resourcemanagerconfig.ParseEnvironment()
=======
var _ = BeforeSuite(func() {
	logf.SetLogger(zap.LoggerTo(GinkgoWriter, true))
	log.Println(fmt.Sprintf("Starting common controller test setup"))

	err := resourcemanagerconfig.ParseEnvironment()
	if err != nil {
		Fail(err.Error())
	}

>>>>>>> 90b092f8
	resourceGroupName := "t-rg-dev-controller-" + helpers.RandomString(10)
	resourcegroupLocation := resourcemanagerconfig.DefaultLocation()

	eventhubNamespaceName := "t-ns-dev-eh-ns-" + helpers.RandomString(10)
	eventhubName := "t-eh-dev-sample-" + helpers.RandomString(10)
	namespaceLocation := resourcemanagerconfig.DefaultLocation()

	storageAccountName := "tsadeveh" + helpers.RandomString(10)
	blobContainerName := "t-bc-dev-eh-" + helpers.RandomString(10)
<<<<<<< HEAD
=======

	var timeout time.Duration
>>>>>>> 90b092f8

	By("bootstrapping test environment")
	testEnv = &envtest.Environment{
		CRDDirectoryPaths: []string{filepath.Join("..", "config", "crd", "bases")},
	}

	var cfg *rest.Config
<<<<<<< HEAD
	var err error
=======
>>>>>>> 90b092f8
	if os.Getenv("TEST_USE_EXISTING_CLUSTER") == "true" {
		t := true
		testEnv = &envtest.Environment{
			UseExistingCluster: &t,
		}
		cfg, err = ctrl.GetConfig()
		Expect(err).ToNot(HaveOccurred())
	} else {
		testEnv = &envtest.Environment{
			CRDDirectoryPaths: []string{filepath.Join("..", "config", "crd", "bases")},
		}
		cfg, err = testEnv.Start()
		Expect(err).ToNot(HaveOccurred())
	}

	Expect(cfg).ToNot(BeNil())

	err = azurev1alpha1.AddToScheme(scheme.Scheme)
	Expect(err).NotTo(HaveOccurred())

	var k8sManager ctrl.Manager
<<<<<<< HEAD
=======

>>>>>>> 90b092f8
	// +kubebuilder:scaffold:scheme
	k8sManager, err = ctrl.NewManager(cfg, ctrl.Options{
		Scheme: scheme.Scheme,
	})
	Expect(err).ToNot(HaveOccurred())

<<<<<<< HEAD
	err = (&KeyVaultReconciler{
		Client:   k8sManager.GetClient(),
		Log:      ctrl.Log.WithName("controllers").WithName("KeyVault"),
		Recorder: k8sManager.GetEventRecorderFor("KeyVault-controller"),
=======
	var resourceGroupManager resourcegroupsresourcemanager.ResourceGroupManager
	var eventHubManagers resourcemanagereventhub.EventHubManagers
	var storageManagers resourcemanagerstorages.StorageManagers
	var keyVaultManager resourcemanagerkeyvaults.KeyVaultManager
	if os.Getenv("TEST_CONTROLLER_WITH_MOCKS") == "false" {
		resourceGroupManager = resourcegroupsresourcemanager.AzureResourceGroupManager
		eventHubManagers = resourcemanagereventhub.AzureEventHubManagers
		storageManagers = resourcemanagerstorages.AzureStorageManagers
		keyVaultManager = resourcemanagerkeyvaults.AzureKeyVaultManager
		timeout = time.Second * 320
	} else {
		resourceGroupManager = &resourcegroupsresourcemanagermock.MockResourceGroupManager{}
		eventHubManagers = resourcemanagereventhubmock.MockEventHubManagers
		storageManagers = resourcemanagerstoragesmock.MockStorageManagers
		keyVaultManager = &resourcemanagerkeyvaultsmock.MockKeyVaultManager{}
		timeout = time.Second * 20
	}

	err = (&KeyVaultReconciler{
		Client:          k8sManager.GetClient(),
		Log:             ctrl.Log.WithName("controllers").WithName("KeyVault"),
		Recorder:        k8sManager.GetEventRecorderFor("KeyVault-controller"),
		KeyVaultManager: keyVaultManager,
>>>>>>> 90b092f8
	}).SetupWithManager(k8sManager)
	Expect(err).ToNot(HaveOccurred())

	err = (&EventhubReconciler{
		Client:          k8sManager.GetClient(),
		Log:             ctrl.Log.WithName("controllers").WithName("EventHub"),
		Recorder:        k8sManager.GetEventRecorderFor("Eventhub-controller"),
		Scheme:          scheme.Scheme,
		EventHubManager: eventHubManagers.EventHub,
	}).SetupWithManager(k8sManager)
	Expect(err).ToNot(HaveOccurred())

	err = (&ResourceGroupReconciler{
		Client:               k8sManager.GetClient(),
		Log:                  ctrl.Log.WithName("controllers").WithName("ResourceGroup"),
		Recorder:             k8sManager.GetEventRecorderFor("ResourceGroup-controller"),
		ResourceGroupManager: resourceGroupManager,
	}).SetupWithManager(k8sManager)
	Expect(err).ToNot(HaveOccurred())

	err = (&EventhubNamespaceReconciler{
		Client:                   k8sManager.GetClient(),
		Log:                      ctrl.Log.WithName("controllers").WithName("EventhubNamespace"),
		Recorder:                 k8sManager.GetEventRecorderFor("EventhubNamespace-controller"),
		EventHubNamespaceManager: eventHubManagers.EventHubNamespace,
	}).SetupWithManager(k8sManager)
	Expect(err).ToNot(HaveOccurred())

	err = (&ConsumerGroupReconciler{
		Client:               k8sManager.GetClient(),
		Log:                  ctrl.Log.WithName("controllers").WithName("ConsumerGroup"),
		Recorder:             k8sManager.GetEventRecorderFor("ConsumerGroup-controller"),
		ConsumerGroupManager: eventHubManagers.ConsumerGroup,
	}).SetupWithManager(k8sManager)
	Expect(err).ToNot(HaveOccurred())

	go func() {
		err = k8sManager.Start(ctrl.SetupSignalHandler())
		Expect(err).ToNot(HaveOccurred())
	}()

	//k8sClient = k8sManager.GetClient()
	k8sClient, _ := client.New(cfg, client.Options{Scheme: scheme.Scheme})
	Expect(err).ToNot(HaveOccurred())
	Expect(k8sClient).ToNot(BeNil())

	// Create the ResourceGroup resource
	result, _ := resourceGroupManager.CheckExistence(context.Background(), resourceGroupName)
	if result.Response.StatusCode != 204 {
		_, _ = resourceGroupManager.CreateGroup(context.Background(), resourceGroupName, resourcegroupLocation)
	}

	eventHubNSManager := eventHubManagers.EventHubNamespace
	// Create the Eventhub namespace resource
	_, err = eventHubNSManager.CreateNamespaceAndWait(context.Background(), resourceGroupName, eventhubNamespaceName, namespaceLocation)
	Expect(err).ToNot(HaveOccurred())

	Eventually(func() bool {
		namespace, _ := eventHubManagers.EventHubNamespace.GetNamespace(context.Background(), resourceGroupName, eventhubNamespaceName)
		return namespace.ProvisioningState != nil && *namespace.ProvisioningState == "Succeeded"
	}, 60,
	).Should(BeTrue())

	// Create the Eventhub resource
<<<<<<< HEAD
	_, err = eventhubs.CreateHub(context.Background(), resourceGroupName, eventhubNamespaceName, eventhubName, int32(7), int32(1), nil)

	// Create the Storage Account and Container
	_, err = storages.CreateStorage(context.Background(), resourceGroupName, storageAccountName, resourcegroupLocation, azurev1.StorageSku{
		Name: "Standard_LRS",
	}, "Storage", map[string]*string{}, "", nil)

	_, err = storages.CreateBlobContainer(context.Background(), resourceGroupName, storageAccountName, blobContainerName)

	tc := TestContext{
		Cfg:                   *cfg,
		ResourceGroupName:     resourceGroupName,
		ResourceGroupLocation: resourcegroupLocation,
		EventhubNamespaceName: eventhubNamespaceName,
		EventhubName:          eventhubName,
		NamespaceLocation:     namespaceLocation,
		StorageAccountName:    storageAccountName,
		BlobContainerName:     blobContainerName,
	}
	bytes, err := helpers.ToByteArray(&tc)

	Eventually(func() bool {
		namespace, _ := eventhubs.GetNamespace(context.Background(), resourceGroupName, eventhubNamespaceName)
		return namespace.ProvisioningState != nil && *namespace.ProvisioningState == "Succeeded"
	}, 60,
	).Should(BeTrue())

	log.Println(fmt.Sprintf("Completed common controller test setup"))
	return bytes
}, func(r []byte) {
	err := resourcemanagerconfig.ParseEnvironment()
	Expect(err).ToNot(HaveOccurred())

	err = helpers.FromByteArray(r, &tc)
	Expect(err).ToNot(HaveOccurred())

	err = azurev1.AddToScheme(scheme.Scheme)
	Expect(err).ToNot(HaveOccurred())

	k8sClient, err := client.New(&tc.Cfg, client.Options{Scheme: scheme.Scheme})
	Expect(err).ToNot(HaveOccurred())

	tc.K8sClient = k8sClient

}, 120)

var _ = SynchronizedAfterSuite(func() {
}, func() {
=======
	_, err = eventHubManagers.EventHub.CreateHub(context.Background(), resourceGroupName, eventhubNamespaceName, eventhubName, int32(7), int32(2), nil)
	Expect(err).ToNot(HaveOccurred())

	// Create the Storage Account and Container
	_, err = storageManagers.Storage.CreateStorage(context.Background(), resourceGroupName, storageAccountName, resourcegroupLocation, azurev1alpha1.StorageSku{
		Name: "Standard_LRS",
	}, "Storage", map[string]*string{}, "", nil)
	Expect(err).ToNot(HaveOccurred())

	_, err = storageManagers.BlobContainer.CreateBlobContainer(context.Background(), resourceGroupName, storageAccountName, blobContainerName)
	Expect(err).ToNot(HaveOccurred())

	tc = testContext{
		k8sClient:             k8sClient,
		resourceGroupName:     resourceGroupName,
		resourceGroupLocation: resourcegroupLocation,
		eventhubNamespaceName: eventhubNamespaceName,
		eventhubName:          eventhubName,
		namespaceLocation:     namespaceLocation,
		storageAccountName:    storageAccountName,
		blobContainerName:     blobContainerName,
		eventHubManagers:      eventHubManagers,
		resourceGroupManager:  resourceGroupManager,
		storageManagers:       storageManagers,
		keyVaultManager:       keyVaultManager,
		timeout:               timeout,
	}
})

var _ = AfterSuite(func() {
>>>>>>> 90b092f8
	log.Println(fmt.Sprintf("Started common controller test teardown"))
	//clean up the resources created for test
	By("tearing down the test environment")

	// delete the resource group and contained resources
<<<<<<< HEAD
	_, _ = resoucegroupsresourcemanager.DeleteGroup(context.Background(), tc.ResourceGroupName)
=======
	_, _ = tc.resourceGroupManager.DeleteGroup(context.Background(), tc.resourceGroupName)
>>>>>>> 90b092f8

	err := testEnv.Stop()
	Expect(err).ToNot(HaveOccurred())
	log.Println(fmt.Sprintf("Finished common controller test teardown"))
<<<<<<< HEAD
}, 60)
=======
})
>>>>>>> 90b092f8
<|MERGE_RESOLUTION|>--- conflicted
+++ resolved
@@ -27,16 +27,6 @@
 	"github.com/Azure/azure-service-operator/pkg/helpers"
 	"k8s.io/client-go/rest"
 
-<<<<<<< HEAD
-	"github.com/Azure/azure-service-operator/pkg/helpers"
-	"github.com/Azure/azure-service-operator/pkg/resourcemanager/storages"
-	"k8s.io/client-go/rest"
-
-	azurev1 "github.com/Azure/azure-service-operator/api/v1"
-	resourcemanagerconfig "github.com/Azure/azure-service-operator/pkg/resourcemanager/config"
-	"github.com/Azure/azure-service-operator/pkg/resourcemanager/eventhubs"
-	resoucegroupsresourcemanager "github.com/Azure/azure-service-operator/pkg/resourcemanager/resourcegroups"
-=======
 	resourcemanagerconfig "github.com/Azure/azure-service-operator/pkg/resourcemanager/config"
 	resourcemanagereventhub "github.com/Azure/azure-service-operator/pkg/resourcemanager/eventhubs"
 	resourcemanagerkeyvaults "github.com/Azure/azure-service-operator/pkg/resourcemanager/keyvaults"
@@ -47,7 +37,6 @@
 	resourcegroupsresourcemanager "github.com/Azure/azure-service-operator/pkg/resourcemanager/resourcegroups"
 	resourcemanagerstorages "github.com/Azure/azure-service-operator/pkg/resourcemanager/storages"
 
->>>>>>> 90b092f8
 	. "github.com/onsi/ginkgo"
 	. "github.com/onsi/gomega"
 
@@ -68,21 +57,6 @@
 
 var testEnv *envtest.Environment
 
-<<<<<<< HEAD
-type TestContext struct {
-	Cfg                   rest.Config
-	K8sClient             client.Client
-	ResourceGroupName     string
-	ResourceGroupLocation string
-	EventhubNamespaceName string
-	EventhubName          string
-	NamespaceLocation     string
-	StorageAccountName    string
-	BlobContainerName     string
-}
-
-var tc TestContext
-=======
 type testContext struct {
 	k8sClient             client.Client
 	resourceGroupName     string
@@ -100,7 +74,6 @@
 }
 
 var tc testContext
->>>>>>> 90b092f8
 
 func TestAPIs(t *testing.T) {
 	t.Parallel()
@@ -111,13 +84,6 @@
 		[]Reporter{envtest.NewlineReporter{}})
 }
 
-<<<<<<< HEAD
-var _ = SynchronizedBeforeSuite(func() []byte {
-	logf.SetLogger(zap.LoggerTo(GinkgoWriter, true))
-	log.Println(fmt.Sprintf("Starting common controller test setup"))
-
-	resourcemanagerconfig.ParseEnvironment()
-=======
 var _ = BeforeSuite(func() {
 	logf.SetLogger(zap.LoggerTo(GinkgoWriter, true))
 	log.Println(fmt.Sprintf("Starting common controller test setup"))
@@ -127,7 +93,6 @@
 		Fail(err.Error())
 	}
 
->>>>>>> 90b092f8
 	resourceGroupName := "t-rg-dev-controller-" + helpers.RandomString(10)
 	resourcegroupLocation := resourcemanagerconfig.DefaultLocation()
 
@@ -137,11 +102,8 @@
 
 	storageAccountName := "tsadeveh" + helpers.RandomString(10)
 	blobContainerName := "t-bc-dev-eh-" + helpers.RandomString(10)
-<<<<<<< HEAD
-=======
 
 	var timeout time.Duration
->>>>>>> 90b092f8
 
 	By("bootstrapping test environment")
 	testEnv = &envtest.Environment{
@@ -149,10 +111,6 @@
 	}
 
 	var cfg *rest.Config
-<<<<<<< HEAD
-	var err error
-=======
->>>>>>> 90b092f8
 	if os.Getenv("TEST_USE_EXISTING_CLUSTER") == "true" {
 		t := true
 		testEnv = &envtest.Environment{
@@ -174,22 +132,13 @@
 	Expect(err).NotTo(HaveOccurred())
 
 	var k8sManager ctrl.Manager
-<<<<<<< HEAD
-=======
-
->>>>>>> 90b092f8
+
 	// +kubebuilder:scaffold:scheme
 	k8sManager, err = ctrl.NewManager(cfg, ctrl.Options{
 		Scheme: scheme.Scheme,
 	})
 	Expect(err).ToNot(HaveOccurred())
 
-<<<<<<< HEAD
-	err = (&KeyVaultReconciler{
-		Client:   k8sManager.GetClient(),
-		Log:      ctrl.Log.WithName("controllers").WithName("KeyVault"),
-		Recorder: k8sManager.GetEventRecorderFor("KeyVault-controller"),
-=======
 	var resourceGroupManager resourcegroupsresourcemanager.ResourceGroupManager
 	var eventHubManagers resourcemanagereventhub.EventHubManagers
 	var storageManagers resourcemanagerstorages.StorageManagers
@@ -213,7 +162,6 @@
 		Log:             ctrl.Log.WithName("controllers").WithName("KeyVault"),
 		Recorder:        k8sManager.GetEventRecorderFor("KeyVault-controller"),
 		KeyVaultManager: keyVaultManager,
->>>>>>> 90b092f8
 	}).SetupWithManager(k8sManager)
 	Expect(err).ToNot(HaveOccurred())
 
@@ -278,56 +226,6 @@
 	).Should(BeTrue())
 
 	// Create the Eventhub resource
-<<<<<<< HEAD
-	_, err = eventhubs.CreateHub(context.Background(), resourceGroupName, eventhubNamespaceName, eventhubName, int32(7), int32(1), nil)
-
-	// Create the Storage Account and Container
-	_, err = storages.CreateStorage(context.Background(), resourceGroupName, storageAccountName, resourcegroupLocation, azurev1.StorageSku{
-		Name: "Standard_LRS",
-	}, "Storage", map[string]*string{}, "", nil)
-
-	_, err = storages.CreateBlobContainer(context.Background(), resourceGroupName, storageAccountName, blobContainerName)
-
-	tc := TestContext{
-		Cfg:                   *cfg,
-		ResourceGroupName:     resourceGroupName,
-		ResourceGroupLocation: resourcegroupLocation,
-		EventhubNamespaceName: eventhubNamespaceName,
-		EventhubName:          eventhubName,
-		NamespaceLocation:     namespaceLocation,
-		StorageAccountName:    storageAccountName,
-		BlobContainerName:     blobContainerName,
-	}
-	bytes, err := helpers.ToByteArray(&tc)
-
-	Eventually(func() bool {
-		namespace, _ := eventhubs.GetNamespace(context.Background(), resourceGroupName, eventhubNamespaceName)
-		return namespace.ProvisioningState != nil && *namespace.ProvisioningState == "Succeeded"
-	}, 60,
-	).Should(BeTrue())
-
-	log.Println(fmt.Sprintf("Completed common controller test setup"))
-	return bytes
-}, func(r []byte) {
-	err := resourcemanagerconfig.ParseEnvironment()
-	Expect(err).ToNot(HaveOccurred())
-
-	err = helpers.FromByteArray(r, &tc)
-	Expect(err).ToNot(HaveOccurred())
-
-	err = azurev1.AddToScheme(scheme.Scheme)
-	Expect(err).ToNot(HaveOccurred())
-
-	k8sClient, err := client.New(&tc.Cfg, client.Options{Scheme: scheme.Scheme})
-	Expect(err).ToNot(HaveOccurred())
-
-	tc.K8sClient = k8sClient
-
-}, 120)
-
-var _ = SynchronizedAfterSuite(func() {
-}, func() {
-=======
 	_, err = eventHubManagers.EventHub.CreateHub(context.Background(), resourceGroupName, eventhubNamespaceName, eventhubName, int32(7), int32(2), nil)
 	Expect(err).ToNot(HaveOccurred())
 
@@ -358,23 +256,14 @@
 })
 
 var _ = AfterSuite(func() {
->>>>>>> 90b092f8
 	log.Println(fmt.Sprintf("Started common controller test teardown"))
 	//clean up the resources created for test
 	By("tearing down the test environment")
 
 	// delete the resource group and contained resources
-<<<<<<< HEAD
-	_, _ = resoucegroupsresourcemanager.DeleteGroup(context.Background(), tc.ResourceGroupName)
-=======
 	_, _ = tc.resourceGroupManager.DeleteGroup(context.Background(), tc.resourceGroupName)
->>>>>>> 90b092f8
 
 	err := testEnv.Stop()
 	Expect(err).ToNot(HaveOccurred())
 	log.Println(fmt.Sprintf("Finished common controller test teardown"))
-<<<<<<< HEAD
-}, 60)
-=======
-})
->>>>>>> 90b092f8
+})