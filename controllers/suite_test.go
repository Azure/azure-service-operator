--- conflicted
+++ resolved
@@ -152,23 +152,13 @@
 		eventHubManagers = resourcemanagereventhub.AzureEventHubManagers
 		storageManagers = resourcemanagerstorages.AzureStorageManagers
 		keyVaultManager = resourcemanagerkeyvaults.AzureKeyVaultManager
-<<<<<<< HEAD
-		//sqlManager = resourcemanagersql.AzureSQLManager
-		timeout = time.Second * 120
-=======
 		timeout = time.Second * 320
->>>>>>> 757e5e40
 	} else {
 		resourceGroupManager = &resourcegroupsresourcemanagermock.MockResourceGroupManager{}
 		eventHubManagers = resourcemanagereventhubmock.MockEventHubManagers
 		storageManagers = resourcemanagerstoragesmock.MockStorageManagers
 		keyVaultManager = &resourcemanagerkeyvaultsmock.MockKeyVaultManager{}
-<<<<<<< HEAD
-		//sqlManager = &resourcemanagersqlmock.MockSqlManager{}
-		timeout = time.Second * 60
-=======
 		timeout = time.Second * 20
->>>>>>> 757e5e40
 	}
 	sqlManager = &resourcemanagersqlmock.MockSqlManager{}
 
