/*

Licensed under the Apache License, Version 2.0 (the "License");
you may not use this file except in compliance with the License.
You may obtain a copy of the License at

    http://www.apache.org/licenses/LICENSE-2.0

Unless required by applicable law or agreed to in writing, software
distributed under the License is distributed on an "AS IS" BASIS,
WITHOUT WARRANTIES OR CONDITIONS OF ANY KIND, either express or implied.
See the License for the specific language governing permissions and
limitations under the License.
*/

package controllers

import (
	"context"
	"fmt"
	"log"
	"os"
	"path/filepath"
	"strings"
	"testing"
	"time"

	s "github.com/Azure/azure-sdk-for-go/services/storage/mgmt/2019-04-01/storage"
	"github.com/Azure/azure-service-operator/pkg/secrets"
	k8sSecrets "github.com/Azure/azure-service-operator/pkg/secrets/kube"
	"k8s.io/client-go/rest"

	helpers "github.com/Azure/azure-service-operator/pkg/helpers"
	resourcemanagerappinsights "github.com/Azure/azure-service-operator/pkg/resourcemanager/appinsights"
	resourcemanagersqldb "github.com/Azure/azure-service-operator/pkg/resourcemanager/azuresql/azuresqldb"
	resourcemanagersqlfailovergroup "github.com/Azure/azure-service-operator/pkg/resourcemanager/azuresql/azuresqlfailovergroup"
	resourcemanagersqlfirewallrule "github.com/Azure/azure-service-operator/pkg/resourcemanager/azuresql/azuresqlfirewallrule"
	resourcemanagersqlserver "github.com/Azure/azure-service-operator/pkg/resourcemanager/azuresql/azuresqlserver"
	resourcemanagersqluser "github.com/Azure/azure-service-operator/pkg/resourcemanager/azuresql/azuresqluser"
	resourcemanagerconfig "github.com/Azure/azure-service-operator/pkg/resourcemanager/config"
	resourcemanagereventhub "github.com/Azure/azure-service-operator/pkg/resourcemanager/eventhubs"
	resourcemanagerkeyvaults "github.com/Azure/azure-service-operator/pkg/resourcemanager/keyvaults"
	resourcemanagerappinsightsmock "github.com/Azure/azure-service-operator/pkg/resourcemanager/mock/appinsights"
	resourcemanagersqlmock "github.com/Azure/azure-service-operator/pkg/resourcemanager/mock/azuresql"
	resourcemanagereventhubmock "github.com/Azure/azure-service-operator/pkg/resourcemanager/mock/eventhubs"
	resourcemanagerkeyvaultsmock "github.com/Azure/azure-service-operator/pkg/resourcemanager/mock/keyvaults"
	resourcemanagerpsqlmock "github.com/Azure/azure-service-operator/pkg/resourcemanager/mock/psql"
	resourcegroupsresourcemanagermock "github.com/Azure/azure-service-operator/pkg/resourcemanager/mock/resourcegroups"
	resourcemanagerstoragesmock "github.com/Azure/azure-service-operator/pkg/resourcemanager/mock/storages"
	resourcemanagerpsqldatabase "github.com/Azure/azure-service-operator/pkg/resourcemanager/psql/database"
	resourcemanagerpsqlfirewallrule "github.com/Azure/azure-service-operator/pkg/resourcemanager/psql/firewallrule"
	resourcemanagerpsqlserver "github.com/Azure/azure-service-operator/pkg/resourcemanager/psql/server"
	resourcegroupsresourcemanager "github.com/Azure/azure-service-operator/pkg/resourcemanager/resourcegroups"
	resourcemanagerstorages "github.com/Azure/azure-service-operator/pkg/resourcemanager/storages"
	telemetry "github.com/Azure/azure-service-operator/pkg/telemetry"

	azurev1alpha1 "github.com/Azure/azure-service-operator/api/v1alpha1"
	"k8s.io/client-go/kubernetes/scheme"
	ctrl "sigs.k8s.io/controller-runtime"
	"sigs.k8s.io/controller-runtime/pkg/client"
	"sigs.k8s.io/controller-runtime/pkg/envtest"
	// +kubebuilder:scaffold:imports
)

// These tests use Ginkgo (BDD-style Go testing framework). Refer to
// http://onsi.github.io/ginkgo/ to learn more about Ginkgo.

var testEnv *envtest.Environment

type testContext struct {
	k8sClient               client.Client
	secretClient            secrets.SecretClient
	resourceGroupName       string
	resourceGroupLocation   string
	eventhubNamespaceName   string
	eventhubName            string
	namespaceLocation       string
	storageAccountName      string
	blobContainerName       string
	resourceGroupManager    resourcegroupsresourcemanager.ResourceGroupManager
	eventHubManagers        resourcemanagereventhub.EventHubManagers
	eventhubClient          resourcemanagereventhub.EventHubManager
	storageManagers         resourcemanagerstorages.StorageManagers
	keyVaultManager         resourcemanagerkeyvaults.KeyVaultManager
	psqlServerManager       resourcemanagerpsqlserver.PostgreSQLServerManager
	psqlDatabaseManager     resourcemanagerpsqldatabase.PostgreSQLDatabaseManager
	psqlFirewallRuleManager resourcemanagerpsqlfirewallrule.PostgreSQLFirewallRuleManager
	sqlServerManager        resourcemanagersqlserver.SqlServerManager
	sqlDbManager            resourcemanagersqldb.SqlDbManager
	sqlFirewallRuleManager  resourcemanagersqlfirewallrule.SqlFirewallRuleManager
	sqlFailoverGroupManager resourcemanagersqlfailovergroup.SqlFailoverGroupManager
	sqlUserManager          resourcemanagersqluser.SqlUserManager
	consumerGroupClient     resourcemanagereventhub.ConsumerGroupManager
	timeout                 time.Duration
	retry                   time.Duration
}

var tc testContext

func setup() error {
	log.Println(fmt.Sprintf("Starting common controller test setup"))
	defer PanicRecover()

	err := resourcemanagerconfig.ParseEnvironment()
	if err != nil {
		return err
	}

	resourceGroupName := "t-rg-dev-controller-" + helpers.RandomString(10)
	resourcegroupLocation := resourcemanagerconfig.DefaultLocation()

	eventhubNamespaceName := "t-ns-dev-eh-ns-" + helpers.RandomString(10)
	eventhubName := "t-eh-dev-sample-" + helpers.RandomString(10)
	namespaceLocation := resourcemanagerconfig.DefaultLocation()

	storageAccountName := "tsadeveh" + helpers.RandomString(10)
	blobContainerName := "t-bc-dev-eh-" + helpers.RandomString(10)
	containerAccessLevel := s.PublicAccessContainer

	var timeout time.Duration

	testEnv = &envtest.Environment{
		CRDDirectoryPaths: []string{filepath.Join("..", "config", "crd", "bases")},
	}

	var cfg *rest.Config
	if os.Getenv("TEST_USE_EXISTING_CLUSTER") == "true" {
		t := true
		testEnv = &envtest.Environment{
			UseExistingCluster: &t,
		}
		cfg, err = ctrl.GetConfig()
		if err != nil {
			return err
		}
	} else {
		testEnv = &envtest.Environment{
			CRDDirectoryPaths: []string{filepath.Join("..", "config", "crd", "bases")},
		}
		cfg, err = testEnv.Start()
		if err != nil {
			return err
		}
	}
	if cfg == nil {
		return fmt.Errorf("rest config nil")
	}

	err = azurev1alpha1.AddToScheme(scheme.Scheme)
	if err != nil {
		return err
	}

	var k8sManager ctrl.Manager

<<<<<<< HEAD
=======
	err = azurev1alpha1.AddToScheme(scheme.Scheme)
	if err != nil {
		return err
	}

	err = azurev1alpha1.AddToScheme(scheme.Scheme)
	if err != nil {
		return err
	}

	err = azurev1alpha1.AddToScheme(scheme.Scheme)
	if err != nil {
		return err
	}

	err = azurev1alpha1.AddToScheme(scheme.Scheme)
	if err != nil {
		return err
	}

	err = azurev1alpha1.AddToScheme(scheme.Scheme)
	if err != nil {
		return err
	}

>>>>>>> 7b6b00a3
	// +kubebuilder:scaffold:scheme
	k8sManager, err = ctrl.NewManager(cfg, ctrl.Options{
		Scheme: scheme.Scheme,
	})
	if err != nil {
		return err
	}

	secretClient := k8sSecrets.New(k8sManager.GetClient())

	var appInsightsManager resourcemanagerappinsights.ApplicationInsightsManager
	var resourceGroupManager resourcegroupsresourcemanager.ResourceGroupManager
	var eventHubManagers resourcemanagereventhub.EventHubManagers
	var storageManagers resourcemanagerstorages.StorageManagers
	var keyVaultManager resourcemanagerkeyvaults.KeyVaultManager
	var eventhubNamespaceClient resourcemanagereventhub.EventHubNamespaceManager
	var sqlServerManager resourcemanagersqlserver.SqlServerManager
	var sqlDbManager resourcemanagersqldb.SqlDbManager
	var sqlFirewallRuleManager resourcemanagersqlfirewallrule.SqlFirewallRuleManager
	var sqlFailoverGroupManager resourcemanagersqlfailovergroup.SqlFailoverGroupManager
	var sqlUserManager resourcemanagersqluser.SqlUserManager
	var eventhubClient resourcemanagereventhub.EventHubManager
	var psqlServerManager resourcemanagerpsqlserver.PostgreSQLServerManager
	var psqlDatabaseManager resourcemanagerpsqldatabase.PostgreSQLDatabaseManager
	var psqlFirewallRuleManager resourcemanagerpsqlfirewallrule.PostgreSQLFirewallRuleManager
	var consumerGroupClient resourcemanagereventhub.ConsumerGroupManager

	if os.Getenv("TEST_CONTROLLER_WITH_MOCKS") == "false" {
		appInsightsManager = resourcemanagerappinsights.NewManager(ctrl.Log.WithName("appinsightsmanager").WithName("AppInsights"))
		resourceGroupManager = resourcegroupsresourcemanager.NewAzureResourceGroupManager()
		eventHubManagers = resourcemanagereventhub.AzureEventHubManagers
		storageManagers = resourcemanagerstorages.AzureStorageManagers
		keyVaultManager = resourcemanagerkeyvaults.AzureKeyVaultManager
		eventhubClient = resourcemanagereventhub.NewEventhubClient(secretClient, scheme.Scheme)
		psqlServerManager = resourcemanagerpsqlserver.NewPSQLServerClient(ctrl.Log.WithName("psqlservermanager").WithName("PostgreSQLServer"), secretClient, k8sManager.GetScheme())
		psqlDatabaseManager = resourcemanagerpsqldatabase.NewPSQLDatabaseClient(ctrl.Log.WithName("psqldatabasemanager").WithName("PostgreSQLDatabase"))
		psqlFirewallRuleManager = resourcemanagerpsqlfirewallrule.NewPSQLFirewallRuleClient(ctrl.Log.WithName("psqlfirewallrulemanager").WithName("PostgreSQLFirewallRule"))
		eventhubNamespaceClient = resourcemanagereventhub.NewEventHubNamespaceClient(ctrl.Log.WithName("controllers").WithName("EventhubNamespace"))
		sqlServerManager = resourcemanagersqlserver.NewAzureSqlServerManager(ctrl.Log.WithName("sqlservermanager").WithName("AzureSqlServer"))
		sqlDbManager = resourcemanagersqldb.NewAzureSqlDbManager(ctrl.Log.WithName("sqldbmanager").WithName("AzureSqlDb"))
		sqlFirewallRuleManager = resourcemanagersqlfirewallrule.NewAzureSqlFirewallRuleManager(ctrl.Log.WithName("sqlfirewallrulemanager").WithName("AzureSqlFirewallRule"))
		sqlFailoverGroupManager = resourcemanagersqlfailovergroup.NewAzureSqlFailoverGroupManager(ctrl.Log.WithName("sqlfailovergroupmanager").WithName("AzureSqlFailoverGroup"))
		sqlUserManager = resourcemanagersqluser.NewAzureSqlUserManager(ctrl.Log.WithName("sqlusermanager").WithName("AzureSqlUser"))
		consumerGroupClient = resourcemanagereventhub.NewConsumerGroupClient(ctrl.Log.WithName("controllers").WithName("ConsumerGroup"))
		timeout = time.Second * 900
	} else {
		appInsightsManager = resourcemanagerappinsightsmock.NewMockAppInsightsManager(scheme.Scheme)
		resourceGroupManager = &resourcegroupsresourcemanagermock.MockResourceGroupManager{}
		eventHubManagers = resourcemanagereventhubmock.MockEventHubManagers
		storageManagers = resourcemanagerstoragesmock.MockStorageManagers
		keyVaultManager = &resourcemanagerkeyvaultsmock.MockKeyVaultManager{}
		eventhubNamespaceClient = resourcemanagereventhubmock.NewMockEventHubNamespaceClient()
		eventhubClient = resourcemanagereventhubmock.NewMockEventHubClient(secretClient, scheme.Scheme)
		sqlServerManager = resourcemanagersqlmock.NewMockSqlServerManager()
		sqlDbManager = resourcemanagersqlmock.NewMockSqlDbManager()
		sqlFirewallRuleManager = resourcemanagersqlmock.NewMockSqlFirewallRuleManager()
		sqlFailoverGroupManager = resourcemanagersqlmock.NewMockSqlFailoverGroupManager()
		sqlUserManager = resourcemanagersqlmock.NewMockAzureSqlUserManager()
		psqlServerManager = resourcemanagerpsqlmock.NewMockPSQLServerClient(ctrl.Log.WithName("psqlservermanager").WithName("PostgreSQLServer"), secretClient, k8sManager.GetScheme())
		psqlDatabaseManager = resourcemanagerpsqlmock.NewMockPostgreSqlDbManager(ctrl.Log.WithName("psqldatabasemanager").WithName("PostgreSQLDatabase"))
		psqlFirewallRuleManager = resourcemanagerpsqlmock.NewMockPostgreSqlFirewallRuleManager(ctrl.Log.WithName("psqlfirewallrulemanager").WithName("PostgreSQLFirewallRule"))
		consumerGroupClient = resourcemanagereventhubmock.NewMockConsumerGroupClient()
		timeout = time.Second * 60
	}

	err = (&KeyVaultReconciler{
		Client:          k8sManager.GetClient(),
		Log:             ctrl.Log.WithName("controllers").WithName("KeyVault"),
		Recorder:        k8sManager.GetEventRecorderFor("KeyVault-controller"),
		KeyVaultManager: keyVaultManager,
	}).SetupWithManager(k8sManager)
	if err != nil {
		return err
	}

	err = (&AppInsightsReconciler{
		Reconciler: &AsyncReconciler{
			Client:      k8sManager.GetClient(),
			AzureClient: appInsightsManager,
			Telemetry: telemetry.InitializePrometheusDefault(
				ctrl.Log.WithName("controllers").WithName("AppInsights"),
				"AppInsights",
			),
			Recorder: k8sManager.GetEventRecorderFor("AppInsights-controller"),
			Scheme:   scheme.Scheme,
		},
	}).SetupWithManager(k8sManager)
	Expect(err).ToNot(HaveOccurred())

	err = (&EventhubReconciler{
		Reconciler: &AsyncReconciler{
			Client:      k8sManager.GetClient(),
			AzureClient: eventhubClient,
			Telemetry: telemetry.InitializePrometheusDefault(
				ctrl.Log.WithName("controllers").WithName("EventHub"),
				"EventHub",
			),
			Recorder: k8sManager.GetEventRecorderFor("Eventhub-controller"),
			Scheme:   scheme.Scheme,
		},
	}).SetupWithManager(k8sManager)
	if err != nil {
		return err
	}

	err = (&ResourceGroupReconciler{
		Reconciler: &AsyncReconciler{
			Client:      k8sManager.GetClient(),
			AzureClient: resourceGroupManager,
			Telemetry: telemetry.InitializePrometheusDefault(
				ctrl.Log.WithName("controllers").WithName("ResourceGroup"),
				"ResourceGroup",
			),
			Recorder: k8sManager.GetEventRecorderFor("ResourceGroup-controller"),
			Scheme:   scheme.Scheme,
		},
	}).SetupWithManager(k8sManager)
	if err != nil {
		return err
	}

	err = (&EventhubNamespaceReconciler{
		Reconciler: &AsyncReconciler{
			Client:      k8sManager.GetClient(),
			AzureClient: eventhubNamespaceClient,
			Telemetry: telemetry.InitializePrometheusDefault(
				ctrl.Log.WithName("controllers").WithName("EventhubNamespace"),
				"EventhubNamespace",
			),
			Recorder: k8sManager.GetEventRecorderFor("EventhubNamespace-controller"),
			Scheme:   scheme.Scheme,
		},
	}).SetupWithManager(k8sManager)
	if err != nil {
		return err
	}

	err = (&ConsumerGroupReconciler{
		Reconciler: &AsyncReconciler{
			Client:      k8sManager.GetClient(),
			AzureClient: consumerGroupClient,
			Telemetry: telemetry.InitializePrometheusDefault(
				ctrl.Log.WithName("controllers").WithName("ConsumerGroup"),
				"ConsumerGroup",
			),
			Recorder: k8sManager.GetEventRecorderFor("ConsumerGroup-controller"),
			Scheme:   scheme.Scheme,
		},
	}).SetupWithManager(k8sManager)
	if err != nil {
		return err
	}

	err = (&AzureDataLakeGen2FileSystemReconciler{
		Client:            k8sManager.GetClient(),
		Log:               ctrl.Log.WithName("controllers").WithName("AzureDataLakeGen2FileSystem"),
		Recorder:          k8sManager.GetEventRecorderFor("AzureDataLakeGen2FileSystem-controller"),
		FileSystemManager: storageManagers.FileSystem,
	}).SetupWithManager(k8sManager)
	if err != nil {
		return err
	}

	err = (&AzureSqlServerReconciler{
		Client:                k8sManager.GetClient(),
		Log:                   ctrl.Log.WithName("controllers").WithName("AzureSqlServer"),
		Recorder:              k8sManager.GetEventRecorderFor("AzureSqlServer-controller"),
		Scheme:                scheme.Scheme,
		AzureSqlServerManager: sqlServerManager,
		SecretClient:          secretClient,
	}).SetupWithManager(k8sManager)
	if err != nil {
		return err
	}

	err = (&AzureSqlDatabaseReconciler{
		Client:            k8sManager.GetClient(),
		Log:               ctrl.Log.WithName("controllers").WithName("AzureSqlDatabase"),
		Recorder:          k8sManager.GetEventRecorderFor("AzureSqlDatabase-controller"),
		Scheme:            scheme.Scheme,
		AzureSqlDbManager: sqlDbManager,
	}).SetupWithManager(k8sManager)
	if err != nil {
		return err
	}

	err = (&AzureSqlFirewallRuleReconciler{
		Client: k8sManager.GetClient(),
		Telemetry: telemetry.InitializePrometheusDefault(
			ctrl.Log.WithName("controllers").WithName("AzureSQLFirewallRuleOperator"),
			"AzureSQLFirewallRuleOperator",
		),
		Recorder:                    k8sManager.GetEventRecorderFor("AzureSqlFirewallRule-controller"),
		Scheme:                      scheme.Scheme,
		AzureSqlFirewallRuleManager: sqlFirewallRuleManager,
	}).SetupWithManager(k8sManager)
	if err != nil {
		return err
	}

	err = (&AzureSqlFailoverGroupReconciler{
		Client:                       k8sManager.GetClient(),
		Log:                          ctrl.Log.WithName("controllers").WithName("AzureSqlFailoverGroup"),
		Recorder:                     k8sManager.GetEventRecorderFor("AzureSqlFailoverGroup-controller"),
		Scheme:                       scheme.Scheme,
		AzureSqlFailoverGroupManager: sqlFailoverGroupManager,
	}).SetupWithManager(k8sManager)
	if err != nil {
		return err
	}

	err = (&AzureSQLUserReconciler{
		Client:              k8sManager.GetClient(),
		Log:                 ctrl.Log.WithName("controllers").WithName("AzureSqlUser"),
		Recorder:            k8sManager.GetEventRecorderFor("AzureSqlUser-controller"),
		Scheme:              scheme.Scheme,
		AzureSqlUserManager: sqlUserManager,
		SecretClient:        secretClient,
	}).SetupWithManager(k8sManager)
	if err != nil {
		return err
	}

	err = (&AzureSqlActionReconciler{
		Client:                k8sManager.GetClient(),
		Log:                   ctrl.Log.WithName("controllers").WithName("AzureSqlAction"),
		Recorder:              k8sManager.GetEventRecorderFor("AzureSqlAction-controller"),
		Scheme:                scheme.Scheme,
		AzureSqlServerManager: sqlServerManager,
	}).SetupWithManager(k8sManager)
	if err != nil {
		return err
	}

	err = (&BlobContainerReconciler{
		Client:         k8sManager.GetClient(),
		Log:            ctrl.Log.WithName("controllers").WithName("BlobContainer"),
		Recorder:       k8sManager.GetEventRecorderFor("BlobContainer-controller"),
		Scheme:         scheme.Scheme,
		StorageManager: storageManagers.BlobContainer,
	}).SetupWithManager(k8sManager)
	if err != nil {
		return err
	}
  
	err = (&PostgreSQLServerReconciler{
		Reconciler: &AsyncReconciler{
			Client:      k8sManager.GetClient(),
			AzureClient: psqlServerManager,
			Telemetry: telemetry.InitializePrometheusDefault(
				ctrl.Log.WithName("controllers").WithName("PostgreSQLServer"),
				"PostgreSQLServer",
			),
			Recorder: k8sManager.GetEventRecorderFor("PostgreSQLServer-controller"),
			Scheme:   k8sManager.GetScheme(),
		},
	}).SetupWithManager(k8sManager)
	if err != nil {
		return err
	}

	err = (&PostgreSQLDatabaseReconciler{
		Reconciler: &AsyncReconciler{
			Client:      k8sManager.GetClient(),
			AzureClient: psqlDatabaseManager,
			Telemetry: telemetry.InitializePrometheusDefault(
				ctrl.Log.WithName("controllers").WithName("PostgreSQLDatabaser"),
				"PostgreSQLDatabase",
			),
			Recorder: k8sManager.GetEventRecorderFor("PostgreSQLDatabase-controller"),
			Scheme:   k8sManager.GetScheme(),
		},
	}).SetupWithManager(k8sManager)
	if err != nil {
		return err
	}

	err = (&PostgreSQLFirewallRuleReconciler{
		Reconciler: &AsyncReconciler{
			Client:      k8sManager.GetClient(),
			AzureClient: psqlFirewallRuleManager,
			Telemetry: telemetry.InitializePrometheusDefault(
				ctrl.Log.WithName("controllers").WithName("PostgreSQLFirewallRule"),
				"PostgreSQLFirewallRule",
			),
			Recorder: k8sManager.GetEventRecorderFor("PostgreSQLFirewallRule-controller"),
			Scheme:   k8sManager.GetScheme(),
		},
	}).SetupWithManager(k8sManager)
	if err != nil {
		return err
	}

	go func() {
		err = k8sManager.Start(ctrl.SetupSignalHandler())
		if err != nil {
			log.Fatal(err)
		}
	}()

<<<<<<< HEAD
	k8sClient, _ := client.New(cfg, client.Options{Scheme: scheme.Scheme})
	Expect(err).ToNot(HaveOccurred())
	Expect(k8sClient).ToNot(BeNil())
=======
	//k8sClient = k8sManager.GetClient()
	k8sClient, err := client.New(cfg, client.Options{Scheme: scheme.Scheme})
	if err != nil {
		return err
	}
>>>>>>> 7b6b00a3

	log.Println("Creating RG:", resourceGroupName)
	// Create the ResourceGroup resource
	result, _ := resourceGroupManager.CheckExistence(context.Background(), resourceGroupName)
	if result.Response.StatusCode != 204 {
		_, _ = resourceGroupManager.CreateGroup(context.Background(), resourceGroupName, resourcegroupLocation)
	}

	log.Println("Creating EHNS:", eventhubNamespaceName)
	eventHubNSManager := eventHubManagers.EventHubNamespace

	// Create the Eventhub namespace resource
	_, err = eventHubNSManager.CreateNamespaceAndWait(context.Background(), resourceGroupName, eventhubNamespaceName, namespaceLocation)
	if err != nil {
		return err
	}

	tc = testContext{
		k8sClient:               k8sClient,
		secretClient:            secretClient,
		resourceGroupName:       resourceGroupName,
		resourceGroupLocation:   resourcegroupLocation,
		eventhubNamespaceName:   eventhubNamespaceName,
		eventhubName:            eventhubName,
		namespaceLocation:       namespaceLocation,
		storageAccountName:      storageAccountName,
		blobContainerName:       blobContainerName,
		eventHubManagers:        eventHubManagers,
		eventhubClient:          eventhubClient,
		resourceGroupManager:    resourceGroupManager,
		sqlServerManager:        sqlServerManager,
		sqlDbManager:            sqlDbManager,
		sqlFirewallRuleManager:  sqlFirewallRuleManager,
		sqlFailoverGroupManager: sqlFailoverGroupManager,
		sqlUserManager:          sqlUserManager,
		storageManagers:         storageManagers,
		keyVaultManager:         keyVaultManager,
		timeout:                 timeout,
		retry:                   time.Second * 3,
		consumerGroupClient:     consumerGroupClient,
	}

	var pstate *string
	finish := time.Now().Add(tc.timeout)
	for {
		if finish.Before(time.Now()) {
			return fmt.Errorf("time out waiting for eventhub namespace")
		}

		namespace, _ := eventHubManagers.EventHubNamespace.GetNamespace(context.Background(), resourceGroupName, eventhubNamespaceName)
		pstate = namespace.ProvisioningState
		if pstate != nil && *pstate == "Succeeded" {
			break
		}
		time.Sleep(tc.retry)
	}

	log.Println("Creating EH:", eventhubName)
	// Create the Eventhub resource
	_, err = eventHubManagers.EventHub.CreateHub(context.Background(), resourceGroupName, eventhubNamespaceName, eventhubName, int32(7), int32(2), nil)
	if err != nil {
		return err
	}

	log.Println("Creating SA:", storageAccountName)
	// Create the Storage Account and Container
	_, _ = storageManagers.Storage.CreateStorage(context.Background(), resourceGroupName, storageAccountName, resourcegroupLocation, azurev1alpha1.StorageSku{
		Name: "Standard_LRS",
	}, "Storage", map[string]*string{}, "", nil, nil)

	// Storage account needs to be in "Suceeded" state
	// for container create to succeed
	finish = time.Now().Add(tc.timeout)
	for {

		if finish.Before(time.Now()) {
			return fmt.Errorf("time out waiting for storage account")
		}

		result, _ := storageManagers.Storage.GetStorage(context.Background(), resourceGroupName, storageAccountName)
		if result.ProvisioningState == s.Succeeded {
			break
		}
		time.Sleep(tc.retry)
	}

	_, err = storageManagers.BlobContainer.CreateBlobContainer(context.Background(), resourceGroupName, storageAccountName, blobContainerName, containerAccessLevel)
	if err != nil {
		return err
	}

	log.Println(fmt.Sprintf("finished common controller test setup"))

	return nil
}

func teardown() error {
	log.Println(fmt.Sprintf("Started common controller test teardown"))

	finish := time.Now().Add(tc.timeout)
	for {

		if finish.Before(time.Now()) {
			return fmt.Errorf("time out waiting for rg to be gone")
		}

		_, err := tc.resourceGroupManager.DeleteGroup(context.Background(), tc.resourceGroupName)
		if err != nil {
			if strings.Contains(err.Error(), "asynchronous operation has not completed") {
				break
			}
		} else {
			break
		}
		time.Sleep(tc.retry)
	}

	err := testEnv.Stop()
	if err != nil {
		return err
	}

	log.Println(fmt.Sprintf("Finished common controller test teardown"))
	return nil
}

func TestMain(m *testing.M) {
	var err error
	var code int

	err = setup()
	if err != nil {
		log.Println(fmt.Sprintf("could not set up environment: %v\n", err))
	}

	code = m.Run()

	err = teardown()
	if err != nil {
		log.Println(fmt.Sprintf("could not tear down environment: %v\n; original exit code: %v\n", err, code))
	}

	os.Exit(code)
}

func PanicRecover() {
	if err := recover(); err != nil {
		fmt.Println("caught panic in test:")
		fmt.Println(err)
		// fmt.Println("attempt to tear down...")
		// err = teardown()
		// if err != nil {
		// 	log.Println(fmt.Sprintf("could not tear down environment: %v\n", err))
		// }
	}
}<|MERGE_RESOLUTION|>--- conflicted
+++ resolved
@@ -153,34 +153,6 @@
 
 	var k8sManager ctrl.Manager
 
-<<<<<<< HEAD
-=======
-	err = azurev1alpha1.AddToScheme(scheme.Scheme)
-	if err != nil {
-		return err
-	}
-
-	err = azurev1alpha1.AddToScheme(scheme.Scheme)
-	if err != nil {
-		return err
-	}
-
-	err = azurev1alpha1.AddToScheme(scheme.Scheme)
-	if err != nil {
-		return err
-	}
-
-	err = azurev1alpha1.AddToScheme(scheme.Scheme)
-	if err != nil {
-		return err
-	}
-
-	err = azurev1alpha1.AddToScheme(scheme.Scheme)
-	if err != nil {
-		return err
-	}
-
->>>>>>> 7b6b00a3
 	// +kubebuilder:scaffold:scheme
 	k8sManager, err = ctrl.NewManager(cfg, ctrl.Options{
 		Scheme: scheme.Scheme,
@@ -481,17 +453,10 @@
 		}
 	}()
 
-<<<<<<< HEAD
-	k8sClient, _ := client.New(cfg, client.Options{Scheme: scheme.Scheme})
-	Expect(err).ToNot(HaveOccurred())
-	Expect(k8sClient).ToNot(BeNil())
-=======
-	//k8sClient = k8sManager.GetClient()
 	k8sClient, err := client.New(cfg, client.Options{Scheme: scheme.Scheme})
 	if err != nil {
 		return err
 	}
->>>>>>> 7b6b00a3
 
 	log.Println("Creating RG:", resourceGroupName)
 	// Create the ResourceGroup resource
