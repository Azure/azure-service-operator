/*

Licensed under the Apache License, Version 2.0 (the "License");
you may not use this file except in compliance with the License.
You may obtain a copy of the License at

    http://www.apache.org/licenses/LICENSE-2.0

Unless required by applicable law or agreed to in writing, software
distributed under the License is distributed on an "AS IS" BASIS,
WITHOUT WARRANTIES OR CONDITIONS OF ANY KIND, either express or implied.
See the License for the specific language governing permissions and
limitations under the License.
*/

package controllers

import (
	"context"
	"fmt"
	"github.com/Azure/azure-service-operator/controller_refactor"
	"log"
	"os"
	"path/filepath"
	"testing"
	"time"

	"github.com/Azure/azure-service-operator/pkg/helpers"
	"k8s.io/client-go/rest"

	resourcemanagerconfig "github.com/Azure/azure-service-operator/pkg/resourcemanager/config"
	resourcemanagereventhub "github.com/Azure/azure-service-operator/pkg/resourcemanager/eventhubs"
	resourcemanagerkeyvaults "github.com/Azure/azure-service-operator/pkg/resourcemanager/keyvaults"
	resourcemanagereventhubmock "github.com/Azure/azure-service-operator/pkg/resourcemanager/mock/eventhubs"
	resourcemanagerkeyvaultsmock "github.com/Azure/azure-service-operator/pkg/resourcemanager/mock/keyvaults"
	resourcegroupsresourcemanagermock "github.com/Azure/azure-service-operator/pkg/resourcemanager/mock/resourcegroups"
	resourcemanagerstoragesmock "github.com/Azure/azure-service-operator/pkg/resourcemanager/mock/storages"
	resourcegroupsresourcemanager "github.com/Azure/azure-service-operator/pkg/resourcemanager/resourcegroups"
	resourcemanagerstorages "github.com/Azure/azure-service-operator/pkg/resourcemanager/storages"

	. "github.com/onsi/ginkgo"
	. "github.com/onsi/gomega"

	azurev1alpha1 "github.com/Azure/azure-service-operator/api/v1alpha1"
	"k8s.io/client-go/kubernetes/scheme"
	ctrl "sigs.k8s.io/controller-runtime"
	"sigs.k8s.io/controller-runtime/pkg/client"
	"sigs.k8s.io/controller-runtime/pkg/envtest"
	logf "sigs.k8s.io/controller-runtime/pkg/log"
	"sigs.k8s.io/controller-runtime/pkg/log/zap"
	// +kubebuilder:scaffold:imports
)

// These tests use Ginkgo (BDD-style Go testing framework). Refer to
// http://onsi.github.io/ginkgo/ to learn more about Ginkgo.

var testEnv *envtest.Environment

type testContext struct {
	k8sClient             client.Client
	resourceGroupName     string
	resourceGroupLocation string
	eventhubNamespaceName string
	eventhubName          string
	namespaceLocation     string
	storageAccountName    string
	blobContainerName     string
	resourceGroupManager  resourcegroupsresourcemanager.ResourceGroupManager
	eventHubManagers      resourcemanagereventhub.EventHubManagers
	storageManagers       resourcemanagerstorages.StorageManagers
	keyVaultManager       resourcemanagerkeyvaults.KeyVaultManager
	timeout               time.Duration
}

var tc testContext

func TestAPIs(t *testing.T) {
	t.Parallel()
	RegisterFailHandler(Fail)

	RunSpecsWithDefaultAndCustomReporters(t,
		"Controller Suite",
		[]Reporter{envtest.NewlineReporter{}})
}

var _ = BeforeSuite(func() {
	logf.SetLogger(zap.LoggerTo(GinkgoWriter, true))
	log.Println(fmt.Sprintf("Starting common controller test setup"))

	err := resourcemanagerconfig.ParseEnvironment()
	if err != nil {
		Fail(err.Error())
	}

	resourceGroupName := "t-rg-dev-controller-" + helpers.RandomString(10)
	resourcegroupLocation := resourcemanagerconfig.DefaultLocation()

	eventhubNamespaceName := "t-ns-dev-eh-ns-" + helpers.RandomString(10)
	eventhubName := "t-eh-dev-sample-" + helpers.RandomString(10)
	namespaceLocation := resourcemanagerconfig.DefaultLocation()

	storageAccountName := "tsadeveh" + helpers.RandomString(10)
	blobContainerName := "t-bc-dev-eh-" + helpers.RandomString(10)

	var timeout time.Duration

	By("bootstrapping test environment")
	testEnv = &envtest.Environment{
		CRDDirectoryPaths: []string{filepath.Join("..", "config", "crd", "bases")},
	}

	var cfg *rest.Config
	if os.Getenv("TEST_USE_EXISTING_CLUSTER") == "true" {
		t := true
		testEnv = &envtest.Environment{
			UseExistingCluster: &t,
		}
		cfg, err = ctrl.GetConfig()
		Expect(err).ToNot(HaveOccurred())
	} else {
		testEnv = &envtest.Environment{
			CRDDirectoryPaths: []string{filepath.Join("..", "config", "crd", "bases")},
		}
		cfg, err = testEnv.Start()
		Expect(err).ToNot(HaveOccurred())
	}

	Expect(cfg).ToNot(BeNil())

	err = azurev1alpha1.AddToScheme(scheme.Scheme)
	Expect(err).NotTo(HaveOccurred())

	var k8sManager ctrl.Manager

	// +kubebuilder:scaffold:scheme
	k8sManager, err = ctrl.NewManager(cfg, ctrl.Options{
		Scheme: scheme.Scheme,
	})
	Expect(err).ToNot(HaveOccurred())

	var resourceGroupManager resourcegroupsresourcemanager.ResourceGroupManager
	var eventHubManagers resourcemanagereventhub.EventHubManagers
	var storageManagers resourcemanagerstorages.StorageManagers
	var keyVaultManager resourcemanagerkeyvaults.KeyVaultManager
	if os.Getenv("TEST_CONTROLLER_WITH_MOCKS") == "false" {
		resourceGroupManager = resourcegroupsresourcemanager.AzureResourceGroupManager
		eventHubManagers = resourcemanagereventhub.AzureEventHubManagers
		storageManagers = resourcemanagerstorages.AzureStorageManagers
		keyVaultManager = resourcemanagerkeyvaults.AzureKeyVaultManager
		timeout = time.Second * 320
	} else {
		resourceGroupManager = &resourcegroupsresourcemanagermock.MockResourceGroupManager{}
		eventHubManagers = resourcemanagereventhubmock.MockEventHubManagers
		storageManagers = resourcemanagerstoragesmock.MockStorageManagers
		keyVaultManager = &resourcemanagerkeyvaultsmock.MockKeyVaultManager{}
<<<<<<< HEAD
		timeout = time.Second * 10
=======
		timeout = time.Second * 20
>>>>>>> 785d2180
	}

	err = (&KeyVaultReconciler{
		Client:          k8sManager.GetClient(),
		Log:             ctrl.Log.WithName("controllers").WithName("KeyVault"),
		Recorder:        k8sManager.GetEventRecorderFor("KeyVault-controller"),
		KeyVaultManager: keyVaultManager,
	}).SetupWithManager(k8sManager)
	Expect(err).ToNot(HaveOccurred())

	err = (&EventhubReconciler{
		Client:          k8sManager.GetClient(),
		Log:             ctrl.Log.WithName("controllers").WithName("EventHub"),
		Recorder:        k8sManager.GetEventRecorderFor("Eventhub-controller"),
		Scheme:          scheme.Scheme,
		EventHubManager: eventHubManagers.EventHub,
	}).SetupWithManager(k8sManager)
	Expect(err).ToNot(HaveOccurred())

	err = (&controller_refactor.ResourceGroupControllerFactory{
		ResourceGroupManager: resourceGroupManager,
	}).SetupWithManager(k8sManager)

	Expect(err).ToNot(HaveOccurred())

	err = (&EventhubNamespaceReconciler{
		Client:                   k8sManager.GetClient(),
		Log:                      ctrl.Log.WithName("controllers").WithName("EventhubNamespace"),
		Recorder:                 k8sManager.GetEventRecorderFor("EventhubNamespace-controller"),
		EventHubNamespaceManager: eventHubManagers.EventHubNamespace,
	}).SetupWithManager(k8sManager)
	Expect(err).ToNot(HaveOccurred())

	err = (&ConsumerGroupReconciler{
		Client:               k8sManager.GetClient(),
		Log:                  ctrl.Log.WithName("controllers").WithName("ConsumerGroup"),
		Recorder:             k8sManager.GetEventRecorderFor("ConsumerGroup-controller"),
		ConsumerGroupManager: eventHubManagers.ConsumerGroup,
	}).SetupWithManager(k8sManager)
	Expect(err).ToNot(HaveOccurred())

	go func() {
		err = k8sManager.Start(ctrl.SetupSignalHandler())
		Expect(err).ToNot(HaveOccurred())
	}()

	//k8sClient = k8sManager.GetClient()
	k8sClient, _ := client.New(cfg, client.Options{Scheme: scheme.Scheme})
	Expect(err).ToNot(HaveOccurred())
	Expect(k8sClient).ToNot(BeNil())

	// Create the ResourceGroup resource
	result, _ := resourceGroupManager.CheckExistence(context.Background(), resourceGroupName)
	if result.Response.StatusCode != 204 {
		_, _ = resourceGroupManager.CreateGroup(context.Background(), resourceGroupName, resourcegroupLocation)
	}

	eventHubNSManager := eventHubManagers.EventHubNamespace
	// Create the Eventhub namespace resource
	_, err = eventHubNSManager.CreateNamespaceAndWait(context.Background(), resourceGroupName, eventhubNamespaceName, namespaceLocation)
	Expect(err).ToNot(HaveOccurred())

	Eventually(func() bool {
		namespace, _ := eventHubManagers.EventHubNamespace.GetNamespace(context.Background(), resourceGroupName, eventhubNamespaceName)
		return namespace.ProvisioningState != nil && *namespace.ProvisioningState == "Succeeded"
	}, 60,
	).Should(BeTrue())

	// Create the Eventhub resource
	_, err = eventHubManagers.EventHub.CreateHub(context.Background(), resourceGroupName, eventhubNamespaceName, eventhubName, int32(7), int32(2), nil)
	Expect(err).ToNot(HaveOccurred())

	// Create the Storage Account and Container
	_, err = storageManagers.Storage.CreateStorage(context.Background(), resourceGroupName, storageAccountName, resourcegroupLocation, azurev1alpha1.StorageSku{
		Name: "Standard_LRS",
	}, "Storage", map[string]*string{}, "", nil)
	Expect(err).ToNot(HaveOccurred())

	_, err = storageManagers.BlobContainer.CreateBlobContainer(context.Background(), resourceGroupName, storageAccountName, blobContainerName)
	Expect(err).ToNot(HaveOccurred())

	tc = testContext{
		k8sClient:             k8sClient,
		resourceGroupName:     resourceGroupName,
		resourceGroupLocation: resourcegroupLocation,
		eventhubNamespaceName: eventhubNamespaceName,
		eventhubName:          eventhubName,
		namespaceLocation:     namespaceLocation,
		storageAccountName:    storageAccountName,
		blobContainerName:     blobContainerName,
		eventHubManagers:      eventHubManagers,
		resourceGroupManager:  resourceGroupManager,
		storageManagers:       storageManagers,
		keyVaultManager:       keyVaultManager,
		timeout:               timeout,
	}
})

var _ = AfterSuite(func() {
	log.Println(fmt.Sprintf("Started common controller test teardown"))
	//clean up the resources created for test
	By("tearing down the test environment")

	// delete the resource group and contained resources
	_, _ = tc.resourceGroupManager.DeleteGroup(context.Background(), tc.resourceGroupName)

	err := testEnv.Stop()
	Expect(err).ToNot(HaveOccurred())
	log.Println(fmt.Sprintf("Finished common controller test teardown"))
})<|MERGE_RESOLUTION|>--- conflicted
+++ resolved
@@ -153,11 +153,7 @@
 		eventHubManagers = resourcemanagereventhubmock.MockEventHubManagers
 		storageManagers = resourcemanagerstoragesmock.MockStorageManagers
 		keyVaultManager = &resourcemanagerkeyvaultsmock.MockKeyVaultManager{}
-<<<<<<< HEAD
-		timeout = time.Second * 10
-=======
 		timeout = time.Second * 20
->>>>>>> 785d2180
 	}
 
 	err = (&KeyVaultReconciler{
