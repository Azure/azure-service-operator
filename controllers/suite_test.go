--- conflicted
+++ resolved
@@ -341,8 +341,6 @@
 		return err
 	}
 
-<<<<<<< HEAD
-=======
 	err = (&AzureSqlFirewallRuleReconciler{
 		Client: k8sManager.GetClient(),
 		Telemetry: telemetry.InitializePrometheusDefault(
@@ -368,7 +366,6 @@
 		return err
 	}
 
->>>>>>> d3e40e69
 	err = (&AzureSQLUserReconciler{
 		Client:              k8sManager.GetClient(),
 		Log:                 ctrl.Log.WithName("controllers").WithName("AzureSqlUser"),
@@ -399,39 +396,9 @@
 		Scheme:         scheme.Scheme,
 		StorageManager: storageManagers.BlobContainer,
 	}).SetupWithManager(k8sManager)
-<<<<<<< HEAD
-	Expect(err).ToNot(HaveOccurred())
-
-	err = (&AzureSqlFailoverGroupReconciler{
-		Reconciler: &AsyncReconciler{
-			Client:      k8sManager.GetClient(),
-			AzureClient: sqlFailoverGroupManager,
-			Telemetry: telemetry.InitializePrometheusDefault(
-				ctrl.Log.WithName("controllers").WithName("AzureSqlFailoverGroup"),
-				"AzureSqlFailoverGroup",
-			),
-			Recorder: k8sManager.GetEventRecorderFor("AzureSqlFailoverGroup-controller"),
-			Scheme:   scheme.Scheme,
-		},
-	}).SetupWithManager(k8sManager)
-	Expect(err).ToNot(HaveOccurred())
-
-	err = (&AzureSqlFirewallRuleReconciler{
-		Client: k8sManager.GetClient(),
-		Telemetry: telemetry.InitializePrometheusDefault(
-			ctrl.Log.WithName("controllers").WithName("AzureSQLFirewallRuleOperator"),
-			"AzureSQLFirewallRuleOperator",
-		),
-		Recorder:                    k8sManager.GetEventRecorderFor("AzureSqlFirewall-controller"),
-		Scheme:                      scheme.Scheme,
-		AzureSqlFirewallRuleManager: sqlFirewallRuleManager,
-	}).SetupWithManager(k8sManager)
-	Expect(err).ToNot(HaveOccurred())
-=======
-	if err != nil {
-		return err
-	}
->>>>>>> d3e40e69
+	if err != nil {
+		return err
+	}
 
 	err = (&PostgreSQLServerReconciler{
 		Reconciler: &AsyncReconciler{
