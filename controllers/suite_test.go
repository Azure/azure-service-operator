--- conflicted
+++ resolved
@@ -73,27 +73,6 @@
 var testEnv *envtest.Environment
 
 type testContext struct {
-<<<<<<< HEAD
-	k8sClient             client.Client
-	secretClient          secrets.SecretClient
-	resourceGroupName     string
-	resourceGroupLocation string
-	eventhubNamespaceName string
-	eventhubName          string
-	namespaceLocation     string
-	storageAccountName    string
-	blobContainerName     string
-	resourceGroupManager  resourcegroupsresourcemanager.ResourceGroupManager
-	eventHubManagers      resourcemanagereventhub.EventHubManagers
-	eventhubClient        resourcemanagereventhub.EventHubManager
-	storageManagers       resourcemanagerstorages.StorageManagers
-	keyVaultManager       resourcemanagerkeyvaults.KeyVaultManager
-	appInsightsManager    resourcemanagerappinsights.Manager
-	consumerGroupClient   resourcemanagereventhub.ConsumerGroupManager
-
-	timeout time.Duration
-	retry   time.Duration
-=======
 	k8sClient               client.Client
 	secretClient            secrets.SecretClient
 	resourceGroupName       string
@@ -119,7 +98,6 @@
 	consumerGroupClient     resourcemanagereventhub.ConsumerGroupManager
 	timeout                 time.Duration
 	retry                   time.Duration
->>>>>>> 1982e00f
 }
 
 var tc testContext
