--- conflicted
+++ resolved
@@ -153,37 +153,6 @@
 
 	var k8sManager ctrl.Manager
 
-<<<<<<< HEAD
-	err = azurev1alpha1.AddToScheme(scheme.Scheme)
-	if err != nil {
-		return err
-	}
-
-	err = azurev1alpha1.AddToScheme(scheme.Scheme)
-	if err != nil {
-		return err
-	}
-
-	err = azurev1alpha1.AddToScheme(scheme.Scheme)
-	if err != nil {
-		return err
-	}
-
-	err = azurev1alpha1.AddToScheme(scheme.Scheme)
-	if err != nil {
-		return err
-	}
-
-	err = azurev1alpha1.AddToScheme(scheme.Scheme)
-	if err != nil {
-		return err
-	}
-
-	err = azurev1alpha1.AddToScheme(scheme.Scheme)
-	Expect(err).NotTo(HaveOccurred())
-
-=======
->>>>>>> d3e40e69
 	// +kubebuilder:scaffold:scheme
 	k8sManager, err = ctrl.NewManager(cfg, ctrl.Options{
 		Scheme: scheme.Scheme,
