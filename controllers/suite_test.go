--- conflicted
+++ resolved
@@ -245,7 +245,6 @@
 	}).SetupWithManager(k8sManager)
 	Expect(err).ToNot(HaveOccurred())
 
-<<<<<<< HEAD
 	err = (&AzureSQLUserReconciler{
 		Client:   k8sManager.GetClient(),
 		Log:      ctrl.Log.WithName("controllers").WithName("AzureSqlUser"),
@@ -253,9 +252,7 @@
 		Scheme:   scheme.Scheme,
 	}).SetupWithManager(k8sManager)
 	Expect(err).ToNot(HaveOccurred())
-
-=======
->>>>>>> 9521dc1b
+  
 	err = (&AzureSqlFailoverGroupReconciler{
 		Client:         k8sManager.GetClient(),
 		Log:            ctrl.Log.WithName("controllers").WithName("AzureSqlFailoverGroup"),
