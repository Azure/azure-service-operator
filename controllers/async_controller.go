--- conflicted
+++ resolved
@@ -129,13 +129,8 @@
 				RemoveFinalizer(res, finalizerName)
 				return ctrl.Result{}, r.Update(ctx, local)
 			}
-<<<<<<< HEAD
 			r.Telemetry.LogInfoByInstance("requeuing", "deletion unfinished", req.String())
-			return ctrl.Result{RequeueAfter: requeDuration}, nil
-=======
-			r.Telemetry.LogInfo("requeuing", "deletion unfinished")
 			return ctrl.Result{RequeueAfter: requeDuration}, r.Status().Update(ctx, local)
->>>>>>> f34f743c
 		}
 		return ctrl.Result{}, nil
 	}
