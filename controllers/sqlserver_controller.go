--- conflicted
+++ resolved
@@ -209,13 +209,8 @@
 			instance.Status.Message = fmt.Sprintf("CreateOrUpdateSQLServer not complete: %v", err)
 
 			// write information back to instance
-<<<<<<< HEAD
-			if updateerr := r.Update(ctx, instance); updateerr != nil {
-				r.Recorder.Event(instance, "Warning", "Failed", "Unable to update instance")
-=======
 			if updateerr := r.Status().Update(ctx, instance); updateerr != nil {
 				r.Recorder.Event(instance, v1.EventTypeWarning, "Failed", "Unable to update instance")
->>>>>>> f7dbf3ac
 			}
 
 			r.Recorder.Event(instance, v1.EventTypeWarning, "Failed", "Unable to provision or update instance")
@@ -226,13 +221,8 @@
 		instance.Status.Message = "Successfully Submitted to Azure"
 
 		// write information back to instance
-<<<<<<< HEAD
-		if updateerr := r.Update(ctx, instance); updateerr != nil {
-			r.Recorder.Event(instance, "Warning", "Failed", "Unable to update instance")
-=======
 		if updateerr := r.Status().Update(ctx, instance); updateerr != nil {
 			r.Recorder.Event(instance, v1.EventTypeWarning, "Failed", "Unable to update instance")
->>>>>>> f7dbf3ac
 		}
 	}
 
@@ -249,13 +239,8 @@
 	}
 
 	// write information back to instance
-<<<<<<< HEAD
-	if updateerr := r.Update(ctx, instance); updateerr != nil {
-		r.Recorder.Event(instance, "Warning", "Failed", "Unable to update instance")
-=======
 	if updateerr := r.Status().Update(ctx, instance); updateerr != nil {
 		r.Recorder.Event(instance, v1.EventTypeWarning, "Failed", "Unable to update instance")
->>>>>>> f7dbf3ac
 	}
 
 	return nil
