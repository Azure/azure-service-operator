/*

Licensed under the Apache License, Version 2.0 (the "License");
you may not use this file except in compliance with the License.
You may obtain a copy of the License at

    http://www.apache.org/licenses/LICENSE-2.0

Unless required by applicable law or agreed to in writing, software
distributed under the License is distributed on an "AS IS" BASIS,
WITHOUT WARRANTIES OR CONDITIONS OF ANY KIND, either express or implied.
See the License for the specific language governing permissions and
limitations under the License.
*/

package controllers

import (
	"context"
	"fmt"
	"math/rand"
	"strings"
	"time"

	"github.com/Azure/azure-service-operator/pkg/errhelp"
	helpers "github.com/Azure/azure-service-operator/pkg/helpers"
	sql "github.com/Azure/azure-service-operator/pkg/resourcemanager/sqlclient"
	"github.com/Azure/go-autorest/autorest/to"
	"github.com/go-logr/logr"
	"k8s.io/client-go/tools/record"
	ctrl "sigs.k8s.io/controller-runtime"
	"sigs.k8s.io/controller-runtime/pkg/client"
	"sigs.k8s.io/controller-runtime/pkg/controller/controllerutil"

	azurev1 "github.com/Azure/azure-service-operator/api/v1"
	v1 "k8s.io/api/core/v1"
	metav1 "k8s.io/apimachinery/pkg/apis/meta/v1"
	"k8s.io/apimachinery/pkg/runtime"
	"k8s.io/apimachinery/pkg/types"
)

// SqlServerReconciler reconciles a SqlServer object
type SqlServerReconciler struct {
	client.Client
	Log      logr.Logger
	Recorder record.EventRecorder
	Scheme   *runtime.Scheme
}

// +kubebuilder:rbac:groups=azure.microsoft.com,resources=sqlservers,verbs=get;list;watch;create;update;patch;delete
// +kubebuilder:rbac:groups=azure.microsoft.com,resources=sqlservers/status,verbs=get;update;patch

func (r *SqlServerReconciler) Reconcile(req ctrl.Request) (ctrl.Result, error) {
	ctx := context.Background()
	log := r.Log.WithValues("sqlserver", req.NamespacedName)

	var instance azurev1.SqlServer

	if err := r.Get(ctx, req.NamespacedName, &instance); err != nil {
		log.Info("Unable to retrieve sql-server resource", "err", err.Error())
		// we'll ignore not-found errors, since they can't be fixed by an immediate
		// requeue (we'll need to wait for a new notification), and we can get them
		// on deleted requests.
		return ctrl.Result{}, client.IgnoreNotFound(err)
	}

	if helpers.IsBeingDeleted(&instance) {
		if helpers.HasFinalizer(&instance, SQLServerFinalizerName) {
			if err := r.deleteExternal(&instance); err != nil {
				catch := []string{
					errhelp.AsyncOpIncompleteError,
				}
				if azerr, ok := err.(*errhelp.AzureError); ok {
					if helpers.ContainsString(catch, azerr.Type) {
						log.Info("Got ignorable error", "type", azerr.Type)
						return ctrl.Result{Requeue: true, RequeueAfter: 30 * time.Second}, nil
					}
				}
				log.Info("Delete SqlServer failed with ", "error", err.Error())

				return ctrl.Result{}, err
			}

			helpers.RemoveFinalizer(&instance, SQLServerFinalizerName)
			if err := r.Update(context.Background(), &instance); err != nil {
				return ctrl.Result{}, err
			}
		}
		return ctrl.Result{}, nil
	}

	if !helpers.HasFinalizer(&instance, SQLServerFinalizerName) {
		if err := r.addFinalizer(&instance); err != nil {
			log.Info("Adding SqlServer finalizer failed with ", "error", err.Error())
			return ctrl.Result{}, err
		}
	}

	if !instance.IsSubmitted() {
		r.Recorder.Event(&instance, "Normal", "Submitting", "starting resource reconciliation")
		if err := r.reconcileExternal(&instance); err != nil {
			catch := []string{
				errhelp.ParentNotFoundErrorCode,
				errhelp.ResourceGroupNotFoundErrorCode,
				errhelp.NotFoundErrorCode,
				errhelp.AsyncOpIncompleteError,
			}
			if azerr, ok := err.(*errhelp.AzureError); ok {
				if helpers.ContainsString(catch, azerr.Type) {
					log.Info("Got ignorable error", "type", azerr.Type)
					return ctrl.Result{Requeue: true, RequeueAfter: 30 * time.Second}, nil
				}
			}
			return ctrl.Result{}, fmt.Errorf("error reconciling sql server in azure: %v", err)
		}
		// give azure some time to catch up
		log.Info("waiting for provision to take effect")
		return ctrl.Result{Requeue: true, RequeueAfter: 30 * time.Second}, nil
	}

	if err := r.verifyExternal(&instance); err != nil {
		catch := []string{
			errhelp.ResourceGroupNotFoundErrorCode,
			errhelp.NotFoundErrorCode,
			errhelp.ResourceNotFound,
			errhelp.AsyncOpIncompleteError,
		}
		if azerr, ok := err.(*errhelp.AzureError); ok {
			if helpers.ContainsString(catch, azerr.Type) {
				log.Info("Got ignorable error", "type", azerr.Type)
				return ctrl.Result{Requeue: true, RequeueAfter: 30 * time.Second}, nil
			}
		}
		return ctrl.Result{}, fmt.Errorf("error verifying sql server in azure: %v", err)
	}

	r.Recorder.Event(&instance, "Normal", "Provisioned", "sqlserver "+instance.ObjectMeta.Name+" provisioned ")
	return ctrl.Result{}, nil
}

func (r *SqlServerReconciler) SetupWithManager(mgr ctrl.Manager) error {
	return ctrl.NewControllerManagedBy(mgr).
		For(&azurev1.SqlServer{}).
		Complete(r)
}

func (r *SqlServerReconciler) reconcileExternal(instance *azurev1.SqlServer) error {
	ctx := context.Background()
	location := instance.Spec.Location
	name := instance.ObjectMeta.Name
	groupName := instance.Spec.ResourceGroup

	sdkClient := sql.GoSDKClient{
		Ctx:               ctx,
		ResourceGroupName: groupName,
		ServerName:        name,
		Location:          location,
	}

<<<<<<< HEAD
	// Find a central location for these consts or make configurable by user
	const usernameLength = 8
	const passwordLength = 16

	sqlServerProperties := sql.SQLServerProperties{
		AdministratorLogin:         to.StringPtr(generateRandomString(usernameLength)),
		AdministratorLoginPassword: to.StringPtr(generateRandomString(passwordLength)),
	}

=======
>>>>>>> 14cb4960
	// Check to see if secret already exists for admin username/password
	secret := r.GetOrPrepareSecret(instance)
	sqlServerProperties := sql.SQLServerProperties{
		AdministratorLogin:         to.StringPtr(string(secret.Data["username"])),
		AdministratorLoginPassword: to.StringPtr(string(secret.Data["password"])),
	}

	// create the sql server
	//instance.Status.Provisioning = true
	if _, err := sdkClient.CreateOrUpdateSQLServer(sqlServerProperties); err != nil {
		if !strings.Contains(err.Error(), "not complete") {
			r.Recorder.Event(instance, "Warning", "Failed", "Unable to provision or update instance")
			return errhelp.NewAzureError(err)
		}
	} else {
		r.Recorder.Event(instance, "Normal", "Provisioned", "resource request successfully dubmitted to Azure")
	}

	_, createOrUpdateSecretErr := controllerutil.CreateOrUpdate(context.Background(), r.Client, secret, func() error {
		r.Log.Info("mutating secret bundle")
		innerErr := controllerutil.SetControllerReference(instance, secret, r.Scheme)
		if innerErr != nil {
			return innerErr
		}
		return nil
	})
	if createOrUpdateSecretErr != nil {
		return createOrUpdateSecretErr
	}

	instance.Status.Provisioning = true
<<<<<<< HEAD
	_, err := sdkClient.CreateOrUpdateSQLServer(sqlServerProperties)
	if err != nil {
		r.Recorder.Event(instance, "Warning", "Failed", "Unable to provision or update instance")
		instance.Status.Provisioning = false
		err = errhelp.NewAzureError(err)
	} else {
		r.Recorder.Event(instance, "Normal", "Provisioned", "resource request successfully submitted to Azure")
	}
=======
>>>>>>> 14cb4960

	// write information back to instance
	if updateerr := r.Status().Update(ctx, instance); updateerr != nil {
		r.Recorder.Event(instance, "Warning", "Failed", "Unable to update instance")
	}

	return nil
}

func (r *SqlServerReconciler) verifyExternal(instance *azurev1.SqlServer) error {
	ctx := context.Background()
	location := instance.Spec.Location
	name := instance.ObjectMeta.Name
	groupName := instance.Spec.ResourceGroup

	sdkClient := sql.GoSDKClient{
		Ctx:               ctx,
		ResourceGroupName: groupName,
		ServerName:        name,
		Location:          location,
	}

	serv, err := sdkClient.GetServer(groupName, name)
	if err != nil {
		azerr := errhelp.NewAzureError(err).(*errhelp.AzureError)
		if azerr.Type != errhelp.ResourceNotFound {
			return azerr
		}

		instance.Status.State = "NotReady"
	} else {
		instance.Status.State = *serv.State
	}

	r.Recorder.Event(instance, "Normal", "Checking", fmt.Sprintf("instance in %s state", instance.Status.State))

	if instance.Status.State == "Ready" {

		if instance.Spec.AllowAzureServiceAccess == true {
			// Add firewall rule to allow azure service access
			_, err := sdkClient.CreateOrUpdateSQLFirewallRule("AllowAzureAccess", "0.0.0.0", "0.0.0.0")
			if err != nil {
				r.Recorder.Event(instance, "Warning", "Failed", "Unable to add firewall rule to SQL server")
				return errhelp.NewAzureError(err)
			}
		}
		instance.Status.Provisioned = true
		instance.Status.Provisioning = false
	}

	// write information back to instance
	if updateerr := r.Status().Update(ctx, instance); updateerr != nil {
		r.Recorder.Event(instance, "Warning", "Failed", "Unable to update instance")
		return updateerr
	}

	return errhelp.NewAzureError(err)
}

func (r *SqlServerReconciler) deleteExternal(instance *azurev1.SqlServer) error {
	ctx := context.Background()
	name := instance.ObjectMeta.Name
	groupName := instance.Spec.ResourceGroup
	location := instance.Spec.Location

	sdkClient := sql.GoSDKClient{
		Ctx:               ctx,
		ResourceGroupName: groupName,
		ServerName:        name,
		Location:          location,
	}

	_, err := sdkClient.DeleteSQLServer()
	if err != nil {
		r.Recorder.Event(instance, "Warning", "Failed", "Couldn't delete resouce in azure")
		return errhelp.NewAzureError(err)
	}

	r.Recorder.Event(instance, "Normal", "Deleted", name+" deleted")
	return nil
}

func (r *SqlServerReconciler) GetOrPrepareSecret(instance *azurev1.SqlServer) *v1.Secret {
	name := instance.ObjectMeta.Name

	secret := &v1.Secret{
		ObjectMeta: metav1.ObjectMeta{
			Name:      name,
			Namespace: instance.Namespace,
		},
		Data: map[string][]byte{
			"username":           []byte(generateRandomString(8)),
			"password":           []byte(generateRandomString(16)),
			"sqlservernamespace": []byte(instance.Namespace),
			"sqlservername":      []byte(name),
		},
		Type: "Opaque",
	}

	if err := r.Get(context.Background(), types.NamespacedName{Name: name, Namespace: instance.Namespace}, secret); err == nil {
		r.Log.Info("secret already exists, pulling creds now")
	}

	return secret
}

// helper function to generate username/password for secrets
func generateRandomString(n int) string {
	rand.Seed(time.Now().UnixNano())

	const characterBytes = "abcdefghijklmnopqrstuvwxyzABCDEFGHIJKLMNOPQRSTUVWXYZ0123456789~!@#$%^&*()_+-=<>"

	// TODO: add logic to enforce password policy rules for sql server
	b := make([]byte, n)
	for i := range b {
		b[i] = characterBytes[rand.Intn(len(characterBytes))]
	}

	return string(b)
}<|MERGE_RESOLUTION|>--- conflicted
+++ resolved
@@ -157,18 +157,10 @@
 		Location:          location,
 	}
 
-<<<<<<< HEAD
 	// Find a central location for these consts or make configurable by user
 	const usernameLength = 8
 	const passwordLength = 16
 
-	sqlServerProperties := sql.SQLServerProperties{
-		AdministratorLogin:         to.StringPtr(generateRandomString(usernameLength)),
-		AdministratorLoginPassword: to.StringPtr(generateRandomString(passwordLength)),
-	}
-
-=======
->>>>>>> 14cb4960
 	// Check to see if secret already exists for admin username/password
 	secret := r.GetOrPrepareSecret(instance)
 	sqlServerProperties := sql.SQLServerProperties{
@@ -200,7 +192,6 @@
 	}
 
 	instance.Status.Provisioning = true
-<<<<<<< HEAD
 	_, err := sdkClient.CreateOrUpdateSQLServer(sqlServerProperties)
 	if err != nil {
 		r.Recorder.Event(instance, "Warning", "Failed", "Unable to provision or update instance")
@@ -209,8 +200,6 @@
 	} else {
 		r.Recorder.Event(instance, "Normal", "Provisioned", "resource request successfully submitted to Azure")
 	}
-=======
->>>>>>> 14cb4960
 
 	// write information back to instance
 	if updateerr := r.Status().Update(ctx, instance); updateerr != nil {
