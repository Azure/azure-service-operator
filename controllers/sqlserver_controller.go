/*

Licensed under the Apache License, Version 2.0 (the "License");
you may not use this file except in compliance with the License.
You may obtain a copy of the License at

    http://www.apache.org/licenses/LICENSE-2.0

Unless required by applicable law or agreed to in writing, software
distributed under the License is distributed on an "AS IS" BASIS,
WITHOUT WARRANTIES OR CONDITIONS OF ANY KIND, either express or implied.
See the License for the specific language governing permissions and
limitations under the License.
*/

package controllers

import (
	"context"
	"errors"
	"fmt"
	"strings"
	"time"

	"github.com/Azure/azure-service-operator/pkg/errhelp"
	helpers "github.com/Azure/azure-service-operator/pkg/helpers"
	sql "github.com/Azure/azure-service-operator/pkg/resourcemanager/sqlclient"
	"github.com/Azure/go-autorest/autorest/to"
	"github.com/go-logr/logr"
	"github.com/sethvargo/go-password/password"
	"k8s.io/client-go/tools/record"
	ctrl "sigs.k8s.io/controller-runtime"
	"sigs.k8s.io/controller-runtime/pkg/client"
	"sigs.k8s.io/controller-runtime/pkg/controller/controllerutil"

	azurev1 "github.com/Azure/azure-service-operator/api/v1"
	v1 "k8s.io/api/core/v1"
	metav1 "k8s.io/apimachinery/pkg/apis/meta/v1"
	"k8s.io/apimachinery/pkg/runtime"
	"k8s.io/apimachinery/pkg/types"
)

// SqlServerReconciler reconciles a SqlServer object
type SqlServerReconciler struct {
	client.Client
	Log      logr.Logger
	Recorder record.EventRecorder
	Scheme   *runtime.Scheme
}

// Constants
const usernameLength = 8
const passwordLength = 16
const minUsernameAllowedLength = 8
const maxUsernameAllowedLength = 63
const minPasswordAllowedLength = 8
const maxPasswordAllowedLength = 128

// +kubebuilder:rbac:groups=azure.microsoft.com,resources=sqlservers,verbs=get;list;watch;create;update;patch;delete
// +kubebuilder:rbac:groups=azure.microsoft.com,resources=sqlservers/status,verbs=get;update;patch

func (r *SqlServerReconciler) Reconcile(req ctrl.Request) (ctrl.Result, error) {
	ctx := context.Background()
	log := r.Log.WithValues("sqlserver", req.NamespacedName)
	var instance azurev1.SqlServer

	if err := r.Get(ctx, req.NamespacedName, &instance); err != nil {
		log.Info("Unable to retrieve sql-server resource", "err", err.Error())
		// we'll ignore not-found errors, since they can't be fixed by an immediate
		// requeue (we'll need to wait for a new notification), and we can get them
		// on deleted requests.
		return ctrl.Result{}, client.IgnoreNotFound(err)
	}

	if helpers.IsBeingDeleted(&instance) {
		if helpers.HasFinalizer(&instance, SQLServerFinalizerName) {
			if err := r.deleteExternal(ctx, &instance); err != nil {
				catch := []string{
					errhelp.AsyncOpIncompleteError,
				}
				if azerr, ok := err.(*errhelp.AzureError); ok {
					if helpers.ContainsString(catch, azerr.Type) {
						log.Info("Got ignorable error", "type", azerr.Type)
						return ctrl.Result{Requeue: true, RequeueAfter: 30 * time.Second}, nil
					}
				}
				log.Info("Delete SqlServer failed with ", "error", err.Error())

				return ctrl.Result{}, err
			}

			helpers.RemoveFinalizer(&instance, SQLServerFinalizerName)
			if err := r.Update(ctx, &instance); err != nil {
				return ctrl.Result{}, err
			}
		}
		return ctrl.Result{}, nil
	}

	if !helpers.HasFinalizer(&instance, SQLServerFinalizerName) {
		if err := r.addFinalizer(&instance); err != nil {
			log.Info("Adding SqlServer finalizer failed with ", "error", err.Error())
			return ctrl.Result{}, err
		}
	}

	// Re-create secret if server is provisioned but secret doesn't exist
	if instance.IsProvisioned() {
		name := instance.ObjectMeta.Name

		secret := &v1.Secret{
			ObjectMeta: metav1.ObjectMeta{
				Name:      name,
				Namespace: instance.Namespace,
			},
			Type: "Opaque",
		}

		if err := r.Get(ctx, types.NamespacedName{Name: name, Namespace: instance.Namespace}, secret); err != nil {
			r.Log.Info("Error", "ReconcileSecret", "Server exists but secret does not, recreating now")

			// Add admin credentials to "data" block in secret

			// CreateOrUpdate secret
		}

	}

	if !instance.IsSubmitted() {
		r.Recorder.Event(&instance, v1.EventTypeNormal, "Submitting", "starting resource reconciliation")
		// TODO: Add error handling for cases where username or password are invalid:
		// https://docs.microsoft.com/en-us/rest/api/sql/servers/createorupdate#response
		if err := r.reconcileExternal(ctx, &instance); err != nil {
			catch := []string{
				errhelp.ParentNotFoundErrorCode,
				errhelp.ResourceGroupNotFoundErrorCode,
				errhelp.NotFoundErrorCode,
				errhelp.AsyncOpIncompleteError,
				errhelp.InvalidServerName,
			}
			if azerr, ok := err.(*errhelp.AzureError); ok {
				if helpers.ContainsString(catch, azerr.Type) {
					if azerr.Type == errhelp.InvalidServerName {
						r.Recorder.Event(&instance, "Warning", "Failed", "Invalid Server Name")
						return ctrl.Result{Requeue: false}, nil
					}
					log.Info("Got ignorable error", "type", azerr.Type)
					return ctrl.Result{Requeue: true, RequeueAfter: 30 * time.Second}, nil
				}
			}
			return ctrl.Result{}, fmt.Errorf("error reconciling sql server in azure: %v", err)
		}
		// give azure some time to catch up
		log.Info("waiting for provision to take effect")
		return ctrl.Result{Requeue: true, RequeueAfter: 30 * time.Second}, nil
	}

	if err := r.verifyExternal(ctx, &instance); err != nil {
		catch := []string{
			errhelp.ResourceGroupNotFoundErrorCode,
			errhelp.NotFoundErrorCode,
			errhelp.ResourceNotFound,
			errhelp.AsyncOpIncompleteError,
		}
		if azerr, ok := err.(*errhelp.AzureError); ok {
			if helpers.ContainsString(catch, azerr.Type) {
				log.Info("Got ignorable error", "type", azerr.Type)
				return ctrl.Result{Requeue: true, RequeueAfter: 30 * time.Second}, nil
			}
		}
		return ctrl.Result{}, fmt.Errorf("error verifying sql server in azure: %v", err)
	}

	r.Recorder.Event(&instance, v1.EventTypeNormal, "Provisioned", "sqlserver "+instance.ObjectMeta.Name+" provisioned ")
	return ctrl.Result{}, nil
}

func (r *SqlServerReconciler) SetupWithManager(mgr ctrl.Manager) error {
	return ctrl.NewControllerManagedBy(mgr).
		For(&azurev1.SqlServer{}).
		Complete(r)
}

func (r *SqlServerReconciler) reconcileExternal(ctx context.Context, instance *azurev1.SqlServer) error {
	location := instance.Spec.Location
	name := instance.ObjectMeta.Name
	groupName := instance.Spec.ResourceGroup

	sdkClient := sql.GoSDKClient{
		Ctx:               ctx,
		ResourceGroupName: groupName,
		ServerName:        name,
		Location:          location,
	}

	// Check to see if secret already exists for admin username/password
	secret, _ := r.GetOrPrepareSecret(ctx, instance)
	sqlServerProperties := sql.SQLServerProperties{
		AdministratorLogin:         to.StringPtr(string(secret.Data["username"])),
		AdministratorLoginPassword: to.StringPtr(string(secret.Data["password"])),
	}

	// create the sql server
	instance.Status.Provisioning = true
	if _, err := sdkClient.CreateOrUpdateSQLServer(sqlServerProperties); err != nil {
		if !strings.Contains(err.Error(), "not complete") {
<<<<<<< HEAD
			r.Recorder.Event(instance, v1.EventTypeWarning, "Failed", "Unable to provision or update instance")
			return errhelp.NewAzureError(err)
		}
	} else {
		r.Recorder.Event(instance, v1.EventTypeNormal, "Provisioned", "resource request successfully submitted to Azure")
=======
			instance.Status.Message = fmt.Sprintf("CreateOrUpdateSQLServer not complete: %v", err)
			
			// write information back to instance
			if updateerr := r.Status().Update(ctx, instance); updateerr != nil {
				r.Recorder.Event(instance, "Warning", "Failed", "Unable to update instance")
			}

			r.Recorder.Event(instance, "Warning", "Failed", "Unable to provision or update instance")
			return errhelp.NewAzureError(err)
		}
	} else {
		r.Recorder.Event(instance, "Normal", "Provisioned", "resource request successfully submitted to Azure")
		instance.Status.Message = "Successfully Submitted to Azure"

		// write information back to instance
		if updateerr := r.Status().Update(ctx, instance); updateerr != nil {
			r.Recorder.Event(instance, "Warning", "Failed", "Unable to update instance")
		}
>>>>>>> ca0c83f7
	}

	_, createOrUpdateSecretErr := controllerutil.CreateOrUpdate(context.Background(), r.Client, secret, func() error {
		r.Log.Info("Creating or updating secret with SQL Server credentials")
		innerErr := controllerutil.SetControllerReference(instance, secret, r.Scheme)
		if innerErr != nil {
			return innerErr
		}
		return nil
	})
	if createOrUpdateSecretErr != nil {
		return createOrUpdateSecretErr
	}

	// write information back to instance
	if updateerr := r.Status().Update(ctx, instance); updateerr != nil {
		r.Recorder.Event(instance, v1.EventTypeWarning, "Failed", "Unable to update instance")
	}

	return nil
}

func (r *SqlServerReconciler) verifyExternal(ctx context.Context, instance *azurev1.SqlServer) error {
	location := instance.Spec.Location
	name := instance.ObjectMeta.Name
	groupName := instance.Spec.ResourceGroup

	sdkClient := sql.GoSDKClient{
		Ctx:               ctx,
		ResourceGroupName: groupName,
		ServerName:        name,
		Location:          location,
	}

	serv, err := sdkClient.GetServer()
	if err != nil {
		azerr := errhelp.NewAzureError(err).(*errhelp.AzureError)
		if azerr.Type != errhelp.ResourceNotFound {
			return azerr
		}

		instance.Status.State = "NotReady"
	} else {
		instance.Status.State = *serv.State
	}

	r.Recorder.Event(instance, v1.EventTypeNormal, "Checking", fmt.Sprintf("instance in %s state", instance.Status.State))

	if instance.Status.State == "Ready" {
		instance.Status.Provisioned = true
		instance.Status.Provisioning = false
		instance.Status.Message = "SqlServer successfully provisioned"
	}

	// write information back to instance
	if updateerr := r.Status().Update(ctx, instance); updateerr != nil {
		r.Recorder.Event(instance, v1.EventTypeWarning, "Failed", "Unable to update instance")
		return updateerr
	}

	return errhelp.NewAzureError(err)
}

func (r *SqlServerReconciler) deleteExternal(ctx context.Context, instance *azurev1.SqlServer) error {
	name := instance.ObjectMeta.Name
	groupName := instance.Spec.ResourceGroup
	location := instance.Spec.Location

	sdkClient := sql.GoSDKClient{
		Ctx:               ctx,
		ResourceGroupName: groupName,
		ServerName:        name,
		Location:          location,
	}

	_, err := sdkClient.DeleteSQLServer()
	if err != nil {
<<<<<<< HEAD
		r.Recorder.Event(instance, v1.EventTypeWarning, "Failed", "Couldn't delete resouce in azure")
=======
		instance.Status.Message = fmt.Sprintf("Couldn't delete resource in Azure: %v", err)
		r.Recorder.Event(instance, "Warning", "Failed", "Couldn't delete resouce in azure")
		if updateerr := r.Status().Update(ctx, instance); updateerr != nil {
			r.Recorder.Event(instance, "Warning", "Failed", "Unable to update instance")
		}
>>>>>>> ca0c83f7
		return errhelp.NewAzureError(err)
	}

	r.Recorder.Event(instance, v1.EventTypeNormal, "Deleted", name+" deleted")
	return nil
}

func (r *SqlServerReconciler) GetOrPrepareSecret(ctx context.Context, instance *azurev1.SqlServer) (*v1.Secret, error) {
	name := instance.ObjectMeta.Name

	secret := &v1.Secret{
		ObjectMeta: metav1.ObjectMeta{
			Name:      name,
			Namespace: instance.Namespace,
		},
		// Needed to avoid nil map error
		Data: map[string][]byte{
			"username":                 []byte(""),
			"fullyqualifiedusername":   []byte(""),
			"password":                 []byte(""),
			"sqlservername":            []byte(""),
			"fullyqualifiedservername": []byte(""),
		},
		Type: "Opaque",
	}

	randomUsername, usernameErr := generateRandomUsername(usernameLength)
	if usernameErr != nil {
		return secret, usernameErr
	}

	randomPassword, passwordErr := generateRandomPassword(passwordLength)
	if passwordErr != nil {
		return secret, passwordErr
	}

	usernameSuffix := "@" + name
	servernameSuffix := ".database.windows.net"
	fullyQualifiedAdminUsername := randomUsername + usernameSuffix // "<username>@<sqlservername>""
	fullyQualifiedServername := name + servernameSuffix            // "<sqlservername>.database.windows.net"

	secret.Data["username"] = []byte(randomUsername)
	secret.Data["fullyqualifiedusername"] = []byte(fullyQualifiedAdminUsername)
	secret.Data["password"] = []byte(randomPassword)
	secret.Data["sqlservername"] = []byte(name)
	secret.Data["fullyqualifiedservername"] = []byte(fullyQualifiedServername)

	if err := r.Get(ctx, types.NamespacedName{Name: name, Namespace: instance.Namespace}, secret); err == nil {
		r.Log.Info("secret already exists, pulling creds now")
	}

	return secret, nil
}

// helper function to generate random username for sql server
func generateRandomUsername(n int) (string, error) {
	if n < minUsernameAllowedLength || n > maxUsernameAllowedLength {
		return "", errors.New("Username length should be between 8 and 63 characters.")
	}

	// Generate a username that is n characters long, with n/2 digits and 0 symbols (not allowed),
	// allowing only lower case letters (upper case not allowed), and disallowing repeat characters.
	res, err := password.Generate(n, (n / 2), 0, true, false)
	if err != nil {
		return "", err
	}

	return res, nil
}

// helper function to generate random password for sql server
func generateRandomPassword(n int) (string, error) {
	if n < minPasswordAllowedLength || n > maxPasswordAllowedLength {
		return "", errors.New("Password length must be between 8 and 128 characters.")
	}

	// Math - Generate a password where: 1/3 of the # of chars are digits, 1/3 of the # of chars are symbols,
	// and the remaining 1/3 is a mix of upper- and lower-case letters
	digits := n / 3
	symbols := n / 3

	// Generate a password that is n characters long, with # of digits and symbols described above,
	// allowing upper and lower case letters, and disallowing repeat characters.
	res, err := password.Generate(n, digits, symbols, false, false)
	if err != nil {
		return "", err
	}

	return res, nil
}<|MERGE_RESOLUTION|>--- conflicted
+++ resolved
@@ -204,32 +204,24 @@
 	instance.Status.Provisioning = true
 	if _, err := sdkClient.CreateOrUpdateSQLServer(sqlServerProperties); err != nil {
 		if !strings.Contains(err.Error(), "not complete") {
-<<<<<<< HEAD
-			r.Recorder.Event(instance, v1.EventTypeWarning, "Failed", "Unable to provision or update instance")
-			return errhelp.NewAzureError(err)
-		}
-	} else {
-		r.Recorder.Event(instance, v1.EventTypeNormal, "Provisioned", "resource request successfully submitted to Azure")
-=======
 			instance.Status.Message = fmt.Sprintf("CreateOrUpdateSQLServer not complete: %v", err)
 			
 			// write information back to instance
 			if updateerr := r.Status().Update(ctx, instance); updateerr != nil {
-				r.Recorder.Event(instance, "Warning", "Failed", "Unable to update instance")
-			}
-
-			r.Recorder.Event(instance, "Warning", "Failed", "Unable to provision or update instance")
+				r.Recorder.Event(instance, v1.EventTypeWarning "Failed", "Unable to update instance")
+			}
+
+			r.Recorder.Event(instance, v1.EventTypeWarning, "Failed", "Unable to provision or update instance")
 			return errhelp.NewAzureError(err)
 		}
 	} else {
-		r.Recorder.Event(instance, "Normal", "Provisioned", "resource request successfully submitted to Azure")
+		r.Recorder.Event(instance, v1.EventTypeNormal, "Provisioned", "resource request successfully submitted to Azure")
 		instance.Status.Message = "Successfully Submitted to Azure"
 
 		// write information back to instance
 		if updateerr := r.Status().Update(ctx, instance); updateerr != nil {
-			r.Recorder.Event(instance, "Warning", "Failed", "Unable to update instance")
-		}
->>>>>>> ca0c83f7
+			r.Recorder.Event(instance, v1.EventTypeWarning, "Failed", "Unable to update instance")
+		}
 	}
 
 	_, createOrUpdateSecretErr := controllerutil.CreateOrUpdate(context.Background(), r.Client, secret, func() error {
@@ -307,15 +299,11 @@
 
 	_, err := sdkClient.DeleteSQLServer()
 	if err != nil {
-<<<<<<< HEAD
+		instance.Status.Message = fmt.Sprintf("Couldn't delete resource in Azure: %v", err)
 		r.Recorder.Event(instance, v1.EventTypeWarning, "Failed", "Couldn't delete resouce in azure")
-=======
-		instance.Status.Message = fmt.Sprintf("Couldn't delete resource in Azure: %v", err)
-		r.Recorder.Event(instance, "Warning", "Failed", "Couldn't delete resouce in azure")
 		if updateerr := r.Status().Update(ctx, instance); updateerr != nil {
-			r.Recorder.Event(instance, "Warning", "Failed", "Unable to update instance")
-		}
->>>>>>> ca0c83f7
+			r.Recorder.Event(instance, v1.EventTypeWarning, "Failed", "Unable to update instance")
+		}
 		return errhelp.NewAzureError(err)
 	}
 
