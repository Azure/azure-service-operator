/*

Licensed under the Apache License, Version 2.0 (the "License");
you may not use this file except in compliance with the License.
You may obtain a copy of the License at

    http://www.apache.org/licenses/LICENSE-2.0

Unless required by applicable law or agreed to in writing, software
distributed under the License is distributed on an "AS IS" BASIS,
WITHOUT WARRANTIES OR CONDITIONS OF ANY KIND, either express or implied.
See the License for the specific language governing permissions and
limitations under the License.
*/

package controllers

import (
	"context"
	"errors"
	"fmt"
	"strings"
	"time"

	"github.com/Azure/azure-service-operator/pkg/errhelp"
	helpers "github.com/Azure/azure-service-operator/pkg/helpers"
	sql "github.com/Azure/azure-service-operator/pkg/resourcemanager/sqlclient"
	"github.com/Azure/go-autorest/autorest/to"
	"github.com/go-logr/logr"
	"github.com/sethvargo/go-password/password"
	"k8s.io/client-go/tools/record"
	ctrl "sigs.k8s.io/controller-runtime"
	"sigs.k8s.io/controller-runtime/pkg/client"
	"sigs.k8s.io/controller-runtime/pkg/controller/controllerutil"

	azurev1 "github.com/Azure/azure-service-operator/api/v1"
	v1 "k8s.io/api/core/v1"
	metav1 "k8s.io/apimachinery/pkg/apis/meta/v1"
	"k8s.io/apimachinery/pkg/runtime"
	"k8s.io/apimachinery/pkg/types"
)

// SqlServerReconciler reconciles a SqlServer object
type SqlServerReconciler struct {
	client.Client
	Log      logr.Logger
	Recorder record.EventRecorder
	Scheme   *runtime.Scheme
}

// +kubebuilder:rbac:groups=azure.microsoft.com,resources=sqlservers,verbs=get;list;watch;create;update;patch;delete
// +kubebuilder:rbac:groups=azure.microsoft.com,resources=sqlservers/status,verbs=get;update;patch

func (r *SqlServerReconciler) Reconcile(req ctrl.Request) (ctrl.Result, error) {
	ctx := context.Background()
	log := r.Log.WithValues("sqlserver", req.NamespacedName)
	var instance azurev1.SqlServer

	if err := r.Get(ctx, req.NamespacedName, &instance); err != nil {
		log.Info("Unable to retrieve sql-server resource", "err", err.Error())
		// we'll ignore not-found errors, since they can't be fixed by an immediate
		// requeue (we'll need to wait for a new notification), and we can get them
		// on deleted requests.
		return ctrl.Result{}, client.IgnoreNotFound(err)
	}

	// location := instance.Spec.Location
	// name := instance.ObjectMeta.Name
	// groupName := instance.Spec.ResourceGroup

	// sdkClient := sql.GoSDKClient{
	// 	Ctx:               ctx,
	// 	ResourceGroupName: groupName,
	// 	ServerName:        name,
	// 	Location:          location,
	// }

	if helpers.IsBeingDeleted(&instance) {
		if helpers.HasFinalizer(&instance, SQLServerFinalizerName) {
			if err := r.deleteExternal(&instance); err != nil {
				catch := []string{
					errhelp.AsyncOpIncompleteError,
				}
				if azerr, ok := err.(*errhelp.AzureError); ok {
					if helpers.ContainsString(catch, azerr.Type) {
						log.Info("Got ignorable error", "type", azerr.Type)
						return ctrl.Result{Requeue: true, RequeueAfter: 30 * time.Second}, nil
					}
				}
				log.Info("Delete SqlServer failed with ", "error", err.Error())

				return ctrl.Result{}, err
			}

			helpers.RemoveFinalizer(&instance, SQLServerFinalizerName)
			if err := r.Update(context.Background(), &instance); err != nil {
				return ctrl.Result{}, err
			}
		}
		return ctrl.Result{}, nil
	}

	if !helpers.HasFinalizer(&instance, SQLServerFinalizerName) {
		if err := r.addFinalizer(&instance); err != nil {
			log.Info("Adding SqlServer finalizer failed with ", "error", err.Error())
			return ctrl.Result{}, err
		}
	}

	// Re-create secret if server is provisioned but secret doesn't exist
	if instance.IsProvisioned() {
		name := instance.ObjectMeta.Name

		secret := &v1.Secret{
			ObjectMeta: metav1.ObjectMeta{
				Name:      name,
				Namespace: instance.Namespace,
			},
			Type: "Opaque",
		}

		if err := r.Get(context.Background(), types.NamespacedName{Name: name, Namespace: instance.Namespace}, secret); err != nil {
			r.Log.Info("Error", "ReconcileSecret", "Server exists but secret does not, recreating now")

			// Add admin credentials to "data" block in secret

			// CreateOrUpdate secret
		}

	}

	// availableResp, err := sdkClient.CheckNameAvailability()
	// if err != nil {
	// 	log.Info("error validating name")
	// 	return ctrl.Result{}, err
	// }
	// if !availableResp.Available {
	// 	log.Info("Servername is invalid or not available")
	// 	r.Recorder.Event(&instance, "Warning", "Failed", "Servername is invalid")
	// 	return ctrl.Result{Requeue: false}, fmt.Errorf("Servername invalid %s", availableResp.Name)
	// }

	if !instance.IsSubmitted() {
		r.Recorder.Event(&instance, "Normal", "Submitting", "starting resource reconciliation")
		// TODO: Add error handling for cases where username or password are invalid:
		// https://docs.microsoft.com/en-us/rest/api/sql/servers/createorupdate#response
		if err := r.reconcileExternal(&instance); err != nil {
			catch := []string{
				errhelp.ParentNotFoundErrorCode,
				errhelp.ResourceGroupNotFoundErrorCode,
				errhelp.NotFoundErrorCode,
				errhelp.AsyncOpIncompleteError,
			}
			if azerr, ok := err.(*errhelp.AzureError); ok {
				if helpers.ContainsString(catch, azerr.Type) {
					log.Info("Got ignorable error", "type", azerr.Type)
					return ctrl.Result{Requeue: true, RequeueAfter: 30 * time.Second}, nil
				}
			}
			return ctrl.Result{}, fmt.Errorf("error reconciling sql server in azure: %v", err)
		}
		// give azure some time to catch up
		log.Info("waiting for provision to take effect")
		return ctrl.Result{Requeue: true, RequeueAfter: 30 * time.Second}, nil
	}

	if err := r.verifyExternal(&instance); err != nil {
		catch := []string{
			errhelp.ResourceGroupNotFoundErrorCode,
			errhelp.NotFoundErrorCode,
			errhelp.ResourceNotFound,
			errhelp.AsyncOpIncompleteError,
		}
		if azerr, ok := err.(*errhelp.AzureError); ok {
			if helpers.ContainsString(catch, azerr.Type) {
				log.Info("Got ignorable error", "type", azerr.Type)
				return ctrl.Result{Requeue: true, RequeueAfter: 30 * time.Second}, nil
			}
		}
		return ctrl.Result{}, fmt.Errorf("error verifying sql server in azure: %v", err)
	}

	r.Recorder.Event(&instance, "Normal", "Provisioned", "sqlserver "+instance.ObjectMeta.Name+" provisioned ")
	return ctrl.Result{}, nil
}

func (r *SqlServerReconciler) SetupWithManager(mgr ctrl.Manager) error {
	return ctrl.NewControllerManagedBy(mgr).
		For(&azurev1.SqlServer{}).
		Complete(r)
}

func (r *SqlServerReconciler) reconcileExternal(instance *azurev1.SqlServer) error {
	ctx := context.Background()
	location := instance.Spec.Location
	name := instance.ObjectMeta.Name
	groupName := instance.Spec.ResourceGroup

	sdkClient := sql.GoSDKClient{
		Ctx:               ctx,
		ResourceGroupName: groupName,
		ServerName:        name,
		Location:          location,
	}

	// Check to see if secret already exists for admin username/password
	secret, _ := r.GetOrPrepareSecret(instance)
	sqlServerProperties := sql.SQLServerProperties{
		AdministratorLogin:         to.StringPtr(string(secret.Data["username"])),
		AdministratorLoginPassword: to.StringPtr(string(secret.Data["password"])),
	}

	// create the sql server
	instance.Status.Provisioning = true
	if _, err := sdkClient.CreateOrUpdateSQLServer(sqlServerProperties); err != nil {
		if !strings.Contains(err.Error(), "not complete") {
			r.Recorder.Event(instance, "Warning", "Failed", "Unable to provision or update instance")
			return errhelp.NewAzureError(err)
		}
	} else {
		r.Recorder.Event(instance, "Normal", "Provisioned", "resource request successfully submitted to Azure")
	}

	_, createOrUpdateSecretErr := controllerutil.CreateOrUpdate(context.Background(), r.Client, secret, func() error {
		r.Log.Info("mutating secret bundle")
		innerErr := controllerutil.SetControllerReference(instance, secret, r.Scheme)
		if innerErr != nil {
			return innerErr
		}
		return nil
	})
	if createOrUpdateSecretErr != nil {
		return createOrUpdateSecretErr
	}

	// write information back to instance
	if updateerr := r.Status().Update(ctx, instance); updateerr != nil {
		r.Recorder.Event(instance, "Warning", "Failed", "Unable to update instance")
	}

	return nil
}

func (r *SqlServerReconciler) verifyExternal(instance *azurev1.SqlServer) error {
	ctx := context.Background()
	location := instance.Spec.Location
	name := instance.ObjectMeta.Name
	groupName := instance.Spec.ResourceGroup

	sdkClient := sql.GoSDKClient{
		Ctx:               ctx,
		ResourceGroupName: groupName,
		ServerName:        name,
		Location:          location,
	}

	serv, err := sdkClient.GetServer()
	if err != nil {
		azerr := errhelp.NewAzureError(err).(*errhelp.AzureError)
		if azerr.Type != errhelp.ResourceNotFound {
			return azerr
		}

		instance.Status.State = "NotReady"
	} else {
		instance.Status.State = *serv.State
	}

	r.Recorder.Event(instance, "Normal", "Checking", fmt.Sprintf("instance in %s state", instance.Status.State))

	if instance.Status.State == "Ready" {

		if instance.Spec.AllowAzureServiceAccess == true {
			// Add firewall rule to allow azure service access
			_, err := sdkClient.CreateOrUpdateSQLFirewallRule("AllowAzureAccess", "0.0.0.0", "0.0.0.0")
			if err != nil {
				r.Recorder.Event(instance, "Warning", "Failed", "Unable to add firewall rule to SQL server")
				return errhelp.NewAzureError(err)
			}
		}
		instance.Status.Provisioned = true
		instance.Status.Provisioning = false
	}

	// write information back to instance
	if updateerr := r.Status().Update(ctx, instance); updateerr != nil {
		r.Recorder.Event(instance, "Warning", "Failed", "Unable to update instance")
		return updateerr
	}

	return errhelp.NewAzureError(err)
}

func (r *SqlServerReconciler) deleteExternal(instance *azurev1.SqlServer) error {
	ctx := context.Background()
	name := instance.ObjectMeta.Name
	groupName := instance.Spec.ResourceGroup
	location := instance.Spec.Location

	sdkClient := sql.GoSDKClient{
		Ctx:               ctx,
		ResourceGroupName: groupName,
		ServerName:        name,
		Location:          location,
	}

	_, err := sdkClient.DeleteSQLServer()
	if err != nil {
		r.Recorder.Event(instance, "Warning", "Failed", "Couldn't delete resouce in azure")
		return errhelp.NewAzureError(err)
	}

	r.Recorder.Event(instance, "Normal", "Deleted", name+" deleted")
	return nil
}

<<<<<<< HEAD
func (r *SqlServerReconciler) GetOrPrepareSecret(instance *azurev1alpha1.SqlServer) (*v1.Secret, error) {
=======
func (r *SqlServerReconciler) GetOrPrepareSecret(instance *azurev1.SqlServer) *v1.Secret {
>>>>>>> 9f6f90e5
	name := instance.ObjectMeta.Name

	const usernameLength = 8
	const passwordLength = 16

	randomUsername, usernameErr := generateRandomUsername(usernameLength)
	randomPassword, passwordErr := generateRandomPassword(passwordLength)

	// TODO: Move these constants to a central location
	usernameSuffix := "@" + name
	servernameSuffix := ".database.windows.net"
	fullyQualifiedAdminUsername := randomUsername + usernameSuffix // "<username>@<sqlservername>""
	fullyQualifiedServername := name + servernameSuffix            // "<sqlservername>.database.windows.net"

	secret := &v1.Secret{
		ObjectMeta: metav1.ObjectMeta{
			Name:      name,
			Namespace: instance.Namespace,
		},
		Data: map[string][]byte{
			"username":                 []byte(randomUsername),
			"fullyqualifiedusername":   []byte(fullyQualifiedAdminUsername),
			"password":                 []byte(randomPassword),
			"sqlservername":            []byte(name),
			"fullyqualifiedservername": []byte(fullyQualifiedServername),
		},
		Type: "Opaque",
	}

	if usernameErr != nil {
		return secret, usernameErr
	}

	if passwordErr != nil {
		return secret, passwordErr
	}

	// TODO: Add logic to validate username and password before sending CreateOrUpdate server request to Azure

	if err := r.Get(context.Background(), types.NamespacedName{Name: name, Namespace: instance.Namespace}, secret); err == nil {
		r.Log.Info("secret already exists, pulling creds now")
	}

	return secret, nil
}

// helper function to generate random username for sql server
func generateRandomUsername(n int) (string, error) {
	if n < 8 || n > 63 {
		return "", errors.New("Username length should be between 8 and 63 characters.")
	}

	// Generate a password that is n characters long, with n/2 digits and 0 symbols (not allowed),
	// allowing only lower case letters (upper case not allowed), and disallowing repeat characters.
	res, err := password.Generate(n, (n / 2), 0, true, false)
	if err != nil {
		return "", err
	}

	return res, nil
}

// helper function to generate random password for sql server
func generateRandomPassword(n int) (string, error) {
	if n < 8 || n > 128 {
		return "", errors.New("Password length must be between 8 and 128 characters.")
	}

	// Math - Generate a password where: 1/3 of the # of chars are digits,
	//									 1/3 of the # of chars are symbols, and
	//									 the remaining 1/3 is a mix of upper- and lower-case letters
	digits := n / 3
	symbols := n / 3

	// Generate a password that is n characters long, with # of digits and symbols described above,
	// allowing upper and lower case letters, and disallowing repeat characters.
	res, err := password.Generate(n, digits, symbols, false, false)
	if err != nil {
		return "", err
	}

	return res, nil
}<|MERGE_RESOLUTION|>--- conflicted
+++ resolved
@@ -314,11 +314,7 @@
 	return nil
 }
 
-<<<<<<< HEAD
-func (r *SqlServerReconciler) GetOrPrepareSecret(instance *azurev1alpha1.SqlServer) (*v1.Secret, error) {
-=======
-func (r *SqlServerReconciler) GetOrPrepareSecret(instance *azurev1.SqlServer) *v1.Secret {
->>>>>>> 9f6f90e5
+func (r *SqlServerReconciler) GetOrPrepareSecret(instance *azurev1.SqlServer) (*v1.Secret, error) {
 	name := instance.ObjectMeta.Name
 
 	const usernameLength = 8
