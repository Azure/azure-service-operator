/*

Licensed under the Apache License, Version 2.0 (the "License");
you may not use this file except in compliance with the License.
You may obtain a copy of the License at

    http://www.apache.org/licenses/LICENSE-2.0

Unless required by applicable law or agreed to in writing, software
distributed under the License is distributed on an "AS IS" BASIS,
WITHOUT WARRANTIES OR CONDITIONS OF ANY KIND, either express or implied.
See the License for the specific language governing permissions and
limitations under the License.
*/

package controllers

import (
	"context"
	"fmt"
<<<<<<< HEAD
=======
	"strings"
>>>>>>> 5395cf2c
	"time"

	"github.com/Azure/azure-service-operator/pkg/errhelp"
	helpers "github.com/Azure/azure-service-operator/pkg/helpers"
	sql "github.com/Azure/azure-service-operator/pkg/resourcemanager/sqlclient"
	"github.com/Azure/go-autorest/autorest/to"
	"github.com/go-logr/logr"
	"k8s.io/client-go/tools/record"
	ctrl "sigs.k8s.io/controller-runtime"
	"sigs.k8s.io/controller-runtime/pkg/client"

	azurev1 "github.com/Azure/azure-service-operator/api/v1"
)

// SqlServerReconciler reconciles a SqlServer object
type SqlServerReconciler struct {
	client.Client
	Log      logr.Logger
	Recorder record.EventRecorder
}

// +kubebuilder:rbac:groups=azure.microsoft.com,resources=sqlservers,verbs=get;list;watch;create;update;patch;delete
// +kubebuilder:rbac:groups=azure.microsoft.com,resources=sqlservers/status,verbs=get;update;patch

func (r *SqlServerReconciler) Reconcile(req ctrl.Request) (ctrl.Result, error) {
	ctx := context.Background()
	log := r.Log.WithValues("sqlserver", req.NamespacedName)

	// your logic here
	var instance azurev1.SqlServer

	if err := r.Get(ctx, req.NamespacedName, &instance); err != nil {
		log.Info("Unable to retrieve sql-server resource", "err", err.Error())
		// we'll ignore not-found errors, since they can't be fixed by an immediate
		// requeue (we'll need to wait for a new notification), and we can get them
		// on deleted requests.
		return ctrl.Result{}, client.IgnoreNotFound(err)
	}

	if helpers.IsBeingDeleted(&instance) {
		if helpers.HasFinalizer(&instance, SQLServerFinalizerName) {
			if err := r.deleteExternal(&instance); err != nil {
				log.Info("Delete SqlServer failed with ", err.Error())
				return ctrl.Result{}, err
			}

			helpers.RemoveFinalizer(&instance, SQLServerFinalizerName)
			if err := r.Update(context.Background(), &instance); err != nil {
				return ctrl.Result{}, err
			}
		}
		return ctrl.Result{}, nil
	}

	if !helpers.HasFinalizer(&instance, SQLServerFinalizerName) {
		if err := r.addFinalizer(&instance); err != nil {
			log.Info("Adding SqlServer finalizer failed with ", err.Error())
			return ctrl.Result{}, err
		}
	}

	if !instance.IsSubmitted() {
		r.Recorder.Event(&instance, "Normal", "Submitting", "starting resource reconciliation")
		if err := r.reconcileExternal(&instance); err != nil {
			if strings.Contains(err.Error(), "asynchronous operation has not completed") {
				r.Recorder.Event(&instance, "Normal", "Provisioning", "async op still running")
				return ctrl.Result{Requeue: true, RequeueAfter: 10 * time.Second}, nil
			}
			return ctrl.Result{}, fmt.Errorf("error reconciling sql server in azure: %v", err)
		}
		// if the request was just sent to azure, the resource probably isn't ready yet
		return ctrl.Result{Requeue: true, RequeueAfter: 10 * time.Second}, nil
	}

	if err := r.verifyExternal(&instance); err != nil {
		catch := []string{
			errhelp.ResourceGroupNotFoundErrorCode,
			errhelp.NotFoundErrorCode,
			errhelp.ResourceNotFound,
		}
		if azerr, ok := err.(*errhelp.AzureError); ok {
			if helpers.ContainsString(catch, azerr.Type) {
				log.Info("Got ignorable error", "type", azerr.Type)
				return ctrl.Result{Requeue: true, RequeueAfter: 30 * time.Second}, nil
			}
		}
		return ctrl.Result{}, fmt.Errorf("error verifying sql server in azure: %v", err)
	}

	r.Recorder.Event(&instance, "Normal", "Provisioned", "sqlserver "+instance.ObjectMeta.Name+" provisioned ")

	return ctrl.Result{}, nil
}

func (r *SqlServerReconciler) SetupWithManager(mgr ctrl.Manager) error {
	return ctrl.NewControllerManagedBy(mgr).
		For(&azurev1.SqlServer{}).
		Complete(r)
}

func (r *SqlServerReconciler) reconcileExternal(instance *azurev1.SqlServer) error {
	ctx := context.Background()
	location := instance.Spec.Location
	name := instance.ObjectMeta.Name
	groupName := instance.Spec.ResourceGroup
<<<<<<< HEAD

	sdkClient := sql.GoSDKClient{
		Ctx:               ctx,
		ResourceGroupName: groupName,
		ServerName:        name,
		Location:          location,
	}

	sqlServerProperties := sql.SQLServerProperties{
		AdministratorLogin:         to.StringPtr("iamadmin"),
		AdministratorLoginPassword: to.StringPtr("generate_me_1234"),
		AllowAzureServicesAccess:   true,
	}

	instance.Status.Provisioning = true
	_, err := sdkClient.CreateOrUpdateSQLServer(sqlServerProperties)
	if err != nil {
		r.Recorder.Event(instance, "Warning", "Failed", "Unable to provision or update instance")
		instance.Status.Provisioning = false
		err = errhelp.NewAzureError(err)
	} else {
		r.Recorder.Event(instance, "Normal", "Provisioned", "resource request successfully dubmitted to Azure")
	}
=======

	sdkClient := sql.GoSDKClient{
		Ctx:               ctx,
		ResourceGroupName: groupName,
		ServerName:        name,
		Location:          location,
	}

	sqlServerProperties := sql.SQLServerProperties{
		AdministratorLogin:         to.StringPtr("iamadmin"),
		AdministratorLoginPassword: to.StringPtr("generate_me_1234"),
		AllowAzureServicesAccess:   true,
	}

	r.Log.Info("calling createorupdattte")
	instance.Status.Provisioning = true
	instance.Status.Provisioned = true
	result, err := sdkClient.CreateOrUpdateSQLServer(sqlServerProperties)
	if err != nil {
		instance.Status.Provisioning = false
		instance.Status.Provisioned = false
	}

	r.Log.Info("result from createorupdate", "resultt", result)
>>>>>>> 5395cf2c

	// write information back to instance
	if updateerr := r.Status().Update(ctx, instance); updateerr != nil {
		r.Recorder.Event(instance, "Warning", "Failed", "Unable to update instance")
	}

<<<<<<< HEAD
	return err
}

func (r *SqlServerReconciler) verifyExternal(instance *azurev1.SqlServer) error {
	ctx := context.Background()
	location := instance.Spec.Location
	name := instance.ObjectMeta.Name
	groupName := instance.Spec.ResourceGroup
=======
	// now that the status is updatetd we can exit if there was an error
	if err != nil {
		r.Recorder.Event(instance, "Warning", "Failed", "Unable to provision or update instance")
		return errhelp.NewAzureError(err)
	}

	r.Recorder.Event(instance, "Normal", "Provisioned", "created or updated entity")
>>>>>>> 5395cf2c

	sdkClient := sql.GoSDKClient{
		Ctx:               ctx,
		ResourceGroupName: groupName,
		ServerName:        name,
		Location:          location,
	}

	serv, err := sdkClient.GetServer(groupName, name)
	if err != nil {
		azerr := errhelp.NewAzureError(err).(*errhelp.AzureError)
		if azerr.Type != errhelp.ResourceNotFound {
			return azerr
		}

		instance.Status.State = "NotReady"
	} else {
		instance.Status.State = *serv.State
	}

	r.Recorder.Event(instance, "Normal", "Checking", fmt.Sprintf("instance in %s state", instance.Status.State))

	if instance.Status.State == "Ready" {
		instance.Status.Provisioned = true
		instance.Status.Provisioning = false
	}

	// write information back to instance
	if updateerr := r.Status().Update(ctx, instance); updateerr != nil {
		r.Recorder.Event(instance, "Warning", "Failed", "Unable to update instance")
		return updateerr
	}

	// r.Recorder.Event(instance, "Normal", "Provisioned", "created or updated entity")

	return errhelp.NewAzureError(err)
}

func (r *SqlServerReconciler) deleteExternal(instance *azurev1.SqlServer) error {
	ctx := context.Background()
	name := instance.ObjectMeta.Name
	groupName := instance.Spec.ResourceGroup
	location := instance.Spec.Location

	sdkClient := sql.GoSDKClient{
		Ctx:               ctx,
		ResourceGroupName: groupName,
		ServerName:        name,
		Location:          location,
	}
<<<<<<< HEAD

	_, err := sdkClient.DeleteSQLServer()
	if err != nil {
		r.Recorder.Event(instance, "Warning", "Failed", "Couldn't delete resouce in azure")
		return err
	}

	r.Recorder.Event(instance, "Normal", "Deleted", name+" deleted")
	return nil
}
=======
>>>>>>> 5395cf2c

	_, err := sdkClient.DeleteSQLServer()
	if err != nil {
		r.Recorder.Event(instance, "Warning", "Failed", "Couldn't delete resouce in azure")
		return err
	}

	r.Recorder.Event(instance, "Normal", "Deleted", name+" deleted")
	return nil
}<|MERGE_RESOLUTION|>--- conflicted
+++ resolved
@@ -18,10 +18,7 @@
 import (
 	"context"
 	"fmt"
-<<<<<<< HEAD
-=======
 	"strings"
->>>>>>> 5395cf2c
 	"time"
 
 	"github.com/Azure/azure-service-operator/pkg/errhelp"
@@ -127,7 +124,6 @@
 	location := instance.Spec.Location
 	name := instance.ObjectMeta.Name
 	groupName := instance.Spec.ResourceGroup
-<<<<<<< HEAD
 
 	sdkClient := sql.GoSDKClient{
 		Ctx:               ctx,
@@ -151,7 +147,20 @@
 	} else {
 		r.Recorder.Event(instance, "Normal", "Provisioned", "resource request successfully dubmitted to Azure")
 	}
-=======
+
+	// write information back to instance
+	if updateerr := r.Status().Update(ctx, instance); updateerr != nil {
+		r.Recorder.Event(instance, "Warning", "Failed", "Unable to update instance")
+	}
+
+	return err
+}
+
+func (r *SqlServerReconciler) verifyExternal(instance *azurev1.SqlServer) error {
+	ctx := context.Background()
+	location := instance.Spec.Location
+	name := instance.ObjectMeta.Name
+	groupName := instance.Spec.ResourceGroup
 
 	sdkClient := sql.GoSDKClient{
 		Ctx:               ctx,
@@ -160,47 +169,41 @@
 		Location:          location,
 	}
 
-	sqlServerProperties := sql.SQLServerProperties{
-		AdministratorLogin:         to.StringPtr("iamadmin"),
-		AdministratorLoginPassword: to.StringPtr("generate_me_1234"),
-		AllowAzureServicesAccess:   true,
-	}
-
-	r.Log.Info("calling createorupdattte")
-	instance.Status.Provisioning = true
-	instance.Status.Provisioned = true
-	result, err := sdkClient.CreateOrUpdateSQLServer(sqlServerProperties)
-	if err != nil {
+	serv, err := sdkClient.GetServer(groupName, name)
+	if err != nil {
+		azerr := errhelp.NewAzureError(err).(*errhelp.AzureError)
+		if azerr.Type != errhelp.ResourceNotFound {
+			return azerr
+		}
+
+		instance.Status.State = "NotReady"
+	} else {
+		instance.Status.State = *serv.State
+	}
+
+	r.Recorder.Event(instance, "Normal", "Checking", fmt.Sprintf("instance in %s state", instance.Status.State))
+
+	if instance.Status.State == "Ready" {
+		instance.Status.Provisioned = true
 		instance.Status.Provisioning = false
-		instance.Status.Provisioned = false
-	}
-
-	r.Log.Info("result from createorupdate", "resultt", result)
->>>>>>> 5395cf2c
+	}
 
 	// write information back to instance
 	if updateerr := r.Status().Update(ctx, instance); updateerr != nil {
 		r.Recorder.Event(instance, "Warning", "Failed", "Unable to update instance")
-	}
-
-<<<<<<< HEAD
-	return err
-}
-
-func (r *SqlServerReconciler) verifyExternal(instance *azurev1.SqlServer) error {
-	ctx := context.Background()
-	location := instance.Spec.Location
+		return updateerr
+	}
+
+	// r.Recorder.Event(instance, "Normal", "Provisioned", "created or updated entity")
+
+	return errhelp.NewAzureError(err)
+}
+
+func (r *SqlServerReconciler) deleteExternal(instance *azurev1.SqlServer) error {
+	ctx := context.Background()
 	name := instance.ObjectMeta.Name
 	groupName := instance.Spec.ResourceGroup
-=======
-	// now that the status is updatetd we can exit if there was an error
-	if err != nil {
-		r.Recorder.Event(instance, "Warning", "Failed", "Unable to provision or update instance")
-		return errhelp.NewAzureError(err)
-	}
-
-	r.Recorder.Event(instance, "Normal", "Provisioned", "created or updated entity")
->>>>>>> 5395cf2c
+	location := instance.Spec.Location
 
 	sdkClient := sql.GoSDKClient{
 		Ctx:               ctx,
@@ -209,50 +212,6 @@
 		Location:          location,
 	}
 
-	serv, err := sdkClient.GetServer(groupName, name)
-	if err != nil {
-		azerr := errhelp.NewAzureError(err).(*errhelp.AzureError)
-		if azerr.Type != errhelp.ResourceNotFound {
-			return azerr
-		}
-
-		instance.Status.State = "NotReady"
-	} else {
-		instance.Status.State = *serv.State
-	}
-
-	r.Recorder.Event(instance, "Normal", "Checking", fmt.Sprintf("instance in %s state", instance.Status.State))
-
-	if instance.Status.State == "Ready" {
-		instance.Status.Provisioned = true
-		instance.Status.Provisioning = false
-	}
-
-	// write information back to instance
-	if updateerr := r.Status().Update(ctx, instance); updateerr != nil {
-		r.Recorder.Event(instance, "Warning", "Failed", "Unable to update instance")
-		return updateerr
-	}
-
-	// r.Recorder.Event(instance, "Normal", "Provisioned", "created or updated entity")
-
-	return errhelp.NewAzureError(err)
-}
-
-func (r *SqlServerReconciler) deleteExternal(instance *azurev1.SqlServer) error {
-	ctx := context.Background()
-	name := instance.ObjectMeta.Name
-	groupName := instance.Spec.ResourceGroup
-	location := instance.Spec.Location
-
-	sdkClient := sql.GoSDKClient{
-		Ctx:               ctx,
-		ResourceGroupName: groupName,
-		ServerName:        name,
-		Location:          location,
-	}
-<<<<<<< HEAD
-
 	_, err := sdkClient.DeleteSQLServer()
 	if err != nil {
 		r.Recorder.Event(instance, "Warning", "Failed", "Couldn't delete resouce in azure")
@@ -262,8 +221,6 @@
 	r.Recorder.Event(instance, "Normal", "Deleted", name+" deleted")
 	return nil
 }
-=======
->>>>>>> 5395cf2c
 
 	_, err := sdkClient.DeleteSQLServer()
 	if err != nil {
