/*

Licensed under the Apache License, Version 2.0 (the "License");
you may not use this file except in compliance with the License.
You may obtain a copy of the License at

    http://www.apache.org/licenses/LICENSE-2.0

Unless required by applicable law or agreed to in writing, software
distributed under the License is distributed on an "AS IS" BASIS,
WITHOUT WARRANTIES OR CONDITIONS OF ANY KIND, either express or implied.
See the License for the specific language governing permissions and
limitations under the License.
*/

package controllers

import (
	"context"
	"errors"
	"fmt"
	"strings"
	"time"

	"github.com/Azure/azure-service-operator/pkg/errhelp"
	helpers "github.com/Azure/azure-service-operator/pkg/helpers"
	sql "github.com/Azure/azure-service-operator/pkg/resourcemanager/sqlclient"
	"github.com/Azure/go-autorest/autorest/to"
	"github.com/go-logr/logr"
	"github.com/sethvargo/go-password/password"
	"k8s.io/client-go/tools/record"
	ctrl "sigs.k8s.io/controller-runtime"
	"sigs.k8s.io/controller-runtime/pkg/client"
	"sigs.k8s.io/controller-runtime/pkg/controller/controllerutil"

	azurev1 "github.com/Azure/azure-service-operator/api/v1"
	v1 "k8s.io/api/core/v1"
	metav1 "k8s.io/apimachinery/pkg/apis/meta/v1"
	"k8s.io/apimachinery/pkg/runtime"
	"k8s.io/apimachinery/pkg/types"
)

// SqlServerReconciler reconciles a SqlServer object
type SqlServerReconciler struct {
	client.Client
	Log      logr.Logger
	Recorder record.EventRecorder
	Scheme   *runtime.Scheme
}

// Constants
const usernameLength = 8
const passwordLength = 16
const minUsernameAllowedLength = 8
const maxUsernameAllowedLength = 63
const minPasswordAllowedLength = 8
const maxPasswordAllowedLength = 128

// +kubebuilder:rbac:groups=azure.microsoft.com,resources=sqlservers,verbs=get;list;watch;create;update;patch;delete
// +kubebuilder:rbac:groups=azure.microsoft.com,resources=sqlservers/status,verbs=get;update;patch

func (r *SqlServerReconciler) Reconcile(req ctrl.Request) (ctrl.Result, error) {
	ctx := context.Background()
	log := r.Log.WithValues("sqlserver", req.NamespacedName)
	var instance azurev1.SqlServer

	if err := r.Get(ctx, req.NamespacedName, &instance); err != nil {
		log.Info("Unable to retrieve sql-server resource", "err", err.Error())
		// we'll ignore not-found errors, since they can't be fixed by an immediate
		// requeue (we'll need to wait for a new notification), and we can get them
		// on deleted requests.
		return ctrl.Result{}, client.IgnoreNotFound(err)
	}

	if helpers.IsBeingDeleted(&instance) {
		if helpers.HasFinalizer(&instance, SQLServerFinalizerName) {
			if err := r.deleteExternal(&instance); err != nil {
				catch := []string{
					errhelp.AsyncOpIncompleteError,
				}
				if azerr, ok := err.(*errhelp.AzureError); ok {
					if helpers.ContainsString(catch, azerr.Type) {
						log.Info("Got ignorable error", "type", azerr.Type)
						return ctrl.Result{Requeue: true, RequeueAfter: 30 * time.Second}, nil
					}
				}
				log.Info("Delete SqlServer failed with ", "error", err.Error())

				return ctrl.Result{}, err
			}

			helpers.RemoveFinalizer(&instance, SQLServerFinalizerName)
			if err := r.Update(context.Background(), &instance); err != nil {
				return ctrl.Result{}, err
			}
		}
		return ctrl.Result{}, nil
	}

	if !helpers.HasFinalizer(&instance, SQLServerFinalizerName) {
		if err := r.addFinalizer(&instance); err != nil {
			log.Info("Adding SqlServer finalizer failed with ", "error", err.Error())
			return ctrl.Result{}, err
		}
	}

	// Re-create secret if server is provisioned but secret doesn't exist
	if instance.IsProvisioned() {
		name := instance.ObjectMeta.Name

		secret := &v1.Secret{
			ObjectMeta: metav1.ObjectMeta{
				Name:      name,
				Namespace: instance.Namespace,
			},
			Type: "Opaque",
		}

		if err := r.Get(context.Background(), types.NamespacedName{Name: name, Namespace: instance.Namespace}, secret); err != nil {
			r.Log.Info("Error", "ReconcileSecret", "Server exists but secret does not, recreating now")

			// Add admin credentials to "data" block in secret

			// CreateOrUpdate secret
		}

	}

	// availableResp, err := sdkClient.CheckNameAvailability()
	// if err != nil {
	// 	log.Info("error validating name")
	// 	return ctrl.Result{}, err
	// }
	// if !availableResp.Available {
	// 	log.Info("Servername is invalid or not available")
	// 	r.Recorder.Event(&instance, "Warning", "Failed", "Servername is invalid")
	// 	return ctrl.Result{Requeue: false}, fmt.Errorf("Servername invalid %s", availableResp.Name)
	// }

	if !instance.IsSubmitted() {
		r.Recorder.Event(&instance, "Normal", "Submitting", "starting resource reconciliation")
		// TODO: Add error handling for cases where username or password are invalid:
		// https://docs.microsoft.com/en-us/rest/api/sql/servers/createorupdate#response
		if err := r.reconcileExternal(&instance); err != nil {
			catch := []string{
				errhelp.ParentNotFoundErrorCode,
				errhelp.ResourceGroupNotFoundErrorCode,
				errhelp.NotFoundErrorCode,
				errhelp.AsyncOpIncompleteError,
			}
			if azerr, ok := err.(*errhelp.AzureError); ok {
				if helpers.ContainsString(catch, azerr.Type) {
					log.Info("Got ignorable error", "type", azerr.Type)
					return ctrl.Result{Requeue: true, RequeueAfter: 30 * time.Second}, nil
				}
			}
			return ctrl.Result{}, fmt.Errorf("error reconciling sql server in azure: %v", err)
		}
		// give azure some time to catch up
		log.Info("waiting for provision to take effect")
		return ctrl.Result{Requeue: true, RequeueAfter: 30 * time.Second}, nil
	}

	if err := r.verifyExternal(&instance); err != nil {
		catch := []string{
			errhelp.ResourceGroupNotFoundErrorCode,
			errhelp.NotFoundErrorCode,
			errhelp.ResourceNotFound,
			errhelp.AsyncOpIncompleteError,
		}
		if azerr, ok := err.(*errhelp.AzureError); ok {
			if helpers.ContainsString(catch, azerr.Type) {
				log.Info("Got ignorable error", "type", azerr.Type)
				return ctrl.Result{Requeue: true, RequeueAfter: 30 * time.Second}, nil
			}
		}
		return ctrl.Result{}, fmt.Errorf("error verifying sql server in azure: %v", err)
	}

	r.Recorder.Event(&instance, "Normal", "Provisioned", "sqlserver "+instance.ObjectMeta.Name+" provisioned ")
	return ctrl.Result{}, nil
}

func (r *SqlServerReconciler) SetupWithManager(mgr ctrl.Manager) error {
	return ctrl.NewControllerManagedBy(mgr).
		For(&azurev1.SqlServer{}).
		Complete(r)
}

func (r *SqlServerReconciler) reconcileExternal(instance *azurev1.SqlServer) error {
	ctx := context.Background()
	location := instance.Spec.Location
	name := instance.ObjectMeta.Name
	groupName := instance.Spec.ResourceGroup

	sdkClient := sql.GoSDKClient{
		Ctx:               ctx,
		ResourceGroupName: groupName,
		ServerName:        name,
		Location:          location,
	}

	// Check to see if secret already exists for admin username/password
	secret, _ := r.GetOrPrepareSecret(instance)
	sqlServerProperties := sql.SQLServerProperties{
		AdministratorLogin:         to.StringPtr(string(secret.Data["username"])),
		AdministratorLoginPassword: to.StringPtr(string(secret.Data["password"])),
	}

	// create the sql server
	instance.Status.Provisioning = true
	if _, err := sdkClient.CreateOrUpdateSQLServer(sqlServerProperties); err != nil {
		if !strings.Contains(err.Error(), "not complete") {
			r.Recorder.Event(instance, "Warning", "Failed", "Unable to provision or update instance")
			return errhelp.NewAzureError(err)
		}
	} else {
		r.Recorder.Event(instance, "Normal", "Provisioned", "resource request successfully submitted to Azure")
	}

	_, createOrUpdateSecretErr := controllerutil.CreateOrUpdate(context.Background(), r.Client, secret, func() error {
		r.Log.Info("Creating or updating secret with SQL Server credentials")
		innerErr := controllerutil.SetControllerReference(instance, secret, r.Scheme)
		if innerErr != nil {
			return innerErr
		}
		return nil
	})
	if createOrUpdateSecretErr != nil {
		return createOrUpdateSecretErr
	}

	// write information back to instance
	if updateerr := r.Status().Update(ctx, instance); updateerr != nil {
		r.Recorder.Event(instance, "Warning", "Failed", "Unable to update instance")
	}

	return nil
}

func (r *SqlServerReconciler) verifyExternal(instance *azurev1.SqlServer) error {
	ctx := context.Background()
	location := instance.Spec.Location
	name := instance.ObjectMeta.Name
	groupName := instance.Spec.ResourceGroup

	sdkClient := sql.GoSDKClient{
		Ctx:               ctx,
		ResourceGroupName: groupName,
		ServerName:        name,
		Location:          location,
	}

	serv, err := sdkClient.GetServer()
	if err != nil {
		azerr := errhelp.NewAzureError(err).(*errhelp.AzureError)
		if azerr.Type != errhelp.ResourceNotFound {
			return azerr
		}

		instance.Status.State = "NotReady"
	} else {
		instance.Status.State = *serv.State
	}

	r.Recorder.Event(instance, "Normal", "Checking", fmt.Sprintf("instance in %s state", instance.Status.State))

	if instance.Status.State == "Ready" {
		instance.Status.Provisioned = true
		instance.Status.Provisioning = false
	}

	// write information back to instance
	if updateerr := r.Status().Update(ctx, instance); updateerr != nil {
		r.Recorder.Event(instance, "Warning", "Failed", "Unable to update instance")
		return updateerr
	}

	return errhelp.NewAzureError(err)
}

func (r *SqlServerReconciler) deleteExternal(instance *azurev1.SqlServer) error {
	ctx := context.Background()
	name := instance.ObjectMeta.Name
	groupName := instance.Spec.ResourceGroup
	location := instance.Spec.Location

	sdkClient := sql.GoSDKClient{
		Ctx:               ctx,
		ResourceGroupName: groupName,
		ServerName:        name,
		Location:          location,
	}

	_, err := sdkClient.DeleteSQLServer()
	if err != nil {
		r.Recorder.Event(instance, "Warning", "Failed", "Couldn't delete resouce in azure")
		return errhelp.NewAzureError(err)
	}

	r.Recorder.Event(instance, "Normal", "Deleted", name+" deleted")
	return nil
}

func (r *SqlServerReconciler) GetOrPrepareSecret(instance *azurev1.SqlServer) (*v1.Secret, error) {
	name := instance.ObjectMeta.Name

	secret := &v1.Secret{
		ObjectMeta: metav1.ObjectMeta{
			Name:      name,
			Namespace: instance.Namespace,
		},
		// Needed to avoid nil map error
		Data: map[string][]byte{
			"username":                 []byte(""),
			"fullyqualifiedusername":   []byte(""),
			"password":                 []byte(""),
			"sqlservername":            []byte(""),
			"fullyqualifiedservername": []byte(""),
		},
		Type: "Opaque",
	}

	randomUsername, usernameErr := generateRandomUsername(usernameLength)
	if usernameErr != nil {
		return secret, usernameErr
	}

	randomPassword, passwordErr := generateRandomPassword(passwordLength)
	if passwordErr != nil {
		return secret, passwordErr
	}

	usernameSuffix := "@" + name
	servernameSuffix := ".database.windows.net"
	fullyQualifiedAdminUsername := randomUsername + usernameSuffix // "<username>@<sqlservername>""
	fullyQualifiedServername := name + servernameSuffix            // "<sqlservername>.database.windows.net"

	secret.Data["username"] = []byte(randomUsername)
	secret.Data["fullyqualifiedusername"] = []byte(fullyQualifiedAdminUsername)
	secret.Data["password"] = []byte(randomPassword)
	secret.Data["sqlservername"] = []byte(name)
	secret.Data["fullyqualifiedservername"] = []byte(fullyQualifiedServername)

	if err := r.Get(context.Background(), types.NamespacedName{Name: name, Namespace: instance.Namespace}, secret); err == nil {
		r.Log.Info("secret already exists, pulling creds now")
	}

	return secret, nil
<<<<<<< HEAD
}

// helper function to generate random username for sql server
func generateRandomUsername(n int) (string, error) {
	if n < minUsernameAllowedLength || n > maxUsernameAllowedLength {
		return "", errors.New("Username length should be between 8 and 63 characters.")
	}

	// Generate a username that is n characters long, with n/2 digits and 0 symbols (not allowed),
	// allowing only lower case letters (upper case not allowed), and disallowing repeat characters.
	res, err := password.Generate(n, (n / 2), 0, true, false)
	if err != nil {
		return "", err
	}

	return res, nil
}

// helper function to generate random password for sql server
func generateRandomPassword(n int) (string, error) {
	if n < minPasswordAllowedLength || n > maxPasswordAllowedLength {
		return "", errors.New("Password length must be between 8 and 128 characters.")
	}

	// Math - Generate a password where: 1/3 of the # of chars are digits, 1/3 of the # of chars are symbols,
	// and the remaining 1/3 is a mix of upper- and lower-case letters
	digits := n / 3
	symbols := n / 3

=======
}

// helper function to generate random username for sql server
func generateRandomUsername(n int) (string, error) {
	if n < minUsernameAllowedLength || n > maxUsernameAllowedLength {
		return "", errors.New("Username length should be between 8 and 63 characters.")
	}

	// Generate a username that is n characters long, with n/2 digits and 0 symbols (not allowed),
	// allowing only lower case letters (upper case not allowed), and disallowing repeat characters.
	res, err := password.Generate(n, (n / 2), 0, true, false)
	if err != nil {
		return "", err
	}

	return res, nil
}

// helper function to generate random password for sql server
func generateRandomPassword(n int) (string, error) {
	if n < minPasswordAllowedLength || n > maxPasswordAllowedLength {
		return "", errors.New("Password length must be between 8 and 128 characters.")
	}

	// Math - Generate a password where: 1/3 of the # of chars are digits, 1/3 of the # of chars are symbols,
	// and the remaining 1/3 is a mix of upper- and lower-case letters
	digits := n / 3
	symbols := n / 3

>>>>>>> 53fca933
	// Generate a password that is n characters long, with # of digits and symbols described above,
	// allowing upper and lower case letters, and disallowing repeat characters.
	res, err := password.Generate(n, digits, symbols, false, false)
	if err != nil {
		return "", err
	}

	return res, nil
}<|MERGE_RESOLUTION|>--- conflicted
+++ resolved
@@ -104,6 +104,28 @@
 		}
 	}
 
+	/*
+		location := instance.Spec.Location
+		name := instance.ObjectMeta.Name
+		groupName := instance.Spec.ResourceGroup
+		sdkClient := sql.GoSDKClient{
+			Ctx:               ctx,
+			ResourceGroupName: groupName,
+			ServerName:        name,
+			Location:          location,
+		}
+		availableResp, err := sdkClient.CheckNameAvailability()
+		if err != nil {
+			log.Info("error validating name")
+			return ctrl.Result{}, err
+		}
+		if !availableResp.Available {
+			log.Info("Servername is invalid or not available")
+			r.Recorder.Event(&instance, "Warning", "Failed", "Servername is invalid")
+			return ctrl.Result{Requeue: false}, fmt.Errorf("Servername invalid %s", availableResp.Name)
+		}
+	*/
+
 	// Re-create secret if server is provisioned but secret doesn't exist
 	if instance.IsProvisioned() {
 		name := instance.ObjectMeta.Name
@@ -125,17 +147,6 @@
 		}
 
 	}
-
-	// availableResp, err := sdkClient.CheckNameAvailability()
-	// if err != nil {
-	// 	log.Info("error validating name")
-	// 	return ctrl.Result{}, err
-	// }
-	// if !availableResp.Available {
-	// 	log.Info("Servername is invalid or not available")
-	// 	r.Recorder.Event(&instance, "Warning", "Failed", "Servername is invalid")
-	// 	return ctrl.Result{Requeue: false}, fmt.Errorf("Servername invalid %s", availableResp.Name)
-	// }
 
 	if !instance.IsSubmitted() {
 		r.Recorder.Event(&instance, "Normal", "Submitting", "starting resource reconciliation")
@@ -347,7 +358,6 @@
 	}
 
 	return secret, nil
-<<<<<<< HEAD
 }
 
 // helper function to generate random username for sql server
@@ -377,37 +387,6 @@
 	digits := n / 3
 	symbols := n / 3
 
-=======
-}
-
-// helper function to generate random username for sql server
-func generateRandomUsername(n int) (string, error) {
-	if n < minUsernameAllowedLength || n > maxUsernameAllowedLength {
-		return "", errors.New("Username length should be between 8 and 63 characters.")
-	}
-
-	// Generate a username that is n characters long, with n/2 digits and 0 symbols (not allowed),
-	// allowing only lower case letters (upper case not allowed), and disallowing repeat characters.
-	res, err := password.Generate(n, (n / 2), 0, true, false)
-	if err != nil {
-		return "", err
-	}
-
-	return res, nil
-}
-
-// helper function to generate random password for sql server
-func generateRandomPassword(n int) (string, error) {
-	if n < minPasswordAllowedLength || n > maxPasswordAllowedLength {
-		return "", errors.New("Password length must be between 8 and 128 characters.")
-	}
-
-	// Math - Generate a password where: 1/3 of the # of chars are digits, 1/3 of the # of chars are symbols,
-	// and the remaining 1/3 is a mix of upper- and lower-case letters
-	digits := n / 3
-	symbols := n / 3
-
->>>>>>> 53fca933
 	// Generate a password that is n characters long, with # of digits and symbols described above,
 	// allowing upper and lower case letters, and disallowing repeat characters.
 	res, err := password.Generate(n, digits, symbols, false, false)
