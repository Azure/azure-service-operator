--- conflicted
+++ resolved
@@ -84,9 +84,9 @@
 						return ctrl.Result{Requeue: true, RequeueAfter: 30 * time.Second}, nil
 					}
 				}
-				instance.Status.Message = fmt.Sprintf("Delete SqlServer failed with %s", err.Error())
+ 				instance.Status.Message = fmt.Sprintf("Delete SqlServer failed with %s", err.Error())
 				if updateerr := r.Status().Update(ctx, &instance); updateerr != nil {
-					r.Recorder.Event(&instance, "Warning", "Failed", "Unable to update instance")
+					r.Recorder.Event(&instance, v1.EventTypeWarning, "Failed", "Unable to update instance")
 				}
 				return ctrl.Result{}, err
 			}
@@ -103,7 +103,7 @@
 		if err := r.addFinalizer(&instance); err != nil {
 			instance.Status.Message = fmt.Sprintf("Adding SqlServer finalizer failed with error %s", err.Error())
 			if updateerr := r.Status().Update(ctx, &instance); updateerr != nil {
-				r.Recorder.Event(&instance, "Warning", "Failed", "Unable to update instance")
+				r.Recorder.Event(&instance, v1.EventTypeWarning, "Failed", "Unable to update instance")
 			}
 			return ctrl.Result{}, err
 		}
@@ -146,14 +146,11 @@
 			if azerr, ok := err.(*errhelp.AzureError); ok {
 				if helpers.ContainsString(catch, azerr.Type) {
 					if azerr.Type == errhelp.InvalidServerName {
-<<<<<<< HEAD
 						instance.Status.Message = "Invalid Server Name"
 						if updateerr := r.Status().Update(context.Background(), &instance); updateerr != nil {
-							r.Recorder.Event(&instance, "Warning", "Failed", "Unable to update instance")
+							r.Recorder.Event(&instance, v1.EventTypeWarning, "Failed", "Unable to update instance")
 						}
-=======
 						r.Recorder.Event(&instance, v1.EventTypeWarning, "Failed", "Invalid Server Name")
->>>>>>> 92da9a14
 						return ctrl.Result{Requeue: false}, nil
 					}
 					instance.Status.Message = fmt.Sprintf("Got ignorable error type: %s", azerr.Type)
@@ -181,7 +178,7 @@
 			if helpers.ContainsString(catch, azerr.Type) {
 				instance.Status.Message = fmt.Sprintf("Got ignorable error type: %s", azerr.Type)
 				if updateerr := r.Status().Update(context.Background(), &instance); updateerr != nil {
-					r.Recorder.Event(&instance, "Warning", "Failed", "Unable to update instance")
+					r.Recorder.Event(&instance, v1.EventTypeWarning, "Failed", "Unable to update instance")
 				}
 				return ctrl.Result{Requeue: true, RequeueAfter: 30 * time.Second}, nil
 			}
