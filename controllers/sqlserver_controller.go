--- conflicted
+++ resolved
@@ -234,15 +234,12 @@
 		}
 	} else {
 		r.Recorder.Event(instance, "Normal", "Provisioned", "resource request successfully submitted to Azure")
-<<<<<<< HEAD
 		instance.Status.Message = "Successfully Submitted to Azure"
 
 		// write information back to instance
 		if updateerr := r.Status().Update(ctx, instance); updateerr != nil {
 			r.Recorder.Event(instance, "Warning", "Failed", "Unable to update instance")
 		}
-=======
->>>>>>> 6390c9a3
 	}
 
 	_, createOrUpdateSecretErr := controllerutil.CreateOrUpdate(context.Background(), r.Client, secret, func() error {
