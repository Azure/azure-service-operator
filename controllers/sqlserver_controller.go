--- conflicted
+++ resolved
@@ -53,12 +53,8 @@
 func (r *SqlServerReconciler) Reconcile(req ctrl.Request) (ctrl.Result, error) {
 	ctx := context.Background()
 	log := r.Log.WithValues("sqlserver", req.NamespacedName)
-<<<<<<< HEAD
 
 	var instance azurev1alpha1.SqlServer
-=======
-	var instance azurev1.SqlServer
->>>>>>> 3f60456b
 
 	if err := r.Get(ctx, req.NamespacedName, &instance); err != nil {
 		log.Info("Unable to retrieve sql-server resource", "err", err.Error())
