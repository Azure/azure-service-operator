/*

Licensed under the Apache License, Version 2.0 (the "License");
you may not use this file except in compliance with the License.
You may obtain a copy of the License at

    http://www.apache.org/licenses/LICENSE-2.0

Unless required by applicable law or agreed to in writing, software
distributed under the License is distributed on an "AS IS" BASIS,
WITHOUT WARRANTIES OR CONDITIONS OF ANY KIND, either express or implied.
See the License for the specific language governing permissions and
limitations under the License.
*/

package controllers

import (
	"context"
	"errors"
	"fmt"
	"strings"
	"time"

	"github.com/Azure/azure-service-operator/pkg/errhelp"
	helpers "github.com/Azure/azure-service-operator/pkg/helpers"
	sql "github.com/Azure/azure-service-operator/pkg/resourcemanager/sqlclient"
	"github.com/Azure/go-autorest/autorest/to"
	"github.com/go-logr/logr"
	"github.com/sethvargo/go-password/password"
	"k8s.io/client-go/tools/record"
	ctrl "sigs.k8s.io/controller-runtime"
	"sigs.k8s.io/controller-runtime/pkg/client"
	"sigs.k8s.io/controller-runtime/pkg/controller/controllerutil"

	azurev1alpha1 "github.com/Azure/azure-service-operator/api/v1alpha1"
	v1 "k8s.io/api/core/v1"
	metav1 "k8s.io/apimachinery/pkg/apis/meta/v1"
	"k8s.io/apimachinery/pkg/runtime"
	"k8s.io/apimachinery/pkg/types"
)

// SqlServerReconciler reconciles a SqlServer object
type SqlServerReconciler struct {
	client.Client
	Log      logr.Logger
	Recorder record.EventRecorder
	Scheme   *runtime.Scheme
}

// +kubebuilder:rbac:groups=azure.microsoft.com,resources=sqlservers,verbs=get;list;watch;create;update;patch;delete
// +kubebuilder:rbac:groups=azure.microsoft.com,resources=sqlservers/status,verbs=get;update;patch

func (r *SqlServerReconciler) Reconcile(req ctrl.Request) (ctrl.Result, error) {
	ctx := context.Background()
	log := r.Log.WithValues("sqlserver", req.NamespacedName)

	var instance azurev1alpha1.SqlServer

	if err := r.Get(ctx, req.NamespacedName, &instance); err != nil {
		log.Info("Unable to retrieve sql-server resource", "err", err.Error())
		// we'll ignore not-found errors, since they can't be fixed by an immediate
		// requeue (we'll need to wait for a new notification), and we can get them
		// on deleted requests.
		return ctrl.Result{}, client.IgnoreNotFound(err)
	}

	location := instance.Spec.Location
	name := instance.ObjectMeta.Name
	groupName := instance.Spec.ResourceGroup

	sdkClient := sql.GoSDKClient{
		Ctx:               ctx,
		ResourceGroupName: groupName,
		ServerName:        name,
		Location:          location,
	}

	if helpers.IsBeingDeleted(&instance) {
		if helpers.HasFinalizer(&instance, SQLServerFinalizerName) {
			if err := r.deleteExternal(&instance); err != nil {
				catch := []string{
					errhelp.AsyncOpIncompleteError,
				}
				if azerr, ok := err.(*errhelp.AzureError); ok {
					if helpers.ContainsString(catch, azerr.Type) {
						log.Info("Got ignorable error", "type", azerr.Type)
						return ctrl.Result{Requeue: true, RequeueAfter: 30 * time.Second}, nil
					}
				}
				log.Info("Delete SqlServer failed with ", "error", err.Error())

				return ctrl.Result{}, err
			}

			helpers.RemoveFinalizer(&instance, SQLServerFinalizerName)
			if err := r.Update(context.Background(), &instance); err != nil {
				return ctrl.Result{}, err
			}
		}
		return ctrl.Result{}, nil
	}

	if !helpers.HasFinalizer(&instance, SQLServerFinalizerName) {
		if err := r.addFinalizer(&instance); err != nil {
			log.Info("Adding SqlServer finalizer failed with ", "error", err.Error())
			return ctrl.Result{}, err
		}
	}

<<<<<<< HEAD
	// Re-create secret if server is provisioned but secret doesn't exist
	if instance.IsProvisioned() {
		name := instance.ObjectMeta.Name

		secret := &v1.Secret{
			ObjectMeta: metav1.ObjectMeta{
				Name:      name,
				Namespace: instance.Namespace,
			},
			Type: "Opaque",
		}

		if err := r.Get(context.Background(), types.NamespacedName{Name: name, Namespace: instance.Namespace}, secret); err != nil {
			r.Log.Info("Error", "ReconcileSecret", "Server exists but secret does not, recreating now")

			// Add admin credentials to "data" block in secret

			// CreateOrUpdate secret
		}
=======
	availableResp, err := sdkClient.CheckNameAvailability()
	if err != nil {
		log.Info("error validating name")
		return ctrl.Result{}, err
	}
	if !availableResp.Available {
		log.Info("Servername is invalid or not available")
		r.Recorder.Event(&instance, "Warning", "Failed", "Servername is invalid")
		return ctrl.Result{Requeue: false}, fmt.Errorf("Servername invalid %s", availableResp.Name)
>>>>>>> 2d6eaf6f
	}

	if !instance.IsSubmitted() {
		r.Recorder.Event(&instance, "Normal", "Submitting", "starting resource reconciliation")
		// TODO: Add error handling for cases where username or password are invalid:
		// https://docs.microsoft.com/en-us/rest/api/sql/servers/createorupdate#response
		if err := r.reconcileExternal(&instance); err != nil {
			catch := []string{
				errhelp.ParentNotFoundErrorCode,
				errhelp.ResourceGroupNotFoundErrorCode,
				errhelp.NotFoundErrorCode,
				errhelp.AsyncOpIncompleteError,
			}
			if azerr, ok := err.(*errhelp.AzureError); ok {
				if helpers.ContainsString(catch, azerr.Type) {
					log.Info("Got ignorable error", "type", azerr.Type)
					return ctrl.Result{Requeue: true, RequeueAfter: 30 * time.Second}, nil
				}
			}
			return ctrl.Result{}, fmt.Errorf("error reconciling sql server in azure: %v", err)
		}
		// give azure some time to catch up
		log.Info("waiting for provision to take effect")
		return ctrl.Result{Requeue: true, RequeueAfter: 30 * time.Second}, nil
	}

	if err := r.verifyExternal(&instance); err != nil {
		catch := []string{
			errhelp.ResourceGroupNotFoundErrorCode,
			errhelp.NotFoundErrorCode,
			errhelp.ResourceNotFound,
			errhelp.AsyncOpIncompleteError,
		}
		if azerr, ok := err.(*errhelp.AzureError); ok {
			if helpers.ContainsString(catch, azerr.Type) {
				log.Info("Got ignorable error", "type", azerr.Type)
				return ctrl.Result{Requeue: true, RequeueAfter: 30 * time.Second}, nil
			}
		}
		return ctrl.Result{}, fmt.Errorf("error verifying sql server in azure: %v", err)
	}

	r.Recorder.Event(&instance, "Normal", "Provisioned", "sqlserver "+instance.ObjectMeta.Name+" provisioned ")
	return ctrl.Result{}, nil
}

func (r *SqlServerReconciler) SetupWithManager(mgr ctrl.Manager) error {
	return ctrl.NewControllerManagedBy(mgr).
		For(&azurev1alpha1.SqlServer{}).
		Complete(r)
}

func (r *SqlServerReconciler) reconcileExternal(instance *azurev1alpha1.SqlServer) error {
	ctx := context.Background()
	location := instance.Spec.Location
	name := instance.ObjectMeta.Name
	groupName := instance.Spec.ResourceGroup

	sdkClient := sql.GoSDKClient{
		Ctx:               ctx,
		ResourceGroupName: groupName,
		ServerName:        name,
		Location:          location,
	}

	// Check to see if secret already exists for admin username/password
	secret, _ := r.GetOrPrepareSecret(instance)
	sqlServerProperties := sql.SQLServerProperties{
		AdministratorLogin:         to.StringPtr(string(secret.Data["username"])),
		AdministratorLoginPassword: to.StringPtr(string(secret.Data["password"])),
	}

	// create the sql server
	instance.Status.Provisioning = true
	if _, err := sdkClient.CreateOrUpdateSQLServer(sqlServerProperties); err != nil {
		if !strings.Contains(err.Error(), "not complete") {
			r.Recorder.Event(instance, "Warning", "Failed", "Unable to provision or update instance")
			return errhelp.NewAzureError(err)
		}
	} else {
		r.Recorder.Event(instance, "Normal", "Provisioned", "resource request successfully submitted to Azure")
	}

	_, createOrUpdateSecretErr := controllerutil.CreateOrUpdate(context.Background(), r.Client, secret, func() error {
		r.Log.Info("mutating secret bundle")
		innerErr := controllerutil.SetControllerReference(instance, secret, r.Scheme)
		if innerErr != nil {
			return innerErr
		}
		return nil
	})
	if createOrUpdateSecretErr != nil {
		return createOrUpdateSecretErr
	}

	// write information back to instance
	if updateerr := r.Status().Update(ctx, instance); updateerr != nil {
		r.Recorder.Event(instance, "Warning", "Failed", "Unable to update instance")
	}

	return nil
}

func (r *SqlServerReconciler) verifyExternal(instance *azurev1alpha1.SqlServer) error {
	ctx := context.Background()
	location := instance.Spec.Location
	name := instance.ObjectMeta.Name
	groupName := instance.Spec.ResourceGroup

	sdkClient := sql.GoSDKClient{
		Ctx:               ctx,
		ResourceGroupName: groupName,
		ServerName:        name,
		Location:          location,
	}

	serv, err := sdkClient.GetServer()
	if err != nil {
		azerr := errhelp.NewAzureError(err).(*errhelp.AzureError)
		if azerr.Type != errhelp.ResourceNotFound {
			return azerr
		}

		instance.Status.State = "NotReady"
	} else {
		instance.Status.State = *serv.State
	}

	r.Recorder.Event(instance, "Normal", "Checking", fmt.Sprintf("instance in %s state", instance.Status.State))

	if instance.Status.State == "Ready" {
		instance.Status.Provisioned = true
		instance.Status.Provisioning = false
	}

	// write information back to instance
	if updateerr := r.Status().Update(ctx, instance); updateerr != nil {
		r.Recorder.Event(instance, "Warning", "Failed", "Unable to update instance")
		return updateerr
	}

	return errhelp.NewAzureError(err)
}

func (r *SqlServerReconciler) deleteExternal(instance *azurev1alpha1.SqlServer) error {
	ctx := context.Background()
	name := instance.ObjectMeta.Name
	groupName := instance.Spec.ResourceGroup
	location := instance.Spec.Location

	sdkClient := sql.GoSDKClient{
		Ctx:               ctx,
		ResourceGroupName: groupName,
		ServerName:        name,
		Location:          location,
	}

	_, err := sdkClient.DeleteSQLServer()
	if err != nil {
		r.Recorder.Event(instance, "Warning", "Failed", "Couldn't delete resouce in azure")
		return errhelp.NewAzureError(err)
	}

	r.Recorder.Event(instance, "Normal", "Deleted", name+" deleted")
	return nil
}

<<<<<<< HEAD
func (r *SqlServerReconciler) GetOrPrepareSecret(instance *azurev1.SqlServer) (*v1.Secret, error) {
=======
func (r *SqlServerReconciler) GetOrPrepareSecret(instance *azurev1alpha1.SqlServer) *v1.Secret {
>>>>>>> 2d6eaf6f
	name := instance.ObjectMeta.Name

	const usernameLength = 8
	const passwordLength = 16

	randomUsername, usernameErr := generateRandomUsername(usernameLength)
	randomPassword, passwordErr := generateRandomPassword(passwordLength)

	// TODO: Move these constants to a central location
	usernameSuffix := "@" + name
	servernameSuffix := ".database.windows.net"
	fullyQualifiedAdminUsername := randomUsername + usernameSuffix // "<username>@<sqlservername>""
	fullyQualifiedServername := name + servernameSuffix            // "<sqlservername>.database.windows.net"

	secret := &v1.Secret{
		ObjectMeta: metav1.ObjectMeta{
			Name:      name,
			Namespace: instance.Namespace,
		},
		Data: map[string][]byte{
			"username":                 []byte(randomUsername),
			"fullyqualifiedusername":   []byte(fullyQualifiedAdminUsername),
			"password":                 []byte(randomPassword),
			"sqlservername":            []byte(name),
			"fullyqualifiedservername": []byte(fullyQualifiedServername),
		},
		Type: "Opaque",
	}

	if usernameErr != nil {
		return secret, usernameErr
	}

	if passwordErr != nil {
		return secret, passwordErr
	}

	// TODO: Add logic to validate username and password before sending CreateOrUpdate server request to Azure

	if err := r.Get(context.Background(), types.NamespacedName{Name: name, Namespace: instance.Namespace}, secret); err == nil {
		r.Log.Info("secret already exists, pulling creds now")
	}

	return secret, nil
}

// helper function to generate random username for sql server
func generateRandomUsername(n int) (string, error) {
	if n < 8 || n > 63 {
		return "", errors.New("Username length should be between 8 and 63 characters.")
	}

	// Generate a password that is n characters long, with n/2 digits and 0 symbols (not allowed),
	// allowing only lower case letters (upper case not allowed), and disallowing repeat characters.
	res, err := password.Generate(n, (n / 2), 0, true, false)
	if err != nil {
		return "", err
	}

	return res, nil
}

// helper function to generate random password for sql server
func generateRandomPassword(n int) (string, error) {
	if n < 8 || n > 128 {
		return "", errors.New("Password length must be between 8 and 128 characters.")
	}

	// Math - Generate a password where: 1/3 of the # of chars are digits,
	//									 1/3 of the # of chars are symbols, and
	//									 the remaining 1/3 is a mix of upper- and lower-case letters
	digits := n / 3
	symbols := n / 3

	// Generate a password that is n characters long, with # of digits and symbols described above,
	// allowing upper and lower case letters, and disallowing repeat characters.
	res, err := password.Generate(n, digits, symbols, false, false)
	if err != nil {
		return "", err
	}

	return res, nil
}<|MERGE_RESOLUTION|>--- conflicted
+++ resolved
@@ -108,7 +108,6 @@
 		}
 	}
 
-<<<<<<< HEAD
 	// Re-create secret if server is provisioned but secret doesn't exist
 	if instance.IsProvisioned() {
 		name := instance.ObjectMeta.Name
@@ -128,7 +127,9 @@
 
 			// CreateOrUpdate secret
 		}
-=======
+
+	}
+
 	availableResp, err := sdkClient.CheckNameAvailability()
 	if err != nil {
 		log.Info("error validating name")
@@ -138,7 +139,6 @@
 		log.Info("Servername is invalid or not available")
 		r.Recorder.Event(&instance, "Warning", "Failed", "Servername is invalid")
 		return ctrl.Result{Requeue: false}, fmt.Errorf("Servername invalid %s", availableResp.Name)
->>>>>>> 2d6eaf6f
 	}
 
 	if !instance.IsSubmitted() {
@@ -306,11 +306,7 @@
 	return nil
 }
 
-<<<<<<< HEAD
-func (r *SqlServerReconciler) GetOrPrepareSecret(instance *azurev1.SqlServer) (*v1.Secret, error) {
-=======
-func (r *SqlServerReconciler) GetOrPrepareSecret(instance *azurev1alpha1.SqlServer) *v1.Secret {
->>>>>>> 2d6eaf6f
+func (r *SqlServerReconciler) GetOrPrepareSecret(instance *azurev1alpha1.SqlServer) (*v1.Secret, error) {
 	name := instance.ObjectMeta.Name
 
 	const usernameLength = 8
