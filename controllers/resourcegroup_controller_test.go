--- conflicted
+++ resolved
@@ -20,7 +20,7 @@
 	"context"
 	"time"
 
-	azurev1 "github.com/Azure/azure-service-operator/api/v1"
+	azurev1alpha1 "github.com/Azure/azure-service-operator/api/v1alpha1"
 	helpers "github.com/Azure/azure-service-operator/pkg/helpers"
 
 	. "github.com/onsi/ginkgo"
@@ -54,12 +54,12 @@
 			var err error
 
 			// Create the Resourcegroup object and expect the Reconcile to be created
-			resourceGroupInstance := &azurev1.ResourceGroup{
+			resourceGroupInstance := &azurev1alpha1.ResourceGroup{
 				ObjectMeta: metav1.ObjectMeta{
 					Name:      resourceGroupName,
 					Namespace: "default",
 				},
-				Spec: azurev1.ResourceGroupSpec{
+				Spec: azurev1alpha1.ResourceGroupSpec{
 					Location: tc.ResourceGroupLocation,
 				},
 			}
@@ -70,20 +70,12 @@
 
 			resourceGroupNamespacedName := types.NamespacedName{Name: resourceGroupName, Namespace: "default"}
 			Eventually(func() bool {
-<<<<<<< HEAD
-				_ = k8sClient.Get(context.Background(), resourceGroupNamespacedName, resourceGroupInstance)
-=======
 				_ = tc.K8sClient.Get(context.Background(), resourceGroupNamespacedName, resourceGroupInstance)
->>>>>>> f6b9b038
 				return resourceGroupInstance.IsSubmitted()
 			}, timeout,
 			).Should(BeTrue())
 
-<<<<<<< HEAD
-			k8sClient.Delete(context.Background(), resourceGroupInstance)
-=======
 			tc.K8sClient.Delete(context.Background(), resourceGroupInstance)
->>>>>>> f6b9b038
 			Eventually(func() bool {
 				_ = tc.K8sClient.Get(context.Background(), resourceGroupNamespacedName, resourceGroupInstance)
 				return resourceGroupInstance.IsBeingDeleted()
