package controllers

import (
	"context"
	"fmt"
	azurev1alpha1 "github.com/Azure/azure-service-operator/api/v1alpha1"
	"github.com/Azure/azure-service-operator/pkg/helpers"
	"net/http"
	"strings"

	. "github.com/onsi/ginkgo"
	. "github.com/onsi/gomega"
	apierrors "k8s.io/apimachinery/pkg/api/errors"
	metav1 "k8s.io/apimachinery/pkg/apis/meta/v1"
	"k8s.io/apimachinery/pkg/types"
)

var _ = Describe("ResourceGroup Controller", func() {

	BeforeEach(func() {
		// Add any setup steps that needs to be executed before each test
	})

	AfterEach(func() {
		// Add any teardown steps that needs to be executed after each test
	})

	// Add Tests for OpenAPI validation (or additonal CRD features) specified in
	// your API definition.
	// Avoid adding tests for vanilla CRUD operations because they would
	// test Kubernetes API server, which isn't the goal here.

	Context("Create and Delete", func() {
		It("should create and delete resource group instances", func() {
			resourceGroupName := "t-rg-dev-" + helpers.RandomString(10)

			var err error

			// Create the ResourceGroup object and expect the Reconcile to be created
			resourceGroupInstance := &azurev1alpha1.ResourceGroup{
				ObjectMeta: metav1.ObjectMeta{
					Name:      resourceGroupName,
					Namespace: "default",
				},
<<<<<<< HEAD
				Spec: azurev1.ResourceGroupSpec{
					Location: tc.ResourceGroupLocation,
				},
			}

			err = tc.K8sClient.Create(context.Background(), resourceGroupInstance)
=======
				Spec: azurev1alpha1.ResourceGroupSpec{
					Location: tc.resourceGroupLocation,
				},
			}

			// create rg
			err = tc.k8sClient.Create(context.Background(), resourceGroupInstance)
>>>>>>> 90b092f8
			Expect(apierrors.IsInvalid(err)).To(Equal(false))
			Expect(err).NotTo(HaveOccurred())

			resourceGroupNamespacedName := types.NamespacedName{Name: resourceGroupName, Namespace: "default"}

			// verify sure rg has a finalizer
			Eventually(func() bool {
				_ = tc.k8sClient.Get(context.Background(), resourceGroupNamespacedName, resourceGroupInstance)
				return resourceGroupInstance.HasFinalizer(resourceGroupFinalizerName)
			}, tc.timeout,
			).Should(BeTrue())

			// verify rg gets submitted
			Eventually(func() bool {
<<<<<<< HEAD
				_ = tc.K8sClient.Get(context.Background(), resourceGroupNamespacedName, resourceGroupInstance)
=======
				_ = tc.k8sClient.Get(context.Background(), resourceGroupNamespacedName, resourceGroupInstance)
>>>>>>> 90b092f8
				return resourceGroupInstance.IsSubmitted()
			}, tc.timeout,
			).Should(BeTrue())

<<<<<<< HEAD
			tc.K8sClient.Delete(context.Background(), resourceGroupInstance)
			Eventually(func() bool {
				_ = tc.K8sClient.Get(context.Background(), resourceGroupNamespacedName, resourceGroupInstance)
=======
			// verify rg exists in azure
			Eventually(func() bool {
				_, err := tc.resourceGroupManager.CheckExistence(context.Background(), resourceGroupName)
				return err == nil
			}, tc.timeout,
			).Should(BeTrue())

			// delete rg
			err = tc.k8sClient.Delete(context.Background(), resourceGroupInstance)
			Expect(err).NotTo(HaveOccurred())

			// verify rg is being deleted
			Eventually(func() bool {
				_ = tc.k8sClient.Get(context.Background(), resourceGroupNamespacedName, resourceGroupInstance)
>>>>>>> 90b092f8
				return resourceGroupInstance.IsBeingDeleted()
			}, tc.timeout,
			).Should(BeTrue())

			// verify rg is gone from kubernetes
			Eventually(func() bool {
				err := tc.k8sClient.Get(context.Background(), resourceGroupNamespacedName, resourceGroupInstance)
				if err == nil {
					err = fmt.Errorf("")
				}
				return strings.Contains(err.Error(), "not found")
			}, tc.timeout,
			).Should(BeTrue())

			// verify rg is gone from Azure
			Eventually(func() bool {
				result, _ := tc.resourceGroupManager.CheckExistence(context.Background(), resourceGroupName)
				return result.Response.StatusCode == http.StatusNotFound
			}, tc.timeout,
			).Should(BeTrue())
		})
	})
})<|MERGE_RESOLUTION|>--- conflicted
+++ resolved
@@ -42,14 +42,6 @@
 					Name:      resourceGroupName,
 					Namespace: "default",
 				},
-<<<<<<< HEAD
-				Spec: azurev1.ResourceGroupSpec{
-					Location: tc.ResourceGroupLocation,
-				},
-			}
-
-			err = tc.K8sClient.Create(context.Background(), resourceGroupInstance)
-=======
 				Spec: azurev1alpha1.ResourceGroupSpec{
 					Location: tc.resourceGroupLocation,
 				},
@@ -57,7 +49,6 @@
 
 			// create rg
 			err = tc.k8sClient.Create(context.Background(), resourceGroupInstance)
->>>>>>> 90b092f8
 			Expect(apierrors.IsInvalid(err)).To(Equal(false))
 			Expect(err).NotTo(HaveOccurred())
 
@@ -72,20 +63,11 @@
 
 			// verify rg gets submitted
 			Eventually(func() bool {
-<<<<<<< HEAD
-				_ = tc.K8sClient.Get(context.Background(), resourceGroupNamespacedName, resourceGroupInstance)
-=======
 				_ = tc.k8sClient.Get(context.Background(), resourceGroupNamespacedName, resourceGroupInstance)
->>>>>>> 90b092f8
 				return resourceGroupInstance.IsSubmitted()
 			}, tc.timeout,
 			).Should(BeTrue())
 
-<<<<<<< HEAD
-			tc.K8sClient.Delete(context.Background(), resourceGroupInstance)
-			Eventually(func() bool {
-				_ = tc.K8sClient.Get(context.Background(), resourceGroupNamespacedName, resourceGroupInstance)
-=======
 			// verify rg exists in azure
 			Eventually(func() bool {
 				_, err := tc.resourceGroupManager.CheckExistence(context.Background(), resourceGroupName)
@@ -100,7 +82,6 @@
 			// verify rg is being deleted
 			Eventually(func() bool {
 				_ = tc.k8sClient.Get(context.Background(), resourceGroupNamespacedName, resourceGroupInstance)
->>>>>>> 90b092f8
 				return resourceGroupInstance.IsBeingDeleted()
 			}, tc.timeout,
 			).Should(BeTrue())
