/*

Licensed under the Apache License, Version 2.0 (the "License");
you may not use this file except in compliance with the License.
You may obtain a copy of the License at

    http://www.apache.org/licenses/LICENSE-2.0

Unless required by applicable law or agreed to in writing, software
distributed under the License is distributed on an "AS IS" BASIS,
WITHOUT WARRANTIES OR CONDITIONS OF ANY KIND, either express or implied.
See the License for the specific language governing permissions and
limitations under the License.
*/

package controllers

import (
	"context"
	"errors"
	"fmt"
	"os"
	"strconv"
	"strings"
	"time"

	"github.com/Azure/azure-service-operator/pkg/helpers"
	sql "github.com/Azure/azure-service-operator/pkg/resourcemanager/sqlclient"
	"github.com/Azure/azure-service-operator/pkg/secrets"
	"github.com/go-logr/logr"
	ctrl "sigs.k8s.io/controller-runtime"
	"sigs.k8s.io/controller-runtime/pkg/client"

	azurev1alpha1 "github.com/Azure/azure-service-operator/api/v1alpha1"
	"github.com/Azure/azure-service-operator/pkg/errhelp"
	"github.com/Azure/go-autorest/autorest/to"
	corev1 "k8s.io/api/core/v1"
	"k8s.io/apimachinery/pkg/types"
	"sigs.k8s.io/controller-runtime/pkg/controller/controllerutil"

	"k8s.io/apimachinery/pkg/runtime"
	"k8s.io/client-go/tools/record"
)

const AzureSqlActionFinalizerName = "azuresqlaction.finalizers.azure.com"

// AzureSqlActionReconciler reconciles a AzureSqlAction object
type AzureSqlActionReconciler struct {
	client.Client
<<<<<<< HEAD
	Log                   logr.Logger
	Recorder              record.EventRecorder
	Scheme                *runtime.Scheme
	AzureSqlServerManager sql.SqlServerManager
=======
	Log            logr.Logger
	Recorder       record.EventRecorder
	Scheme         *runtime.Scheme
	ResourceClient sql.ResourceClient
	SecretClient   secrets.SecretClient
>>>>>>> 94b83810
}

// +kubebuilder:rbac:groups=azure.microsoft.com,resources=azuresqlactions,verbs=get;list;watch;create;update;patch;delete
// +kubebuilder:rbac:groups=azure.microsoft.com,resources=azuresqlactions/status,verbs=get;update;patch

// Reconcile function runs the actual reconcilation loop of the controller
func (r *AzureSqlActionReconciler) Reconcile(req ctrl.Request) (ctrl.Result, error) {
	ctx := context.Background()
	log := r.Log.WithValues("azuresqlaction", req.NamespacedName)

	var instance azurev1alpha1.AzureSqlAction

	requeueAfter, err := strconv.Atoi(os.Getenv("REQUEUE_AFTER"))
	if err != nil {
		requeueAfter = 30
	}

	if err := r.Get(ctx, req.NamespacedName, &instance); err != nil {
		log.Info("Unable to fetch AzureSqlAction", "err", err.Error())
		return ctrl.Result{}, client.IgnoreNotFound(err)
	}

	defer func() {
		if !helpers.IsBeingDeleted(&instance) {
			if err := r.Status().Update(ctx, &instance); err != nil {
				r.Recorder.Event(&instance, corev1.EventTypeWarning, "Failed", "Unable to update instance")
			}
		}
	}()

	if !instance.IsSubmitted() {
		if err := r.reconcileExternal(ctx, &instance); err != nil {
			catchIgnorable := []string{
				errhelp.AsyncOpIncompleteError,
			}
			catchNotIgnorable := []string{
				errhelp.ResourceNotFound,
				errhelp.ResourceGroupNotFoundErrorCode,
			}
			azerr := errhelp.NewAzureErrorAzureError(err)

			// handle catchable errors
			if helpers.ContainsString(catchIgnorable, azerr.Type) {
				log.Info("Requeuing as the async operation is not complete")
				return ctrl.Result{
					RequeueAfter: time.Second * time.Duration(requeueAfter),
				}, nil
			}

			// handle errors we can't ignore
			if helpers.ContainsString(catchNotIgnorable, azerr.Type) {
				log.Info("Not requeueing as a specified resource was not found")
				return ctrl.Result{}, nil
			}

			// TODO: Add error handling for other types of errors we might encounter here
			return ctrl.Result{}, fmt.Errorf("error reconciling azuresqlaction in azure: %v", err)
		}
		return ctrl.Result{}, nil
	}

	r.Recorder.Event(&instance, corev1.EventTypeNormal, "Provisioned", "AzureSqlAction "+instance.ObjectMeta.Name+" provisioned ")
	return ctrl.Result{}, nil
}

func (r *AzureSqlActionReconciler) reconcileExternal(ctx context.Context, instance *azurev1alpha1.AzureSqlAction) error {
	serverName := instance.Spec.ServerName
	groupName := instance.Spec.ResourceGroup
	namespace := instance.Namespace

	instance.Status.Provisioning = true
	instance.Status.Provisioned = false
	instance.Status.Message = "AzureSqlAction in progress"
	// write information back to instance
	if updateerr := r.Status().Update(ctx, instance); updateerr != nil {
		r.Recorder.Event(instance, corev1.EventTypeWarning, "Failed", "Unable to update instance")
	}

	//get owner instance of AzureSqlServer
	r.Recorder.Event(instance, corev1.EventTypeNormal, "UpdatingOwner", "Updating owner AzureSqlServer instance")
	var ownerInstance azurev1alpha1.AzureSqlServer
	azureSqlServerNamespacedName := types.NamespacedName{Name: serverName, Namespace: instance.Namespace}
	err := r.Get(ctx, azureSqlServerNamespacedName, &ownerInstance)
	if err != nil {
		//log error and kill it, as the parent might not exist in the cluster. It could have been created elsewhere or through the portal directly
		r.Recorder.Event(instance, corev1.EventTypeWarning, "Failed", "Unable to get owner instance of AzureSqlServer")
	} else {
		r.Recorder.Event(instance, corev1.EventTypeNormal, "OwnerAssign", "Got owner instance of Sql Server and assigning controller reference now")
		innerErr := controllerutil.SetControllerReference(&ownerInstance, instance, r.Scheme)
		if innerErr != nil {
			r.Recorder.Event(instance, corev1.EventTypeWarning, "Failed", "Unable to set controller reference to AzureSqlServer")
		}
		r.Recorder.Event(instance, corev1.EventTypeNormal, "OwnerAssign", "Owner instance assigned successfully")
	}

	// write information back to instance
	if err := r.Update(ctx, instance); err != nil {
		r.Recorder.Event(instance, corev1.EventTypeWarning, "Failed", "Unable to update instance")
	}

	// Get the Sql Server instance that corresponds to the Server name in the spec for this action
	server, err := r.AzureSqlServerManager.GetServer(ctx, groupName, serverName)
	if err != nil {
		if strings.Contains(err.Error(), errhelp.ResourceGroupNotFoundErrorCode) {
			r.Recorder.Event(instance, corev1.EventTypeWarning, "Failed", "Unable to get instance of AzureSqlServer: Resource group not found")
			r.Log.Info("Error", "Unable to get instance of AzureSqlServer: Resource group not found", err)
			instance.Status.Message = "Resource group not found"

			return err
		}

		r.Recorder.Event(instance, corev1.EventTypeWarning, "Failed", "Unable to get instance of AzureSqlServer")
		r.Log.Info("Error", "Sql Server instance not found", err)
		instance.Status.Message = "Sql server instance not found"

		return err
	}

	// rollcreds action
	if strings.ToLower(instance.Spec.ActionName) == "rollcreds" {
		azureSqlServerProperties := sql.SQLServerProperties{
			AdministratorLogin:         server.ServerProperties.AdministratorLogin,
			AdministratorLoginPassword: server.ServerProperties.AdministratorLoginPassword,
		}

		// Generate a new password
		newPassword, _ := generateRandomPassword(passwordLength)
		azureSqlServerProperties.AdministratorLoginPassword = to.StringPtr(newPassword)

		if _, err := r.AzureSqlServerManager.CreateOrUpdateSQLServer(ctx, groupName, *server.Location, serverName, azureSqlServerProperties); err != nil {
			if !strings.Contains(err.Error(), "not complete") {
				r.Recorder.Event(instance, corev1.EventTypeWarning, "Failed", "Unable to provision or update instance")
				return err
			}
		} else {
			r.Recorder.Event(instance, corev1.EventTypeNormal, "Provisioned", "resource request successfully submitted to Azure")
		}

		key := types.NamespacedName{Name: serverName, Namespace: namespace}
		data, err := r.SecretClient.Get(ctx, key)
		if err != nil {
			return err
		}

		data["password"] = []byte(*azureSqlServerProperties.AdministratorLoginPassword)
		err = r.SecretClient.Upsert(
			ctx,
			key,
			data,
			secrets.WithOwner(&ownerInstance),
			secrets.WithScheme(r.Scheme),
		)
		if err != nil {
			return err
		}

		instance.Status.Provisioning = false
		instance.Status.Provisioned = true
		instance.Status.Message = "AzureSqlAction completed successfully."
		return nil
	}

	// Add implementations for other AzureSqlActions here (instance.Spec.ActionName)

	r.Log.Info("Error", "reconcileExternal", "Unknown action name")
	instance.Status.Message = "Unknown action name error"

	return errors.New("Unknown AzureSqlAction name: " + instance.Spec.ActionName)

}

func (r *AzureSqlActionReconciler) SetupWithManager(mgr ctrl.Manager) error {
	return ctrl.NewControllerManagedBy(mgr).
		For(&azurev1alpha1.AzureSqlAction{}).
		Complete(r)
}<|MERGE_RESOLUTION|>--- conflicted
+++ resolved
@@ -47,18 +47,11 @@
 // AzureSqlActionReconciler reconciles a AzureSqlAction object
 type AzureSqlActionReconciler struct {
 	client.Client
-<<<<<<< HEAD
 	Log                   logr.Logger
 	Recorder              record.EventRecorder
 	Scheme                *runtime.Scheme
 	AzureSqlServerManager sql.SqlServerManager
-=======
-	Log            logr.Logger
-	Recorder       record.EventRecorder
-	Scheme         *runtime.Scheme
-	ResourceClient sql.ResourceClient
 	SecretClient   secrets.SecretClient
->>>>>>> 94b83810
 }
 
 // +kubebuilder:rbac:groups=azure.microsoft.com,resources=azuresqlactions,verbs=get;list;watch;create;update;patch;delete
