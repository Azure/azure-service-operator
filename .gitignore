--- conflicted
+++ resolved
@@ -12,11 +12,9 @@
 
 # Output of the go coverage tool, specifically when used with LiteIDE
 *.out
-<<<<<<< HEAD
 
 bin/
 vendor/
-=======
 coverage.txt
 report.xml
 cover.html
@@ -42,5 +40,4 @@
 cover-existing.html
 coverage-existing.txt
 report-existing.xml
-testlogs-existing.txt
->>>>>>> f86a7653
+testlogs-existing.txt