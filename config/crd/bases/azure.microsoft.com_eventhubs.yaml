
---
apiVersion: apiextensions.k8s.io/v1beta1
kind: CustomResourceDefinition
metadata:
  creationTimestamp: null
  name: eventhubs.azure.microsoft.com
spec:
  group: azure.microsoft.com
  names:
    kind: Eventhub
    plural: eventhubs
  scope: ""
  validation:
    openAPIV3Schema:
      description: Eventhub is the Schema for the eventhubs API
      properties:
        apiVersion:
          description: 'APIVersion defines the versioned schema of this representation
            of an object. Servers should convert recognized schemas to the latest
            internal value, and may reject unrecognized values. More info: https://git.k8s.io/community/contributors/devel/api-conventions.md#resources'
          type: string
        kind:
          description: 'Kind is a string value representing the REST resource this
            object represents. Servers may infer this from the endpoint the client
            submits requests to. Cannot be updated. In CamelCase. More info: https://git.k8s.io/community/contributors/devel/api-conventions.md#types-kinds'
          type: string
        metadata:
          description: ObjectMeta is metadata that all persisted resources must have,
            which includes all objects users must create.
          properties:
            annotations:
              additionalProperties:
                type: string
              description: 'Annotations is an unstructured key value map stored with
                a resource that may be set by external tools to store and retrieve
                arbitrary metadata. They are not queryable and should be preserved
                when modifying objects. More info: http://kubernetes.io/docs/user-guide/annotations'
              type: object
            clusterName:
              description: The name of the cluster which the object belongs to. This
                is used to distinguish resources with same name and namespace in different
                clusters. This field is not set anywhere right now and apiserver is
                going to ignore it if set in create or update request.
              type: string
            creationTimestamp:
              description: "CreationTimestamp is a timestamp representing the server
                time when this object was created. It is not guaranteed to be set
                in happens-before order across separate operations. Clients may not
                set this value. It is represented in RFC3339 form and is in UTC. \n
                Populated by the system. Read-only. Null for lists. More info: https://git.k8s.io/community/contributors/devel/api-conventions.md#metadata"
              format: date-time
              type: string
            deletionGracePeriodSeconds:
              description: Number of seconds allowed for this object to gracefully
                terminate before it will be removed from the system. Only set when
                deletionTimestamp is also set. May only be shortened. Read-only.
              format: int64
              type: integer
            deletionTimestamp:
              description: "DeletionTimestamp is RFC 3339 date and time at which this
                resource will be deleted. This field is set by the server when a graceful
                deletion is requested by the user, and is not directly settable by
                a client. The resource is expected to be deleted (no longer visible
                from resource lists, and not reachable by name) after the time in
                this field, once the finalizers list is empty. As long as the finalizers
                list contains items, deletion is blocked. Once the deletionTimestamp
                is set, this value may not be unset or be set further into the future,
                although it may be shortened or the resource may be deleted prior
                to this time. For example, a user may request that a pod is deleted
                in 30 seconds. The Kubelet will react by sending a graceful termination
                signal to the containers in the pod. After that 30 seconds, the Kubelet
                will send a hard termination signal (SIGKILL) to the container and
                after cleanup, remove the pod from the API. In the presence of network
                partitions, this object may still exist after this timestamp, until
                an administrator or automated process can determine the resource is
                fully terminated. If not set, graceful deletion of the object has
                not been requested. \n Populated by the system when a graceful deletion
                is requested. Read-only. More info: https://git.k8s.io/community/contributors/devel/api-conventions.md#metadata"
              format: date-time
              type: string
            finalizers:
              description: Must be empty before the object is deleted from the registry.
                Each entry is an identifier for the responsible component that will
                remove the entry from the list. If the deletionTimestamp of the object
                is non-nil, entries in this list can only be removed.
              items:
                type: string
              type: array
            generateName:
              description: "GenerateName is an optional prefix, used by the server,
                to generate a unique name ONLY IF the Name field has not been provided.
                If this field is used, the name returned to the client will be different
                than the name passed. This value will also be combined with a unique
                suffix. The provided value has the same validation rules as the Name
                field, and may be truncated by the length of the suffix required to
                make the value unique on the server. \n If this field is specified
                and the generated name exists, the server will NOT return a 409 -
                instead, it will either return 201 Created or 500 with Reason ServerTimeout
                indicating a unique name could not be found in the time allotted,
                and the client should retry (optionally after the time indicated in
                the Retry-After header). \n Applied only if Name is not specified.
                More info: https://git.k8s.io/community/contributors/devel/api-conventions.md#idempotency"
              type: string
            generation:
              description: A sequence number representing a specific generation of
                the desired state. Populated by the system. Read-only.
              format: int64
              type: integer
            initializers:
              description: "An initializer is a controller which enforces some system
                invariant at object creation time. This field is a list of initializers
                that have not yet acted on this object. If nil or empty, this object
                has been completely initialized. Otherwise, the object is considered
                uninitialized and is hidden (in list/watch and get calls) from clients
                that haven't explicitly asked to observe uninitialized objects. \n
                When an object is created, the system will populate this list with
                the current set of initializers. Only privileged users may set or
                modify this list. Once it is empty, it may not be modified further
                by any user. \n DEPRECATED - initializers are an alpha field and will
                be removed in v1.15."
              properties:
                pending:
                  description: Pending is a list of initializers that must execute
                    in order before this object is visible. When the last pending
                    initializer is removed, and no failing result is set, the initializers
                    struct will be set to nil and the object is considered as initialized
                    and visible to all clients.
                  items:
                    description: Initializer is information about an initializer that
                      has not yet completed.
                    properties:
                      name:
                        description: name of the process that is responsible for initializing
                          this object.
                        type: string
                    required:
                    - name
                    type: object
                  type: array
                result:
                  description: If result is set with the Failure field, the object
                    will be persisted to storage and then deleted, ensuring that other
                    clients can observe the deletion.
                  properties:
                    apiVersion:
                      description: 'APIVersion defines the versioned schema of this
                        representation of an object. Servers should convert recognized
                        schemas to the latest internal value, and may reject unrecognized
                        values. More info: https://git.k8s.io/community/contributors/devel/api-conventions.md#resources'
                      type: string
                    code:
                      description: Suggested HTTP return code for this status, 0 if
                        not set.
                      format: int32
                      type: integer
                    details:
                      description: Extended data associated with the reason.  Each
                        reason may define its own extended details. This field is
                        optional and the data returned is not guaranteed to conform
                        to any schema except that defined by the reason type.
                      properties:
                        causes:
                          description: The Causes array includes more details associated
                            with the StatusReason failure. Not all StatusReasons may
                            provide detailed causes.
                          items:
                            description: StatusCause provides more information about
                              an api.Status failure, including cases when multiple
                              errors are encountered.
                            properties:
                              field:
                                description: "The field of the resource that has caused
                                  this error, as named by its JSON serialization.
                                  May include dot and postfix notation for nested
                                  attributes. Arrays are zero-indexed.  Fields may
                                  appear more than once in an array of causes due
                                  to fields having multiple errors. Optional. \n Examples:
                                  \  \"name\" - the field \"name\" on the current
                                  resource   \"items[0].name\" - the field \"name\"
                                  on the first array entry in \"items\""
                                type: string
                              message:
                                description: A human-readable description of the cause
                                  of the error.  This field may be presented as-is
                                  to a reader.
                                type: string
                              reason:
                                description: A machine-readable description of the
                                  cause of the error. If this value is empty there
                                  is no information available.
                                type: string
                            type: object
                          type: array
                        group:
                          description: The group attribute of the resource associated
                            with the status StatusReason.
                          type: string
                        kind:
                          description: 'The kind attribute of the resource associated
                            with the status StatusReason. On some operations may differ
                            from the requested resource Kind. More info: https://git.k8s.io/community/contributors/devel/api-conventions.md#types-kinds'
                          type: string
                        name:
                          description: The name attribute of the resource associated
                            with the status StatusReason (when there is a single name
                            which can be described).
                          type: string
                        retryAfterSeconds:
                          description: If specified, the time in seconds before the
                            operation should be retried. Some errors may indicate
                            the client must take an alternate action - for those errors
                            this field may indicate how long to wait before taking
                            the alternate action.
                          format: int32
                          type: integer
                        uid:
                          description: 'UID of the resource. (when there is a single
                            resource which can be described). More info: http://kubernetes.io/docs/user-guide/identifiers#uids'
                          type: string
                      type: object
                    kind:
                      description: 'Kind is a string value representing the REST resource
                        this object represents. Servers may infer this from the endpoint
                        the client submits requests to. Cannot be updated. In CamelCase.
                        More info: https://git.k8s.io/community/contributors/devel/api-conventions.md#types-kinds'
                      type: string
                    message:
                      description: A human-readable description of the status of this
                        operation.
                      type: string
                    metadata:
                      description: 'Standard list metadata. More info: https://git.k8s.io/community/contributors/devel/api-conventions.md#types-kinds'
                      properties:
                        continue:
                          description: continue may be set if the user set a limit
                            on the number of items returned, and indicates that the
                            server has more data available. The value is opaque and
                            may be used to issue another request to the endpoint that
                            served this list to retrieve the next set of available
                            objects. Continuing a consistent list may not be possible
                            if the server configuration has changed or more than a
                            few minutes have passed. The resourceVersion field returned
                            when using this continue value will be identical to the
                            value in the first response, unless you have received
                            this token from an error message.
                          type: string
                        resourceVersion:
                          description: 'String that identifies the server''s internal
                            version of this object that can be used by clients to
                            determine when objects have changed. Value must be treated
                            as opaque by clients and passed unmodified back to the
                            server. Populated by the system. Read-only. More info:
                            https://git.k8s.io/community/contributors/devel/api-conventions.md#concurrency-control-and-consistency'
                          type: string
                        selfLink:
                          description: selfLink is a URL representing this object.
                            Populated by the system. Read-only.
                          type: string
                      type: object
                    reason:
                      description: A machine-readable description of why this operation
                        is in the "Failure" status. If this value is empty there is
                        no information available. A Reason clarifies an HTTP status
                        code but does not override it.
                      type: string
                    status:
                      description: 'Status of the operation. One of: "Success" or
                        "Failure". More info: https://git.k8s.io/community/contributors/devel/api-conventions.md#spec-and-status'
                      type: string
                  type: object
              required:
              - pending
              type: object
            labels:
              additionalProperties:
                type: string
              description: 'Map of string keys and values that can be used to organize
                and categorize (scope and select) objects. May match selectors of
                replication controllers and services. More info: http://kubernetes.io/docs/user-guide/labels'
              type: object
            managedFields:
              description: "ManagedFields maps workflow-id and version to the set
                of fields that are managed by that workflow. This is mostly for internal
                housekeeping, and users typically shouldn't need to set or understand
                this field. A workflow can be the user's name, a controller's name,
                or the name of a specific apply path like \"ci-cd\". The set of fields
                is always in the version that the workflow used when modifying the
                object. \n This field is alpha and can be changed or removed without
                notice."
              items:
                description: ManagedFieldsEntry is a workflow-id, a FieldSet and the
                  group version of the resource that the fieldset applies to.
                properties:
                  apiVersion:
                    description: APIVersion defines the version of this resource that
                      this field set applies to. The format is "group/version" just
                      like the top-level APIVersion field. It is necessary to track
                      the version of a field set because it cannot be automatically
                      converted.
                    type: string
                  fields:
                    additionalProperties: true
                    description: Fields identifies a set of fields.
                    type: object
                  manager:
                    description: Manager is an identifier of the workflow managing
                      these fields.
                    type: string
                  operation:
                    description: Operation is the type of operation which lead to
                      this ManagedFieldsEntry being created. The only valid values
                      for this field are 'Apply' and 'Update'.
                    type: string
                  time:
                    description: Time is timestamp of when these fields were set.
                      It should always be empty if Operation is 'Apply'
                    format: date-time
                    type: string
                type: object
              type: array
            name:
              description: 'Name must be unique within a namespace. Is required when
                creating resources, although some resources may allow a client to
                request the generation of an appropriate name automatically. Name
                is primarily intended for creation idempotence and configuration definition.
                Cannot be updated. More info: http://kubernetes.io/docs/user-guide/identifiers#names'
              type: string
            namespace:
              description: "Namespace defines the space within each name must be unique.
                An empty namespace is equivalent to the \"default\" namespace, but
                \"default\" is the canonical representation. Not all objects are required
                to be scoped to a namespace - the value of this field for those objects
                will be empty. \n Must be a DNS_LABEL. Cannot be updated. More info:
                http://kubernetes.io/docs/user-guide/namespaces"
              type: string
            ownerReferences:
              description: List of objects depended by this object. If ALL objects
                in the list have been deleted, this object will be garbage collected.
                If this object is managed by a controller, then an entry in this list
                will point to this controller, with the controller field set to true.
                There cannot be more than one managing controller.
              items:
                description: OwnerReference contains enough information to let you
                  identify an owning object. An owning object must be in the same
                  namespace as the dependent, or be cluster-scoped, so there is no
                  namespace field.
                properties:
                  apiVersion:
                    description: API version of the referent.
                    type: string
                  blockOwnerDeletion:
                    description: If true, AND if the owner has the "foregroundDeletion"
                      finalizer, then the owner cannot be deleted from the key-value
                      store until this reference is removed. Defaults to false. To
                      set this field, a user needs "delete" permission of the owner,
                      otherwise 422 (Unprocessable Entity) will be returned.
                    type: boolean
                  controller:
                    description: If true, this reference points to the managing controller.
                    type: boolean
                  kind:
                    description: 'Kind of the referent. More info: https://git.k8s.io/community/contributors/devel/api-conventions.md#types-kinds'
                    type: string
                  name:
                    description: 'Name of the referent. More info: http://kubernetes.io/docs/user-guide/identifiers#names'
                    type: string
                  uid:
                    description: 'UID of the referent. More info: http://kubernetes.io/docs/user-guide/identifiers#uids'
                    type: string
                required:
                - apiVersion
                - kind
                - name
                - uid
                type: object
              type: array
            resourceVersion:
              description: "An opaque value that represents the internal version of
                this object that can be used by clients to determine when objects
                have changed. May be used for optimistic concurrency, change detection,
                and the watch operation on a resource or set of resources. Clients
                must treat these values as opaque and passed unmodified back to the
                server. They may only be valid for a particular resource or set of
                resources. \n Populated by the system. Read-only. Value must be treated
                as opaque by clients and . More info: https://git.k8s.io/community/contributors/devel/api-conventions.md#concurrency-control-and-consistency"
              type: string
            selfLink:
              description: SelfLink is a URL representing this object. Populated by
                the system. Read-only.
              type: string
            uid:
              description: "UID is the unique in time and space value for this object.
                It is typically generated by the server on successful creation of
                a resource and is not allowed to change on PUT operations. \n Populated
                by the system. Read-only. More info: http://kubernetes.io/docs/user-guide/identifiers#uids"
              type: string
          type: object
        spec:
          description: EventhubSpec defines the desired state of Eventhub
          properties:
            authorizationRule:
              description: EventhubAuthorizationRule defines the name and rights of
                the access policy
              properties:
                name:
                  description: Name - Name of AuthorizationRule for eventhub
                  type: string
                rights:
                  description: Rights - Rights set on the AuthorizationRule
                  items:
                    type: string
                  type: array
              type: object
            location:
              description: 'INSERT ADDITIONAL SPEC FIELDS - desired state of cluster
                Important: Run "make" to regenerate code after modifying this file'
              type: string
            namespace:
              type: string
            properties:
              description: EventhubProperties defines the namespace properties
              properties:
<<<<<<< HEAD
                messageRetentionInDays:
=======
                capturedescription:
                  description: CaptureDescription - Details specifying EventHub capture
                    to persistent storage
                  properties:
                    destination:
                      description: Destination - Resource id of the storage account
                        to be used to create the blobs
                      properties:
                        archivenameformat:
                          description: ArchiveNameFormat - Blob naming convention
                            for archive, e.g. {Namespace}/{EventHub}/{PartitionId}/{Year}/{Month}/{Day}/{Hour}/{Minute}/{Second}.
                            Here all the parameters (Namespace,EventHub .. etc) are
                            mandatory irrespective of order
                          type: string
                        blobcontainer:
                          description: BlobContainer - Blob container Name
                          type: string
                        name:
                          description: Name - Name for capture destination
                          enum:
                          - EventHubArchive.AzureBlockBlob
                          - EventHubArchive.AzureDataLake
                          type: string
                        storageaccount:
                          description: StorageAccount - Details of the storage account
                          properties:
                            accountname:
                              description: AccountName - Name of the storage account
                              maxLength: 24
                              minLength: 3
                              pattern: ^[a-z0-9]+$
                              type: string
                            resourcegroup:
                              description: ResourceGroup - Name of the storage account
                                resource group
                              pattern: ^[-\w\._\(\)]+$
                              type: string
                          type: object
                      type: object
                    enabled:
                      description: Enabled - indicates whether capture is enabled
                      type: boolean
                    intervalinseconds:
                      description: IntervalInSeconds - The time window allows you
                        to set the frequency with which the capture to Azure Blobs
                        will happen
                      format: int32
                      maximum: 900
                      minimum: 60
                      type: integer
                    sizelimitinbytes:
                      description: SizeLimitInBytes - The size window defines the
                        amount of data built up in your Event Hub before an capture
                        operation
                      format: int32
                      maximum: 524288000
                      minimum: 10485760
                      type: integer
                  required:
                  - enabled
                  type: object
                messageretentionindays:
>>>>>>> 75d088ea
                  description: MessageRetentionInDays - Number of days to retain the
                    events for this Event Hub, value should be 1 to 7 days
                  format: int32
                  maximum: 7
                  minimum: 1
                  type: integer
                partitionCount:
                  description: PartitionCount - Number of partitions created for the
                    Event Hub, allowed values are from 1 to 32 partitions.
                  format: int32
                  maximum: 32
                  minimum: 1
                  type: integer
              type: object
            resourceGroup:
              type: string
            secretName:
              description: SecretName - Used to specify the name of the secret. Defaults
                to Event Hub name if omitted.
              type: string
          required:
          - location
          type: object
        status:
          description: EventhubStatus defines the observed state of Eventhub
          properties:
            provisioned:
              type: boolean
            provisioning:
              description: 'INSERT ADDITIONAL STATUS FIELD - define observed state
                of cluster Important: Run "make" to regenerate code after modifying
                this file'
              type: boolean
          type: object
      type: object
  versions:
  - name: v1
    served: true
    storage: true
status:
  acceptedNames:
    kind: ""
    plural: ""
  conditions: []
  storedVersions: []<|MERGE_RESOLUTION|>--- conflicted
+++ resolved
@@ -421,9 +421,6 @@
             properties:
               description: EventhubProperties defines the namespace properties
               properties:
-<<<<<<< HEAD
-                messageRetentionInDays:
-=======
                 capturedescription:
                   description: CaptureDescription - Details specifying EventHub capture
                     to persistent storage
@@ -485,8 +482,7 @@
                   required:
                   - enabled
                   type: object
-                messageretentionindays:
->>>>>>> 75d088ea
+                messageRetentionInDays:
                   description: MessageRetentionInDays - Number of days to retain the
                     events for this Event Hub, value should be 1 to 7 days
                   format: int32
