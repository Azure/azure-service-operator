
---
apiVersion: rbac.authorization.k8s.io/v1
kind: ClusterRole
metadata:
  creationTimestamp: null
  name: manager-role
rules:
- apiGroups:
<<<<<<< HEAD
  - apps
  resources:
  - deployments
=======
  - ""
  resources:
  - secrets
>>>>>>> c22f7c03
  verbs:
  - create
  - delete
  - get
  - list
  - patch
  - update
  - watch
- apiGroups:
<<<<<<< HEAD
  - apps
  resources:
  - deployments/status
  verbs:
  - get
  - patch
  - update
- apiGroups:
  - azure.microsoft.com
  resources:
  - consumergroups
  verbs:
  - create
  - delete
  - get
  - list
  - patch
  - update
=======
  - ""
  resources:
  - events
  verbs:
  - create
>>>>>>> c22f7c03
  - watch
- apiGroups:
  - azure.microsoft.com
  resources:
<<<<<<< HEAD
  - eventhubnamespaces
=======
  - consumergroups
>>>>>>> c22f7c03
  verbs:
  - create
  - delete
  - get
  - list
  - patch
  - update
  - watch
- apiGroups:
  - azure.microsoft.com
  resources:
  - consumergroups/status
  verbs:
  - get
  - patch
  - update
- apiGroups:
  - azure.microsoft.com
<<<<<<< HEAD
  resources:
  - resourcegroups/status
  verbs:
  - get
  - patch
  - update
- apiGroups:
  - ""
=======
>>>>>>> c22f7c03
  resources:
  - keyvaults
  verbs:
  - create
  - delete
  - get
  - list
  - patch
  - update
  - watch
- apiGroups:
  - azure.microsoft.com
  resources:
<<<<<<< HEAD
  - consumergroups/status
  verbs:
  - get
  - patch
  - update
- apiGroups:
  - service.azure
  resources:
  - cosmosdbs
=======
  - resourcegroups/status
>>>>>>> c22f7c03
  verbs:
  - get
  - patch
  - update
- apiGroups:
  - azure.microsoft.com
  resources:
<<<<<<< HEAD
  - eventhubs
  verbs:
  - create
  - delete
  - get
  - list
  - patch
  - update
  - watch
- apiGroups:
  - service.azure
  resources:
  - rediscaches/status
=======
  - events
  verbs:
  - create
  - patch
- apiGroups:
  - apps
  resources:
  - deployments/status
>>>>>>> c22f7c03
  verbs:
  - get
  - patch
  - update
- apiGroups:
  - service.azure
  resources:
<<<<<<< HEAD
  - storages
=======
  - eventhubs
>>>>>>> c22f7c03
  verbs:
  - create
  - delete
  - get
  - list
  - patch
  - update
  - watch
<<<<<<< HEAD
- apiGroups:
  - azure.microsoft.com
  resources:
  - events
  verbs:
  - create
  - patch
=======
>>>>>>> c22f7c03
- apiGroups:
  - azure.microsoft.com
  resources:
  - eventhubs/status
  verbs:
  - get
  - patch
  - update
- apiGroups:
<<<<<<< HEAD
  - service.azure
  resources:
  - cosmosdbs/status
=======
  - azure.microsoft.com
  resources:
  - eventhubnamespaces
>>>>>>> c22f7c03
  verbs:
  - get
  - patch
  - update
- apiGroups:
  - azure.microsoft.com
  resources:
<<<<<<< HEAD
  - eventhubs/status
  verbs:
  - get
  - patch
  - update
- apiGroups:
  - azure.microsoft.com
  resources:
  - eventhubnamespaces/status
  verbs:
  - get
  - patch
  - update
- apiGroups:
  - azure.microsoft.com
  resources:
  - keyvaults
=======
  - keyvaults/status
>>>>>>> c22f7c03
  verbs:
  - get
  - patch
  - update
- apiGroups:
  - service.azure
  resources:
<<<<<<< HEAD
  - rediscaches
=======
  - eventhubnamespaces/status
>>>>>>> c22f7c03
  verbs:
  - get
  - patch
  - update
- apiGroups:
  - azure.microsoft.com
  resources:
  - resourcegroups
  verbs:
  - create
  - delete
  - get
  - list
  - patch
  - update
  - watch
- apiGroups:
  - service.azure
  resources:
<<<<<<< HEAD
  - storages/status
=======
  - deployments
>>>>>>> c22f7c03
  verbs:
  - create
  - delete
  - get
  - list
  - patch
  - update
  - watch<|MERGE_RESOLUTION|>--- conflicted
+++ resolved
@@ -7,103 +7,187 @@
   name: manager-role
 rules:
 - apiGroups:
-<<<<<<< HEAD
+  - ""
+  resources:
+  - secrets
+  verbs:
+  - create
+  - delete
+  - get
+  - list
+  - patch
+  - update
+  - watch
+- apiGroups:
+  - ""
+  resources:
+  - events
+  verbs:
+  - create
+  - watch
+- apiGroups:
+  - azure.microsoft.com
+  resources:
+  - consumergroups
+  verbs:
+  - create
+  - delete
+  - get
+  - list
+  - patch
+  - update
+  - watch
+- apiGroups:
+  - azure.microsoft.com
+  resources:
+  - consumergroups/status
+  verbs:
+  - get
+  - patch
+  - update
+- apiGroups:
+  - azure.microsoft.com
+  resources:
+  - keyvaults
+  verbs:
+  - create
+  - delete
+  - get
+  - list
+  - patch
+  - update
+  - watch
+- apiGroups:
+  - azure.microsoft.com
+  resources:
+  - resourcegroups/status
+  verbs:
+  - get
+  - patch
+  - update
+- apiGroups:
+  - azure.microsoft.com
+  resources:
+  - events
+  verbs:
+  - create
+  - patch
+- apiGroups:
   - apps
   resources:
+  - deployments/status
+  verbs:
+  - get
+  - patch
+  - update
+- apiGroups:
+  - azure.microsoft.com
+  resources:
+  - eventhubs
+  verbs:
+  - create
+  - delete
+  - get
+  - list
+  - patch
+  - update
+  - watch
+- apiGroups:
+  - azure.microsoft.com
+  resources:
+  - eventhubs/status
+  verbs:
+  - get
+  - patch
+  - update
+- apiGroups:
+  - azure.microsoft.com
+  resources:
+  - eventhubnamespaces
+  verbs:
+  - create
+  - delete
+  - get
+  - list
+  - patch
+  - update
+  - watch
+- apiGroups:
+  - azure.microsoft.com
+  resources:
+  - keyvaults/status
+  verbs:
+  - get
+  - patch
+  - update
+- apiGroups:
+  - azure.microsoft.com
+  resources:
+  - eventhubnamespaces/status
+  verbs:
+  - get
+  - patch
+  - update
+- apiGroups:
+  - azure.microsoft.com
+  resources:
+  - resourcegroups
+  verbs:
+  - create
+  - delete
+  - get
+  - list
+  - patch
+  - update
+  - watch
+- apiGroups:
+  - apps
+  resources:
   - deployments
-=======
-  - ""
-  resources:
-  - secrets
->>>>>>> c22f7c03
-  verbs:
-  - create
-  - delete
-  - get
-  - list
-  - patch
-  - update
-  - watch
-- apiGroups:
-<<<<<<< HEAD
-  - apps
-  resources:
-  - deployments/status
-  verbs:
-  - get
-  - patch
-  - update
-- apiGroups:
-  - azure.microsoft.com
-  resources:
-  - consumergroups
-  verbs:
-  - create
-  - delete
-  - get
-  - list
-  - patch
-  - update
-=======
-  - ""
-  resources:
-  - events
-  verbs:
-  - create
->>>>>>> c22f7c03
-  - watch
-- apiGroups:
-  - azure.microsoft.com
-  resources:
-<<<<<<< HEAD
-  - eventhubnamespaces
-=======
-  - consumergroups
->>>>>>> c22f7c03
-  verbs:
-  - create
-  - delete
-  - get
-  - list
-  - patch
-  - update
-  - watch
-- apiGroups:
-  - azure.microsoft.com
-  resources:
-  - consumergroups/status
-  verbs:
-  - get
-  - patch
-  - update
-- apiGroups:
-  - azure.microsoft.com
-<<<<<<< HEAD
-  resources:
-  - resourcegroups/status
-  verbs:
-  - get
-  - patch
-  - update
-- apiGroups:
-  - ""
-=======
->>>>>>> c22f7c03
-  resources:
-  - keyvaults
-  verbs:
-  - create
-  - delete
-  - get
-  - list
-  - patch
-  - update
-  - watch
-- apiGroups:
-  - azure.microsoft.com
-  resources:
-<<<<<<< HEAD
-  - consumergroups/status
+  verbs:
+  - create
+  - delete
+  - get
+  - list
+  - patch
+  - update
+  - watch
+- apiGroups:
+  - service.azure
+  resources:
+  - rediscaches/status
+  verbs:
+  - get
+  - patch
+  - update
+- apiGroups:
+  - service.azure
+  resources:
+  - rediscaches
+  verbs:
+  - create
+  - delete
+  - get
+  - list
+  - patch
+  - update
+  - watch
+- apiGroups:
+  - service.azure
+  resources:
+  - storages
+  verbs:
+  - create
+  - delete
+  - get
+  - list
+  - patch
+  - update
+  - watch
+- apiGroups:
+  - service.azure
+  resources:
+  - storages/status
   verbs:
   - get
   - patch
@@ -112,157 +196,19 @@
   - service.azure
   resources:
   - cosmosdbs
-=======
-  - resourcegroups/status
->>>>>>> c22f7c03
-  verbs:
-  - get
-  - patch
-  - update
-- apiGroups:
-  - azure.microsoft.com
-  resources:
-<<<<<<< HEAD
-  - eventhubs
-  verbs:
-  - create
-  - delete
-  - get
-  - list
-  - patch
-  - update
-  - watch
-- apiGroups:
-  - service.azure
-  resources:
-  - rediscaches/status
-=======
-  - events
-  verbs:
-  - create
-  - patch
-- apiGroups:
-  - apps
-  resources:
-  - deployments/status
->>>>>>> c22f7c03
-  verbs:
-  - get
-  - patch
-  - update
-- apiGroups:
-  - service.azure
-  resources:
-<<<<<<< HEAD
-  - storages
-=======
-  - eventhubs
->>>>>>> c22f7c03
-  verbs:
-  - create
-  - delete
-  - get
-  - list
-  - patch
-  - update
-  - watch
-<<<<<<< HEAD
-- apiGroups:
-  - azure.microsoft.com
-  resources:
-  - events
-  verbs:
-  - create
-  - patch
-=======
->>>>>>> c22f7c03
-- apiGroups:
-  - azure.microsoft.com
-  resources:
-  - eventhubs/status
-  verbs:
-  - get
-  - patch
-  - update
-- apiGroups:
-<<<<<<< HEAD
+  verbs:
+  - create
+  - delete
+  - get
+  - list
+  - patch
+  - update
+  - watch
+- apiGroups:
   - service.azure
   resources:
   - cosmosdbs/status
-=======
-  - azure.microsoft.com
-  resources:
-  - eventhubnamespaces
->>>>>>> c22f7c03
-  verbs:
-  - get
-  - patch
-  - update
-- apiGroups:
-  - azure.microsoft.com
-  resources:
-<<<<<<< HEAD
-  - eventhubs/status
-  verbs:
-  - get
-  - patch
-  - update
-- apiGroups:
-  - azure.microsoft.com
-  resources:
-  - eventhubnamespaces/status
-  verbs:
-  - get
-  - patch
-  - update
-- apiGroups:
-  - azure.microsoft.com
-  resources:
-  - keyvaults
-=======
-  - keyvaults/status
->>>>>>> c22f7c03
-  verbs:
-  - get
-  - patch
-  - update
-- apiGroups:
-  - service.azure
-  resources:
-<<<<<<< HEAD
-  - rediscaches
-=======
-  - eventhubnamespaces/status
->>>>>>> c22f7c03
-  verbs:
-  - get
-  - patch
-  - update
-- apiGroups:
-  - azure.microsoft.com
-  resources:
-  - resourcegroups
-  verbs:
-  - create
-  - delete
-  - get
-  - list
-  - patch
-  - update
-  - watch
-- apiGroups:
-  - service.azure
-  resources:
-<<<<<<< HEAD
-  - storages/status
-=======
-  - deployments
->>>>>>> c22f7c03
-  verbs:
-  - create
-  - delete
-  - get
-  - list
-  - patch
-  - update
-  - watch+  verbs:
+  - get
+  - patch
+  - update