--- conflicted
+++ resolved
@@ -9,319 +9,266 @@
 - apiGroups:
   - azure.microsoft.com
   resources:
-<<<<<<< HEAD
+  - consumergroups/status
+  verbs:
+  - get
+  - patch
+  - update
+- apiGroups:
+  - azure.microsoft.com
+  resources:
+  - eventhubs
+  verbs:
+  - create
+  - delete
+  - get
+  - list
+  - patch
+  - update
+  - watch
+- apiGroups:
+  - azure.microsoft.com
+  resources:
+  - eventhubnamespaces/status
+  verbs:
+  - get
+  - patch
+  - update
+- apiGroups:
+  - azure.microsoft.com
+  resources:
+  - eventhubs/status
+  verbs:
+  - get
+  - patch
+  - update
+- apiGroups:
+  - azure.microsoft.com
+  resources:
+  - keyvaults/status
+  verbs:
+  - get
+  - patch
+  - update
+- apiGroups:
+  - azure.microsoft.com
+  resources:
+  - sqldatabases
+  verbs:
+  - create
+  - delete
+  - get
+  - list
+  - patch
+  - update
+  - watch
+- apiGroups:
+  - azure.microsoft.com
+  resources:
+  - storages/status
+  verbs:
+  - get
+  - patch
+  - update
+- apiGroups:
+  - apps
+  resources:
+  - deployments
+  verbs:
+  - create
+  - delete
+  - get
+  - list
+  - patch
+  - update
+  - watch
+- apiGroups:
+  - apps
+  resources:
+  - deployments/status
+  verbs:
+  - get
+  - patch
+  - update
+- apiGroups:
+  - azure.microsoft.com
+  resources:
+  - rediscaches
+  verbs:
+  - create
+  - delete
+  - get
+  - list
+  - patch
+  - update
+  - watch
+- apiGroups:
+  - azure.microsoft.com
+  resources:
+  - rediscaches/status
+  verbs:
+  - get
+  - patch
+  - update
+- apiGroups:
+  - azure.microsoft.com
+  resources:
+  - sqlservers/status
+  verbs:
+  - get
+  - patch
+  - update
+- apiGroups:
+  - ""
+  resources:
+  - events
+  verbs:
+  - create
+  - watch
+- apiGroups:
+  - azure.microsoft.com
+  resources:
+  - storages
+  verbs:
+  - create
+  - delete
+  - get
+  - list
+  - patch
+  - update
+  - watch
+- apiGroups:
+  - azure.microsoft.com
+  resources:
+  - sqlfirewallrules/status
+  verbs:
+  - get
+  - patch
+  - update
+- apiGroups:
+  - azure.microsoft.com
+  resources:
+  - consumergroups
+  verbs:
+  - create
+  - delete
+  - get
+  - list
+  - patch
+  - update
+  - watch
+- apiGroups:
+  - azure.microsoft.com
+  resources:
+  - cosmosdbs
+  verbs:
+  - create
+  - delete
+  - get
+  - list
+  - patch
+  - update
+  - watch
+- apiGroups:
+  - azure.microsoft.com
+  resources:
+  - eventhubnamespaces
+  verbs:
+  - create
+  - delete
+  - get
+  - list
+  - patch
+  - update
+  - watch
+- apiGroups:
+  - azure.microsoft.com
+  resources:
+  - keyvaults
+  verbs:
+  - create
+  - delete
+  - get
+  - list
+  - patch
+  - update
+  - watch
+- apiGroups:
+  - azure.microsoft.com
+  resources:
+  - events
+  verbs:
+  - create
+  - patch
+- apiGroups:
+  - azure.microsoft.com
+  resources:
+  - resourcegroups
+  verbs:
+  - create
+  - delete
+  - get
+  - list
+  - patch
+  - update
+  - watch
+- apiGroups:
+  - azure.microsoft.com
+  resources:
+  - resourcegroups/status
+  verbs:
+  - get
+  - patch
+  - update
+- apiGroups:
+  - azure.microsoft.com
+  resources:
+  - sqldatabases/status
+  verbs:
+  - get
+  - patch
+  - update
+- apiGroups:
+  - azure.microsoft.com
+  resources:
+  - sqlfirewallrules
+  verbs:
+  - create
+  - delete
+  - get
+  - list
+  - patch
+  - update
+  - watch
+- apiGroups:
+  - azure.microsoft.com
+  resources:
+  - sqlservers
+  verbs:
+  - create
+  - delete
+  - get
+  - list
+  - patch
+  - update
+  - watch
+- apiGroups:
+  - ""
+  resources:
   - secrets
-=======
-  - cosmosdbs
->>>>>>> f6b9b038
-  verbs:
-  - create
-  - delete
-  - get
-  - list
-  - patch
-  - update
-  - watch
-<<<<<<< HEAD
-- apiGroups:
-  - ""
-  resources:
-  - events
-  verbs:
-  - create
-  - watch
-=======
->>>>>>> f6b9b038
-- apiGroups:
-  - azure.microsoft.com
-  resources:
-  - consumergroups
-  verbs:
-  - create
-  - delete
-  - get
-  - list
-  - patch
-  - update
-  - watch
-- apiGroups:
-  - azure.microsoft.com
-  resources:
-  - consumergroups/status
-  verbs:
-  - get
-  - patch
-  - update
-- apiGroups:
-  - azure.microsoft.com
-  resources:
-  - keyvaults/status
-  verbs:
-  - get
-  - patch
-  - update
-- apiGroups:
-  - azure.microsoft.com
-  resources:
-  - resourcegroups/status
-  verbs:
-  - get
-  - patch
-  - update
-- apiGroups:
-  - azure.microsoft.com
-  resources:
-  - sqldatabases/status
-  verbs:
-  - get
-  - patch
-  - update
-- apiGroups:
-  - ""
-  resources:
-  - events
-  verbs:
-  - create
-  - watch
-- apiGroups:
-  - azure.microsoft.com
-  resources:
-  - rediscaches/status
-  verbs:
-  - get
-  - patch
-  - update
-- apiGroups:
-  - azure.microsoft.com
-  resources:
-  - consumergroups/status
-  verbs:
-  - get
-  - patch
-  - update
-- apiGroups:
-  - azure.microsoft.com
-  resources:
-  - eventhubs
-  verbs:
-  - create
-  - delete
-  - get
-  - list
-  - patch
-  - update
-  - watch
-- apiGroups:
-  - azure.microsoft.com
-  resources:
-<<<<<<< HEAD
-  - resourcegroups/status
-=======
-  - eventhubnamespaces
->>>>>>> f6b9b038
-  verbs:
-  - create
-  - delete
-  - get
-  - list
-  - patch
-  - update
-  - watch
-- apiGroups:
-  - azure.microsoft.com
-  resources:
-  - keyvaults
-  verbs:
-  - create
-<<<<<<< HEAD
-  - patch
-=======
-  - delete
-  - get
-  - list
-  - patch
-  - update
-  - watch
->>>>>>> f6b9b038
-- apiGroups:
-  - apps
-  resources:
-<<<<<<< HEAD
-  - deployments/status
-  verbs:
-  - get
-  - patch
-  - update
-=======
-  - sqlfirewallrules
-  verbs:
-  - create
-  - delete
-  - get
-  - list
-  - patch
-  - update
-  - watch
->>>>>>> f6b9b038
-- apiGroups:
-  - azure.microsoft.com
-  resources:
-  - sqlfirewallrules/status
-  verbs:
-  - get
-  - patch
-  - update
-- apiGroups:
-  - azure.microsoft.com
-  resources:
-  - storages
-  verbs:
-  - create
-  - delete
-  - get
-  - list
-  - patch
-  - update
-  - watch
-- apiGroups:
-  - azure.microsoft.com
-  resources:
-<<<<<<< HEAD
-  - eventhubs/status
-=======
-  - sqlservers/status
-  verbs:
-  - get
-  - patch
-  - update
-- apiGroups:
-  - apps
-  resources:
-  - deployments/status
-  verbs:
-  - get
-  - patch
-  - update
-- apiGroups:
-  - azure.microsoft.com
-  resources:
-  - consumergroups
->>>>>>> f6b9b038
-  verbs:
-  - get
-  - patch
-  - update
-- apiGroups:
-  - azure.microsoft.com
-  resources:
-<<<<<<< HEAD
-  - eventhubnamespaces
-=======
-  - sqlservers
->>>>>>> f6b9b038
-  verbs:
-  - create
-  - delete
-  - get
-  - list
-  - patch
-  - update
-  - watch
-- apiGroups:
-  - azure.microsoft.com
-  resources:
-<<<<<<< HEAD
-  - keyvaults/status
-=======
-  - storages/status
->>>>>>> f6b9b038
-  verbs:
-  - get
-  - patch
-  - update
-- apiGroups:
-  - azure.microsoft.com
-  resources:
-  - eventhubnamespaces/status
-  verbs:
-  - get
-  - patch
-  - update
-- apiGroups:
-  - azure.microsoft.com
-<<<<<<< HEAD
-=======
-  resources:
-  - events
-  verbs:
-  - create
-  - patch
-- apiGroups:
-  - azure.microsoft.com
-  resources:
-  - eventhubs/status
-  verbs:
-  - get
-  - patch
-  - update
-- apiGroups:
-  - azure.microsoft.com
-  resources:
-  - rediscaches
-  verbs:
-  - create
-  - delete
-  - get
-  - list
-  - patch
-  - update
-  - watch
-- apiGroups:
-  - azure.microsoft.com
-  resources:
-  - sqldatabases
-  verbs:
-  - create
-  - delete
-  - get
-  - list
-  - patch
-  - update
-  - watch
-- apiGroups:
-  - apps
->>>>>>> f6b9b038
-  resources:
-  - resourcegroups
-  verbs:
-  - create
-  - delete
-  - get
-  - list
-  - patch
-  - update
-  - watch
-- apiGroups:
-  - azure.microsoft.com
-  resources:
-<<<<<<< HEAD
-  - deployments
-=======
+  verbs:
+  - create
+  - delete
+  - get
+  - list
+  - patch
+  - update
+  - watch
+- apiGroups:
+  - azure.microsoft.com
+  resources:
   - cosmosdbs/status
   verbs:
   - get
   - patch
-  - update
-- apiGroups:
-  - azure.microsoft.com
-  resources:
-  - resourcegroups
->>>>>>> f6b9b038
-  verbs:
-  - create
-  - delete
-  - get
-  - list
-  - patch
-  - update
-  - watch+  - update