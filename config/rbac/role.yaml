
---
apiVersion: rbac.authorization.k8s.io/v1
kind: ClusterRole
metadata:
  creationTimestamp: null
  name: manager-role
rules:
- apiGroups:
  - service.azure
  resources:
  - cosmosdbs
  verbs:
  - create
  - delete
  - get
  - list
  - patch
  - update
  - watch
- apiGroups:
  - service.azure
  resources:
  - cosmosdbs/status
  verbs:
  - get
  - patch
  - update
- apiGroups:
  - ""
  resources:
<<<<<<< HEAD
  - secrets
=======
  - events
>>>>>>> 99e1ad68
  verbs:
  - create
  - patch
- apiGroups:
  - azure.microsoft.com
  resources:
<<<<<<< HEAD
  - consumergroups/status
=======
  - consumergroups
>>>>>>> 99e1ad68
  verbs:
  - create
  - delete
  - get
  - list
  - patch
  - update
  - watch
- apiGroups:
  - azure.microsoft.com
  resources:
<<<<<<< HEAD
  - eventhubs
=======
  - consumergroups/status
>>>>>>> 99e1ad68
  verbs:
  - create
  - delete
  - get
  - list
  - patch
  - update
  - watch
- apiGroups:
  - azure.microsoft.com
  resources:
<<<<<<< HEAD
  - keyvaults/status
=======
  - resourcegroups
>>>>>>> 99e1ad68
  verbs:
  - get
  - patch
  - update
- apiGroups:
  - service.azure
  resources:
<<<<<<< HEAD
  - rediscaches
=======
  - storages
>>>>>>> 99e1ad68
  verbs:
  - create
  - delete
  - get
  - list
  - patch
  - update
  - watch
- apiGroups:
<<<<<<< HEAD
  - service.azure
  resources:
  - storages
=======
  - ""
  resources:
  - secrets
>>>>>>> 99e1ad68
  verbs:
  - create
  - delete
  - get
  - list
  - patch
  - update
  - watch
- apiGroups:
<<<<<<< HEAD
  - service.azure
  resources:
  - storages/status
=======
  - azure.microsoft.com
  resources:
  - eventhubs/status
>>>>>>> 99e1ad68
  verbs:
  - get
  - patch
  - update
- apiGroups:
<<<<<<< HEAD
  - ""
  resources:
  - events
  verbs:
  - create
=======
  - azure.microsoft.com
  resources:
  - eventhubnamespaces
  verbs:
  - create
  - delete
  - get
  - list
  - patch
  - update
>>>>>>> 99e1ad68
  - watch
- apiGroups:
  - azure.microsoft.com
  resources:
  - keyvaults
  verbs:
  - create
  - delete
  - get
  - list
  - patch
  - update
  - watch
- apiGroups:
  - azure.microsoft.com
  resources:
<<<<<<< HEAD
  - consumergroups
=======
  - rediscaches/status
>>>>>>> 99e1ad68
  verbs:
  - create
  - delete
  - get
  - list
  - patch
  - update
  - watch
- apiGroups:
  - ""
  resources:
<<<<<<< HEAD
  - eventhubs/status
=======
  - events
>>>>>>> 99e1ad68
  verbs:
  - create
  - watch
- apiGroups:
  - azure.microsoft.com
  resources:
<<<<<<< HEAD
  - eventhubnamespaces
=======
  - cosmosdbs/status
>>>>>>> 99e1ad68
  verbs:
  - create
  - delete
  - get
  - list
  - patch
  - update
  - watch
- apiGroups:
  - azure.microsoft.com
  resources:
<<<<<<< HEAD
  - eventhubnamespaces/status
=======
  - eventhubs
>>>>>>> 99e1ad68
  verbs:
  - get
  - patch
  - update
- apiGroups:
  - azure.microsoft.com
  resources:
<<<<<<< HEAD
  - keyvaults
=======
  - keyvaults/status
>>>>>>> 99e1ad68
  verbs:
  - get
  - patch
  - update
- apiGroups:
  - azure.microsoft.com
  resources:
  - rediscaches/status
  verbs:
  - get
  - patch
  - update
- apiGroups:
  - azure.microsoft.com
  resources:
  - resourcegroups/status
  verbs:
  - get
  - patch
  - update
- apiGroups:
  - azure.microsoft.com
  resources:
  - storages/status
  verbs:
  - get
  - patch
  - update
- apiGroups:
  - apps
  resources:
<<<<<<< HEAD
  - resourcegroups/status
=======
  - deployments
>>>>>>> 99e1ad68
  verbs:
  - get
  - patch
  - update
<<<<<<< HEAD
=======
  - watch
>>>>>>> 99e1ad68
- apiGroups:
  - apps
  resources:
  - deployments/status
  verbs:
  - get
  - patch
  - update<|MERGE_RESOLUTION|>--- conflicted
+++ resolved
@@ -6,273 +6,209 @@
   creationTimestamp: null
   name: manager-role
 rules:
-- apiGroups:
-  - service.azure
-  resources:
-  - cosmosdbs
-  verbs:
-  - create
-  - delete
-  - get
-  - list
-  - patch
-  - update
-  - watch
-- apiGroups:
-  - service.azure
-  resources:
-  - cosmosdbs/status
-  verbs:
-  - get
-  - patch
-  - update
-- apiGroups:
-  - ""
-  resources:
-<<<<<<< HEAD
-  - secrets
-=======
-  - events
->>>>>>> 99e1ad68
-  verbs:
-  - create
-  - patch
-- apiGroups:
-  - azure.microsoft.com
-  resources:
-<<<<<<< HEAD
-  - consumergroups/status
-=======
-  - consumergroups
->>>>>>> 99e1ad68
-  verbs:
-  - create
-  - delete
-  - get
-  - list
-  - patch
-  - update
-  - watch
-- apiGroups:
-  - azure.microsoft.com
-  resources:
-<<<<<<< HEAD
-  - eventhubs
-=======
-  - consumergroups/status
->>>>>>> 99e1ad68
-  verbs:
-  - create
-  - delete
-  - get
-  - list
-  - patch
-  - update
-  - watch
-- apiGroups:
-  - azure.microsoft.com
-  resources:
-<<<<<<< HEAD
-  - keyvaults/status
-=======
-  - resourcegroups
->>>>>>> 99e1ad68
-  verbs:
-  - get
-  - patch
-  - update
-- apiGroups:
-  - service.azure
-  resources:
-<<<<<<< HEAD
-  - rediscaches
-=======
-  - storages
->>>>>>> 99e1ad68
-  verbs:
-  - create
-  - delete
-  - get
-  - list
-  - patch
-  - update
-  - watch
-- apiGroups:
-<<<<<<< HEAD
-  - service.azure
-  resources:
-  - storages
-=======
-  - ""
-  resources:
-  - secrets
->>>>>>> 99e1ad68
-  verbs:
-  - create
-  - delete
-  - get
-  - list
-  - patch
-  - update
-  - watch
-- apiGroups:
-<<<<<<< HEAD
-  - service.azure
-  resources:
-  - storages/status
-=======
-  - azure.microsoft.com
-  resources:
-  - eventhubs/status
->>>>>>> 99e1ad68
-  verbs:
-  - get
-  - patch
-  - update
-- apiGroups:
-<<<<<<< HEAD
-  - ""
-  resources:
-  - events
-  verbs:
-  - create
-=======
-  - azure.microsoft.com
-  resources:
-  - eventhubnamespaces
-  verbs:
-  - create
-  - delete
-  - get
-  - list
-  - patch
-  - update
->>>>>>> 99e1ad68
-  - watch
-- apiGroups:
-  - azure.microsoft.com
-  resources:
-  - keyvaults
-  verbs:
-  - create
-  - delete
-  - get
-  - list
-  - patch
-  - update
-  - watch
-- apiGroups:
-  - azure.microsoft.com
-  resources:
-<<<<<<< HEAD
-  - consumergroups
-=======
-  - rediscaches/status
->>>>>>> 99e1ad68
-  verbs:
-  - create
-  - delete
-  - get
-  - list
-  - patch
-  - update
-  - watch
-- apiGroups:
-  - ""
-  resources:
-<<<<<<< HEAD
-  - eventhubs/status
-=======
-  - events
->>>>>>> 99e1ad68
-  verbs:
-  - create
-  - watch
-- apiGroups:
-  - azure.microsoft.com
-  resources:
-<<<<<<< HEAD
-  - eventhubnamespaces
-=======
-  - cosmosdbs/status
->>>>>>> 99e1ad68
-  verbs:
-  - create
-  - delete
-  - get
-  - list
-  - patch
-  - update
-  - watch
-- apiGroups:
-  - azure.microsoft.com
-  resources:
-<<<<<<< HEAD
-  - eventhubnamespaces/status
-=======
-  - eventhubs
->>>>>>> 99e1ad68
-  verbs:
-  - get
-  - patch
-  - update
-- apiGroups:
-  - azure.microsoft.com
-  resources:
-<<<<<<< HEAD
-  - keyvaults
-=======
-  - keyvaults/status
->>>>>>> 99e1ad68
-  verbs:
-  - get
-  - patch
-  - update
-- apiGroups:
-  - azure.microsoft.com
-  resources:
-  - rediscaches/status
-  verbs:
-  - get
-  - patch
-  - update
-- apiGroups:
-  - azure.microsoft.com
-  resources:
-  - resourcegroups/status
-  verbs:
-  - get
-  - patch
-  - update
-- apiGroups:
-  - azure.microsoft.com
-  resources:
-  - storages/status
-  verbs:
-  - get
-  - patch
-  - update
-- apiGroups:
-  - apps
-  resources:
-<<<<<<< HEAD
-  - resourcegroups/status
-=======
-  - deployments
->>>>>>> 99e1ad68
-  verbs:
-  - get
-  - patch
-  - update
-<<<<<<< HEAD
-=======
-  - watch
->>>>>>> 99e1ad68
-- apiGroups:
-  - apps
-  resources:
-  - deployments/status
-  verbs:
-  - get
-  - patch
-  - update+  - apiGroups:
+      - azure.microsoft.com
+    resources:
+      - cosmosdbs
+    verbs:
+      - create
+      - delete
+      - get
+      - list
+      - patch
+      - update
+      - watch
+  - apiGroups:
+      - azure.microsoft.com
+    resources:
+      - eventhubnamespaces/status
+    verbs:
+      - get
+      - patch
+      - update
+  - apiGroups:
+      - azure.microsoft.com
+    resources:
+      - events
+    verbs:
+      - create
+      - patch
+  - apiGroups:
+      - azure.microsoft.com
+    resources:
+      - consumergroups
+    verbs:
+      - create
+      - delete
+      - get
+      - list
+      - patch
+      - update
+      - watch
+  - apiGroups:
+      - azure.microsoft.com
+    resources:
+      - consumergroups/status
+    verbs:
+      - get
+      - patch
+      - update
+  - apiGroups:
+      - azure.microsoft.com
+    resources:
+      - resourcegroups
+    verbs:
+      - create
+      - delete
+      - get
+      - list
+      - patch
+      - update
+      - watch
+  - apiGroups:
+      - azure.microsoft.com
+    resources:
+      - storages
+    verbs:
+      - create
+      - delete
+      - get
+      - list
+      - patch
+      - update
+      - watch
+  - apiGroups:
+      - ""
+    resources:
+      - secrets
+    verbs:
+      - create
+      - delete
+      - get
+      - list
+      - patch
+      - update
+      - watch
+  - apiGroups:
+      - azure.microsoft.com
+    resources:
+      - eventhubs/status
+    verbs:
+      - get
+      - patch
+      - update
+  - apiGroups:
+      - azure.microsoft.com
+    resources:
+      - eventhubnamespaces
+    verbs:
+      - create
+      - delete
+      - get
+      - list
+      - patch
+      - update
+      - watch
+  - apiGroups:
+      - azure.microsoft.com
+    resources:
+      - keyvaults
+    verbs:
+      - create
+      - delete
+      - get
+      - list
+      - patch
+      - update
+      - watch
+  - apiGroups:
+      - azure.microsoft.com
+    resources:
+      - rediscaches/status
+    verbs:
+      - get
+      - patch
+      - update
+  - apiGroups:
+      - ""
+    resources:
+      - events
+    verbs:
+      - create
+      - watch
+  - apiGroups:
+      - azure.microsoft.com
+    resources:
+      - cosmosdbs/status
+    verbs:
+      - get
+      - patch
+      - update
+  - apiGroups:
+      - azure.microsoft.com
+    resources:
+      - eventhubs
+    verbs:
+      - create
+      - delete
+      - get
+      - list
+      - patch
+      - update
+      - watch
+  - apiGroups:
+      - azure.microsoft.com
+    resources:
+      - keyvaults/status
+    verbs:
+      - get
+      - patch
+      - update
+  - apiGroups:
+      - azure.microsoft.com
+    resources:
+      - rediscaches
+    verbs:
+      - create
+      - delete
+      - get
+      - list
+      - patch
+      - update
+      - watch
+  - apiGroups:
+      - azure.microsoft.com
+    resources:
+      - resourcegroups/status
+    verbs:
+      - get
+      - patch
+      - update
+  - apiGroups:
+      - azure.microsoft.com
+    resources:
+      - storages/status
+    verbs:
+      - get
+      - patch
+      - update
+  - apiGroups:
+      - apps
+    resources:
+      - deployments
+    verbs:
+      - create
+      - delete
+      - get
+      - list
+      - patch
+      - update
+      - watch
+  - apiGroups:
+      - apps
+    resources:
+      - deployments/status
+    verbs:
+      - get
+      - patch
+      - update