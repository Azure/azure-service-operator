--- conflicted
+++ resolved
@@ -9,390 +9,286 @@
 - apiGroups:
   - azure.microsoft.com
   resources:
-<<<<<<< HEAD
+  - keyvaults
+  verbs:
+  - create
+  - delete
+  - get
+  - list
+  - patch
+  - update
+  - watch
+- apiGroups:
+  - azure.microsoft.com
+  resources:
+  - resourcegroups/status
+  verbs:
+  - get
+  - patch
+  - update
+- apiGroups:
+  - azure.microsoft.com
+  resources:
+  - sqlservers
+  verbs:
+  - create
+  - delete
+  - get
+  - list
+  - patch
+  - update
+  - watch
+- apiGroups:
+  - azure.microsoft.com
+  resources:
+  - consumergroups
+  verbs:
+  - create
+  - delete
+  - get
+  - list
+  - patch
+  - update
+  - watch
+- apiGroups:
+  - azure.microsoft.com
+  resources:
+  - cosmosdbs/status
+  verbs:
+  - get
+  - patch
+  - update
+- apiGroups:
+  - azure.microsoft.com
+  resources:
+  - sqlactions
+  verbs:
+  - create
+  - delete
+  - get
+  - list
+  - patch
+  - update
+  - watch
+- apiGroups:
+  - azure.microsoft.com
+  resources:
+  - storages/status
+  verbs:
+  - get
+  - patch
+  - update
+- apiGroups:
+  - azure.microsoft.com
+  resources:
+  - consumergroups/status
+  verbs:
+  - get
+  - patch
+  - update
+- apiGroups:
+  - azure.microsoft.com
+  resources:
+  - rediscaches
+  verbs:
+  - create
+  - delete
+  - get
+  - list
+  - patch
+  - update
+  - watch
+- apiGroups:
+  - azure.microsoft.com
+  resources:
+  - rediscaches/status
+  verbs:
+  - get
+  - patch
+  - update
+- apiGroups:
+  - azure.microsoft.com
+  resources:
+  - sqlactions/status
+  verbs:
+  - get
+  - patch
+  - update
+- apiGroups:
+  - azure.microsoft.com
+  resources:
+  - sqldatabases/status
+  verbs:
+  - get
+  - patch
+  - update
+- apiGroups:
+  - apps
+  resources:
+  - deployments/status
+  verbs:
+  - get
+  - patch
+  - update
+- apiGroups:
+  - azure.microsoft.com
+  resources:
+  - cosmosdbs
+  verbs:
+  - create
+  - delete
+  - get
+  - list
+  - patch
+  - update
+  - watch
+- apiGroups:
+  - azure.microsoft.com
+  resources:
+  - eventhubs
+  verbs:
+  - create
+  - delete
+  - get
+  - list
+  - patch
+  - update
+  - watch
+- apiGroups:
+  - azure.microsoft.com
+  resources:
+  - storages
+  verbs:
+  - create
+  - delete
+  - get
+  - list
+  - patch
+  - update
+  - watch
+- apiGroups:
+  - ""
+  resources:
+  - events
+  verbs:
+  - create
+  - watch
+- apiGroups:
+  - azure.microsoft.com
+  resources:
+  - eventhubnamespaces
+  verbs:
+  - create
+  - delete
+  - get
+  - list
+  - patch
+  - update
+  - watch
+- apiGroups:
+  - azure.microsoft.com
+  resources:
+  - keyvaults/status
+  verbs:
+  - get
+  - patch
+  - update
+- apiGroups:
+  - azure.microsoft.com
+  resources:
+  - resourcegroups
+  verbs:
+  - create
+  - delete
+  - get
+  - list
+  - patch
+  - update
+  - watch
+- apiGroups:
+  - azure.microsoft.com
+  resources:
+  - sqlfirewallrules/status
+  verbs:
+  - get
+  - patch
+  - update
+- apiGroups:
+  - azure.microsoft.com
+  resources:
+  - eventhubs/status
+  verbs:
+  - get
+  - patch
+  - update
+- apiGroups:
+  - azure.microsoft.com
+  resources:
   - sqldatabases
-=======
-  - cosmosdbs
->>>>>>> 9f6f90e5
-  verbs:
-  - create
-  - delete
-  - get
-  - list
-  - patch
-  - update
-  - watch
-- apiGroups:
-  - azure.microsoft.com
-  resources:
-  - storages/status
-  verbs:
-  - get
-  - patch
-  - update
-- apiGroups:
-  - azure.microsoft.com
-  resources:
-<<<<<<< HEAD
-  - cosmosdbs
-=======
-  - keyvaults/status
->>>>>>> 9f6f90e5
-  verbs:
-  - create
-  - delete
-  - get
-  - list
-  - patch
-  - update
-  - watch
-- apiGroups:
-  - azure.microsoft.com
-  resources:
-<<<<<<< HEAD
-  - eventhubs
-=======
-  - resourcegroups/status
->>>>>>> 9f6f90e5
-  verbs:
-  - create
-  - delete
-  - get
-  - list
-  - patch
-  - update
-  - watch
-- apiGroups:
-  - azure.microsoft.com
-  resources:
-<<<<<<< HEAD
-  - keyvaults
-=======
-  - sqldatabases/status
->>>>>>> 9f6f90e5
-  verbs:
-  - get
-  - patch
-  - update
+  verbs:
+  - create
+  - delete
+  - get
+  - list
+  - patch
+  - update
+  - watch
+- apiGroups:
+  - azure.microsoft.com
+  resources:
+  - sqlfirewallrules
+  verbs:
+  - create
+  - delete
+  - get
+  - list
+  - patch
+  - update
+  - watch
 - apiGroups:
   - ""
   resources:
-<<<<<<< HEAD
-  - sqlactions
-=======
+  - secrets
+  verbs:
+  - create
+  - delete
+  - get
+  - list
+  - patch
+  - update
+  - watch
+- apiGroups:
+  - apps
+  resources:
+  - deployments
+  verbs:
+  - create
+  - delete
+  - get
+  - list
+  - patch
+  - update
+  - watch
+- apiGroups:
+  - azure.microsoft.com
+  resources:
+  - eventhubnamespaces/status
+  verbs:
+  - get
+  - patch
+  - update
+- apiGroups:
+  - azure.microsoft.com
+  resources:
+  - sqlservers/status
+  verbs:
+  - get
+  - patch
+  - update
+- apiGroups:
+  - azure.microsoft.com
+  resources:
   - events
   verbs:
   - create
-  - watch
-- apiGroups:
-  - azure.microsoft.com
-  resources:
-  - rediscaches/status
->>>>>>> 9f6f90e5
-  verbs:
-  - get
-  - patch
-  - update
-- apiGroups:
-  - azure.microsoft.com
-  resources:
-<<<<<<< HEAD
-  - sqlactions/status
-=======
-  - consumergroups/status
->>>>>>> 9f6f90e5
-  verbs:
-  - get
-  - patch
-  - update
-- apiGroups:
-  - azure.microsoft.com
-  resources:
-<<<<<<< HEAD
-  - eventhubnamespaces/status
-=======
-  - eventhubs
->>>>>>> 9f6f90e5
-  verbs:
-  - get
-  - patch
-  - update
-- apiGroups:
-  - azure.microsoft.com
-  resources:
-  - eventhubnamespaces
-  verbs:
-  - create
-  - delete
-  - get
-  - list
-  - patch
-  - update
-  - watch
-- apiGroups:
-  - azure.microsoft.com
-  resources:
-<<<<<<< HEAD
-  - sqlfirewallrules
-=======
-  - keyvaults
->>>>>>> 9f6f90e5
-  verbs:
-  - create
-  - delete
-  - get
-  - list
-  - patch
-  - update
-<<<<<<< HEAD
-  - watch
-- apiGroups:
-  - ""
-  resources:
-  - events
-  verbs:
-  - create
-=======
->>>>>>> 9f6f90e5
-  - watch
-- apiGroups:
-  - azure.microsoft.com
-  resources:
-<<<<<<< HEAD
-  - keyvaults/status
-  verbs:
-  - get
-  - patch
-  - update
-- apiGroups:
-  - azure.microsoft.com
-  resources:
-  - rediscaches
-=======
-  - sqlfirewallrules
->>>>>>> 9f6f90e5
-  verbs:
-  - create
-  - delete
-  - get
-  - list
-  - patch
-  - update
-  - watch
-- apiGroups:
-  - azure.microsoft.com
-  resources:
-  - resourcegroups/status
-  verbs:
-  - get
-  - patch
-  - update
-- apiGroups:
-  - ""
-  resources:
-<<<<<<< HEAD
-  - secrets
-=======
-  - storages
->>>>>>> 9f6f90e5
-  verbs:
-  - create
-  - delete
-  - get
-  - list
-  - patch
-  - update
-  - watch
-- apiGroups:
-  - azure.microsoft.com
-  resources:
-<<<<<<< HEAD
-  - events
-  verbs:
-  - create
-  - patch
-- apiGroups:
-  - azure.microsoft.com
-  resources:
-  - consumergroups/status
-  verbs:
-=======
-  - sqlservers/status
-  verbs:
-  - get
-  - patch
-  - update
-- apiGroups:
-  - apps
-  resources:
-  - deployments/status
-  verbs:
->>>>>>> 9f6f90e5
-  - get
-  - patch
-  - update
-- apiGroups:
-  - azure.microsoft.com
-  resources:
-  - consumergroups
-  verbs:
-  - create
-  - delete
-  - get
-  - list
-  - patch
-  - update
-  - watch
-- apiGroups:
-  - azure.microsoft.com
-  resources:
-<<<<<<< HEAD
-  - storages
-=======
-  - sqlservers
->>>>>>> 9f6f90e5
-  verbs:
-  - create
-  - delete
-  - get
-  - list
-  - patch
-  - update
-  - watch
-- apiGroups:
-  - apps
-  resources:
-<<<<<<< HEAD
-  - deployments
-  verbs:
-  - create
-  - delete
-  - get
-  - list
-  - patch
-  - update
-  - watch
-=======
-  - storages/status
-  verbs:
-  - get
-  - patch
-  - update
->>>>>>> 9f6f90e5
-- apiGroups:
-  - ""
-  resources:
-<<<<<<< HEAD
-  - consumergroups
-=======
-  - secrets
->>>>>>> 9f6f90e5
-  verbs:
-  - create
-  - delete
-  - get
-  - list
-  - patch
-  - update
-  - watch
-- apiGroups:
-  - azure.microsoft.com
-  resources:
-<<<<<<< HEAD
-  - eventhubs/status
-=======
-  - events
->>>>>>> 9f6f90e5
-  verbs:
-  - create
-  - patch
-- apiGroups:
-  - azure.microsoft.com
-  resources:
-  - eventhubs/status
-  verbs:
-  - get
-  - patch
-  - update
-- apiGroups:
-  - azure.microsoft.com
-  resources:
-<<<<<<< HEAD
-  - sqlfirewallrules/status
-  verbs:
-  - get
-  - patch
-  - update
-- apiGroups:
-  - apps
-  resources:
-  - deployments/status
-=======
-  - rediscaches
->>>>>>> 9f6f90e5
-  verbs:
-  - get
-  - patch
-  - update
-- apiGroups:
-  - azure.microsoft.com
-  resources:
-<<<<<<< HEAD
-  - cosmosdbs/status
-  verbs:
-  - get
-  - patch
-  - update
-- apiGroups:
-  - azure.microsoft.com
-  resources:
-  - resourcegroups
-=======
-  - sqldatabases
->>>>>>> 9f6f90e5
-  verbs:
-  - create
-  - delete
-  - get
-  - list
-  - patch
-  - update
-  - watch
-- apiGroups:
-<<<<<<< HEAD
-  - azure.microsoft.com
-  resources:
-  - sqlservers
-=======
-  - apps
-  resources:
-  - deployments
->>>>>>> 9f6f90e5
-  verbs:
-  - create
-  - delete
-  - get
-  - list
-  - patch
-  - update
-  - watch
-- apiGroups:
-  - azure.microsoft.com
-  resources:
-  - sqlservers/status
-  verbs:
-  - get
-  - patch
-  - update
-- apiGroups:
-  - azure.microsoft.com
-  resources:
-  - resourcegroups
-  verbs:
-  - create
-  - delete
-  - get
-  - list
-  - patch
-  - update
-  - watch+  - patch