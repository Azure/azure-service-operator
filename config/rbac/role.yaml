--- conflicted
+++ resolved
@@ -7,13 +7,17 @@
   name: manager-role
 rules:
 - apiGroups:
-  - apps
+  - azure.microsoft.com
   resources:
-<<<<<<< HEAD
-  - resourcegroups/status
-=======
-  - deployments
->>>>>>> d2d8e357
+  - eventhubs/status
+  verbs:
+  - get
+  - patch
+  - update
+- apiGroups:
+  - azure.microsoft.com
+  resources:
+  - eventhubnamespaces
   verbs:
   - create
   - delete
@@ -25,37 +29,15 @@
 - apiGroups:
   - azure.microsoft.com
   resources:
-<<<<<<< HEAD
-  - keyvaults
-=======
-  - eventhubs/status
->>>>>>> d2d8e357
+  - sqldatabases/status
   verbs:
-  - create
-  - delete
   - get
   - patch
   - update
 - apiGroups:
   - azure.microsoft.com
   resources:
-<<<<<<< HEAD
   - sqlfirewallrules
-=======
-  - eventhubnamespaces/status
->>>>>>> d2d8e357
-  verbs:
-  - get
-  - patch
-  - update
-- apiGroups:
-  - apps
-  resources:
-<<<<<<< HEAD
-  - deployments/status
-=======
-  - sqldatabases
->>>>>>> d2d8e357
   verbs:
   - create
   - delete
@@ -63,7 +45,15 @@
   - list
   - patch
   - update
-<<<<<<< HEAD
+  - watch
+- apiGroups:
+  - apps
+  resources:
+  - deployments/status
+  verbs:
+  - get
+  - patch
+  - update
 - apiGroups:
   - azure.microsoft.com
   resources:
@@ -75,25 +65,19 @@
   - list
   - patch
   - update
-=======
->>>>>>> d2d8e357
   - watch
 - apiGroups:
   - azure.microsoft.com
   resources:
-  - keyvaults/status
+  - eventhubnamespaces/status
   verbs:
   - get
   - patch
   - update
 - apiGroups:
-  - ""
+  - azure.microsoft.com
   resources:
-<<<<<<< HEAD
   - resourcegroups
-=======
-  - secrets
->>>>>>> d2d8e357
   verbs:
   - create
   - delete
@@ -105,11 +89,7 @@
 - apiGroups:
   - azure.microsoft.com
   resources:
-<<<<<<< HEAD
   - sqlfirewallrules/status
-=======
-  - keyvaults
->>>>>>> d2d8e357
   verbs:
   - get
   - patch
@@ -117,116 +97,11 @@
 - apiGroups:
   - azure.microsoft.com
   resources:
-<<<<<<< HEAD
   - sqlservers/status
-=======
-  - resourcegroups
->>>>>>> d2d8e357
   verbs:
   - get
   - patch
   - update
-- apiGroups:
-  - azure.microsoft.com
-  resources:
-<<<<<<< HEAD
-  - events
-  verbs:
-  - create
-  - patch
-- apiGroups:
-  - azure.microsoft.com
-  resources:
-  - eventhubs/status
-=======
-  - sqlfirewallrules/status
->>>>>>> d2d8e357
-  verbs:
-  - get
-  - patch
-  - update
-- apiGroups:
-  - azure.microsoft.com
-  resources:
-<<<<<<< HEAD
-  - eventhubnamespaces/status
-=======
-  - sqlservers
->>>>>>> d2d8e357
-  verbs:
-  - get
-  - patch
-  - update
-- apiGroups:
-  - azure.microsoft.com
-  resources:
-<<<<<<< HEAD
-  - sqldatabases
-=======
-  - eventhubs
->>>>>>> d2d8e357
-  verbs:
-  - create
-  - delete
-  - get
-  - list
-  - patch
-  - update
-  - watch
-- apiGroups:
-  - azure.microsoft.com
-<<<<<<< HEAD
-=======
-  resources:
-  - sqldatabases/status
-  verbs:
-  - get
-  - patch
-  - update
-- apiGroups:
-  - apps
->>>>>>> d2d8e357
-  resources:
-  - sqldatabases/status
-  verbs:
-  - get
-  - patch
-  - update
-- apiGroups:
-  - azure.microsoft.com
-  resources:
-<<<<<<< HEAD
-  - sqlservers
-=======
-  - sqlservers/status
->>>>>>> d2d8e357
-  verbs:
-  - create
-  - delete
-  - get
-  - list
-  - patch
-  - update
-  - watch
-- apiGroups:
-  - ""
-  resources:
-  - secrets
-  verbs:
-  - create
-  - delete
-  - get
-  - list
-  - patch
-  - update
-  - watch
-- apiGroups:
-  - ""
-  resources:
-  - events
-  verbs:
-  - create
-  - watch
 - apiGroups:
   - apps
   resources:
@@ -242,9 +117,7 @@
 - apiGroups:
   - azure.microsoft.com
   resources:
-  - eventhubnamespaces
-<<<<<<< HEAD
-=======
+  - keyvaults
   verbs:
   - create
   - delete
@@ -270,10 +143,47 @@
   - patch
   - update
 - apiGroups:
+  - ""
+  resources:
+  - secrets
+  verbs:
+  - create
+  - delete
+  - get
+  - list
+  - patch
+  - update
+  - watch
+- apiGroups:
+  - ""
+  resources:
+  - events
+  verbs:
+  - create
+  - watch
+- apiGroups:
   - azure.microsoft.com
   resources:
-  - sqlfirewallrules
->>>>>>> d2d8e357
+  - events
+  verbs:
+  - create
+  - patch
+- apiGroups:
+  - azure.microsoft.com
+  resources:
+  - sqldatabases
+  verbs:
+  - create
+  - delete
+  - get
+  - list
+  - patch
+  - update
+  - watch
+- apiGroups:
+  - azure.microsoft.com
+  resources:
+  - sqlservers
   verbs:
   - create
   - delete
