
---
apiVersion: rbac.authorization.k8s.io/v1
kind: ClusterRole
metadata:
  creationTimestamp: null
  name: manager-role
rules:
- apiGroups:
  - azure.microsoft.com
  resources:
  - consumergroups/status
  verbs:
  - get
  - patch
  - update
- apiGroups:
  - azure.microsoft.com
  resources:
  - eventhubs
  verbs:
  - create
  - delete
  - get
  - list
  - patch
  - update
  - watch
- apiGroups:
  - azure.microsoft.com
  resources:
  - events
  verbs:
  - create
  - patch
- apiGroups:
  - apps
  resources:
  - deployments/status
  verbs:
  - get
  - patch
  - update
- apiGroups:
  - azure.microsoft.com
  resources:
  - cosmosdbs/status
  verbs:
  - get
  - patch
  - update
- apiGroups:
  - azure.microsoft.com
  resources:
  - eventhubnamespaces
  verbs:
  - create
  - delete
  - get
  - list
  - patch
  - update
  - watch
- apiGroups:
  - azure.microsoft.com
  resources:
<<<<<<< HEAD
  - keyvaults
  verbs:
  - create
  - delete
  - get
  - list
  - patch
  - update
  - watch
=======
  - eventhubnamespaces/status
  verbs:
  - get
  - patch
  - update
>>>>>>> db46a0d5
- apiGroups:
  - azure.microsoft.com
  resources:
  - rediscaches
  verbs:
  - create
  - delete
  - get
  - list
  - patch
  - update
  - watch
- apiGroups:
  - azure.microsoft.com
  resources:
  - storages/status
  verbs:
  - get
  - patch
  - update
- apiGroups:
  - apps
  resources:
  - deployments
  verbs:
  - create
  - patch
- apiGroups:
  - apps
  resources:
  - deployments
  verbs:
  - create
  - delete
  - get
  - list
  - patch
  - update
  - watch
- apiGroups:
  - azure.microsoft.com
  resources:
  - consumergroups
  verbs:
  - create
  - delete
  - get
  - list
  - patch
  - update
  - watch
- apiGroups:
  - azure.microsoft.com
  resources:
  - eventhubnamespaces/status
  verbs:
  - get
  - patch
  - update
- apiGroups:
  - azure.microsoft.com
  resources:
  - keyvaults/status
  verbs:
  - get
  - patch
  - update
- apiGroups:
  - azure.microsoft.com
  resources:
  - rediscaches/status
  verbs:
  - get
  - patch
  - update
- apiGroups:
  - azure.microsoft.com
  resources:
  - resourcegroups
  verbs:
  - create
  - delete
  - get
  - list
  - patch
  - update
  - watch
- apiGroups:
  - ""
  resources:
  - events
  verbs:
  - create
  - watch
- apiGroups:
  - azure.microsoft.com
  resources:
  - cosmosdbs
  verbs:
  - create
  - delete
  - get
  - list
  - patch
  - update
  - watch
- apiGroups:
  - azure.microsoft.com
  resources:
  - eventhubs/status
  verbs:
  - get
  - patch
  - update
- apiGroups:
  - azure.microsoft.com
  resources:
  - resourcegroups/status
  verbs:
  - get
  - patch
  - update
- apiGroups:
  - azure.microsoft.com
  resources:
  - storages
  verbs:
  - create
  - watch
- apiGroups:
  - ""
  resources:
  - secrets
  verbs:
  - create
  - delete
  - get
  - list
  - patch
  - update
  - watch<|MERGE_RESOLUTION|>--- conflicted
+++ resolved
@@ -64,23 +64,11 @@
 - apiGroups:
   - azure.microsoft.com
   resources:
-<<<<<<< HEAD
-  - keyvaults
-  verbs:
-  - create
-  - delete
-  - get
-  - list
-  - patch
-  - update
-  - watch
-=======
   - eventhubnamespaces/status
   verbs:
   - get
   - patch
   - update
->>>>>>> db46a0d5
 - apiGroups:
   - azure.microsoft.com
   resources:
