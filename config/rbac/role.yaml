--- conflicted
+++ resolved
@@ -7,6 +7,76 @@
   name: manager-role
 rules:
 - apiGroups:
+  - ""
+  resources:
+  - events
+  verbs:
+  - create
+  - watch
+- apiGroups:
+  - azure.microsoft.com
+  resources:
+  - events
+  verbs:
+  - create
+  - patch
+- apiGroups:
+  - service.azure
+  resources:
+  - cosmosdbs/status
+  verbs:
+  - get
+  - patch
+  - update
+- apiGroups:
+  - azure.microsoft.com
+  resources:
+  - keyvaults/status
+  verbs:
+  - get
+  - patch
+  - update
+- apiGroups:
+  - service.azure
+  resources:
+  - rediscaches
+  verbs:
+  - create
+  - delete
+  - get
+  - list
+  - patch
+  - update
+  - watch
+- apiGroups:
+  - azure.microsoft.com
+  resources:
+  - resourcegroups
+  verbs:
+  - create
+  - delete
+  - get
+  - list
+  - patch
+  - update
+  - watch
+- apiGroups:
+  - azure.microsoft.com
+  resources:
+  - resourcegroups/status
+  verbs:
+  - get
+  - patch
+  - update
+- apiGroups:
+  - azure.microsoft.com
+  resources:
+  - consumergroups/status
+  verbs:
+  - get
+  - patch
+  - update
+- apiGroups:
   - azure.microsoft.com
   resources:
   - eventhubs
@@ -21,220 +91,124 @@
 - apiGroups:
   - azure.microsoft.com
   resources:
-<<<<<<< HEAD
+  - eventhubs/status
+  verbs:
+  - get
+  - patch
+  - update
+- apiGroups:
+  - azure.microsoft.com
+  resources:
+  - keyvaults
+  verbs:
+  - create
+  - delete
+  - get
+  - list
+  - patch
+  - update
+  - watch
+- apiGroups:
+  - service.azure
+  resources:
+  - storages
+  verbs:
+  - create
+  - delete
+  - get
+  - list
+  - patch
+  - update
+  - watch
+- apiGroups:
+  - service.azure
+  resources:
+  - storages/status
+  verbs:
+  - get
+  - patch
+  - update
+- apiGroups:
+  - ""
+  resources:
+  - secrets
+  verbs:
+  - create
+  - delete
+  - get
+  - list
+  - patch
+  - update
+  - watch
+- apiGroups:
+  - apps
+  resources:
+  - deployments
+  verbs:
+  - create
+  - delete
+  - get
+  - list
+  - patch
+  - update
+  - watch
+- apiGroups:
+  - azure.microsoft.com
+  resources:
+  - consumergroups
+  verbs:
+  - create
+  - delete
+  - get
+  - list
+  - patch
+  - update
+  - watch
+- apiGroups:
+  - service.azure
+  resources:
+  - cosmosdbs
+  verbs:
+  - create
+  - delete
+  - get
+  - list
+  - patch
+  - update
+  - watch
+- apiGroups:
+  - azure.microsoft.com
+  resources:
+  - eventhubnamespaces/status
+  verbs:
+  - get
+  - patch
+  - update
+- apiGroups:
+  - service.azure
+  resources:
+  - rediscaches/status
+  verbs:
+  - get
+  - patch
+  - update
+- apiGroups:
+  - azure.microsoft.com
+  resources:
   - eventhubnamespaces
-=======
-  - eventhubs/status
->>>>>>> 5223da91
-  verbs:
-  - create
-  - delete
-  - get
-  - list
-  - patch
-  - update
-  - watch
-- apiGroups:
-  - ""
-  resources:
-<<<<<<< HEAD
-  - events
-  verbs:
-  - create
-  - watch
-- apiGroups:
-  - service.azure
-  resources:
-  - cosmosdbs
-=======
-  - keyvaults
->>>>>>> 5223da91
-  verbs:
-  - create
-  - delete
-  - get
-  - list
-  - patch
-  - update
-  - watch
-- apiGroups:
-  - service.azure
-  resources:
-<<<<<<< HEAD
-  - rediscaches
-  verbs:
-  - create
-  - delete
-  - get
-  - list
-  - patch
-  - update
-  - watch
-- apiGroups:
-  - service.azure
-  resources:
-  - rediscaches/status
-=======
-  - keyvaults/status
->>>>>>> 5223da91
-  verbs:
-  - get
-  - patch
-  - update
-- apiGroups:
-  - ""
-  resources:
-<<<<<<< HEAD
-  - resourcegroups
-=======
-  - secrets
->>>>>>> 5223da91
-  verbs:
-  - create
-  - delete
-  - get
-  - list
-  - patch
-  - update
-  - watch
-- apiGroups:
-  - azure.microsoft.com
-  resources:
-<<<<<<< HEAD
-  - resourcegroups/status
-  verbs:
-  - get
-  - patch
-  - update
-- apiGroups:
-  - service.azure
-  resources:
-  - storages
-  verbs:
-  - create
-  - delete
-  - get
-  - list
-  - patch
-  - update
-  - watch
-- apiGroups:
-  - ""
-  resources:
-  - secrets
-=======
-  - consumergroups
->>>>>>> 5223da91
-  verbs:
-  - create
-  - delete
-  - get
-  - list
-  - patch
-  - update
-  - watch
-- apiGroups:
-  - azure.microsoft.com
-  resources:
-  - consumergroups/status
-  verbs:
-  - get
-  - patch
-  - update
+  verbs:
+  - create
+  - delete
+  - get
+  - list
+  - patch
+  - update
+  - watch
 - apiGroups:
   - apps
   resources:
-<<<<<<< HEAD
-  - deployments
-=======
-  - eventhubnamespaces/status
->>>>>>> 5223da91
-  verbs:
-  - get
-  - patch
-  - update
-- apiGroups:
-  - apps
-  resources:
   - deployments/status
   verbs:
   - get
   - patch
-  - update
-- apiGroups:
-  - service.azure
-  resources:
-  - cosmosdbs/status
-  verbs:
-  - get
-  - patch
-  - update
-- apiGroups:
-<<<<<<< HEAD
-  - azure.microsoft.com
-  resources:
-  - eventhubs/status
-=======
-  - apps
-  resources:
-  - deployments
-  verbs:
-  - create
-  - delete
-  - get
-  - list
-  - patch
-  - update
-  - watch
-- apiGroups:
-  - azure.microsoft.com
-  resources:
-  - eventhubnamespaces
-  verbs:
-  - create
-  - delete
-  - get
-  - list
-  - patch
-  - update
-  - watch
-- apiGroups:
-  - azure.microsoft.com
-  resources:
-  - resourcegroups
->>>>>>> 5223da91
-  verbs:
-  - get
-  - patch
-  - update
-<<<<<<< HEAD
-- apiGroups:
-  - azure.microsoft.com
-  resources:
-  - eventhubnamespaces/status
-  verbs:
-  - get
-  - patch
-  - update
-- apiGroups:
-  - service.azure
-  resources:
-  - storages/status
-=======
-  - watch
-- apiGroups:
-  - azure.microsoft.com
-  resources:
-  - events
-  verbs:
-  - create
-  - patch
-- apiGroups:
-  - apps
-  resources:
-  - deployments/status
->>>>>>> 5223da91
-  verbs:
-  - get
-  - patch
   - update