
---
apiVersion: rbac.authorization.k8s.io/v1
kind: ClusterRole
metadata:
  creationTimestamp: null
  name: manager-role
rules:
- apiGroups:
  - azure.microsoft.com
  resources:
<<<<<<< HEAD
  - keyvaults
=======
  - eventhubs/status
  verbs:
  - get
  - patch
  - update
- apiGroups:
  - azure.microsoft.com
  resources:
  - resourcegroups/status
>>>>>>> 1e16a25e
  verbs:
  - get
  - patch
  - update
- apiGroups:
  - azure.microsoft.com
  resources:
<<<<<<< HEAD
  - resourcegroups/status
=======
  - eventhubs
  verbs:
  - create
  - delete
  - get
  - list
  - patch
  - update
  - watch
- apiGroups:
  - azure.microsoft.com
  resources:
  - sqldatabases
>>>>>>> 1e16a25e
  verbs:
  - get
  - patch
  - update
- apiGroups:
  - azure.microsoft.com
  resources:
  - cosmosdbs/status
  verbs:
  - get
  - patch
  - update
- apiGroups:
  - azure.microsoft.com
  resources:
  - consumergroups/status
  verbs:
  - get
  - patch
  - update
- apiGroups:
  - azure.microsoft.com
  resources:
<<<<<<< HEAD
  - sqldatabases
=======
  - cosmosdbs
  verbs:
  - create
  - patch
- apiGroups:
  - azure.microsoft.com
  resources:
  - events
>>>>>>> 1e16a25e
  verbs:
  - create
  - patch
- apiGroups:
  - apps
  resources:
<<<<<<< HEAD
  - sqlfirewallrules
=======
  - deployments
>>>>>>> 1e16a25e
  verbs:
  - create
  - delete
  - get
  - list
  - patch
  - update
  - watch
- apiGroups:
  - apps
  resources:
<<<<<<< HEAD
  - storages/status
=======
  - deployments/status
>>>>>>> 1e16a25e
  verbs:
  - get
  - patch
  - update
- apiGroups:
  - azure.microsoft.com
  resources:
<<<<<<< HEAD
  - consumergroups
=======
  - eventhubnamespaces
>>>>>>> 1e16a25e
  verbs:
  - create
  - delete
  - get
  - list
  - patch
  - update
  - watch
- apiGroups:
  - azure.microsoft.com
  resources:
<<<<<<< HEAD
  - sqlfirewallrules/status
=======
  - rediscaches
>>>>>>> 1e16a25e
  verbs:
  - get
  - patch
  - update
- apiGroups:
  - azure.microsoft.com
  resources:
<<<<<<< HEAD
  - events
  verbs:
  - create
  - patch
- apiGroups:
  - azure.microsoft.com
  resources:
=======
>>>>>>> 1e16a25e
  - sqldatabases/status
  verbs:
  - get
  - patch
  - update
- apiGroups:
  - azure.microsoft.com
  resources:
  - eventhubs/status
  verbs:
  - get
  - patch
  - update
- apiGroups:
  - azure.microsoft.com
  resources:
  - storages
  verbs:
  - create
  - delete
  - get
  - list
  - patch
  - update
  - watch
- apiGroups:
  - ""
  resources:
  - events
  verbs:
  - create
  - watch
- apiGroups:
  - azure.microsoft.com
  resources:
<<<<<<< HEAD
  - resourcegroups
=======
  - consumergroups
>>>>>>> 1e16a25e
  verbs:
  - create
  - delete
  - get
  - list
  - patch
  - update
  - watch
- apiGroups:
  - azure.microsoft.com
  resources:
  - sqlservers/status
  verbs:
  - get
  - patch
  - update
- apiGroups:
  - azure.microsoft.com
  resources:
<<<<<<< HEAD
  - cosmosdbs
=======
  - keyvaults
>>>>>>> 1e16a25e
  verbs:
  - create
  - delete
  - get
  - list
  - patch
  - update
  - watch
- apiGroups:
  - azure.microsoft.com
  resources:
  - keyvaults/status
  verbs:
  - get
  - patch
  - update
- apiGroups:
  - ""
  resources:
  - secrets
  verbs:
  - create
  - delete
  - get
  - list
  - patch
  - update
  - watch
- apiGroups:
  - azure.microsoft.com
  resources:
<<<<<<< HEAD
  - rediscaches
=======
  - storages/status
>>>>>>> 1e16a25e
  verbs:
  - get
  - patch
  - update
- apiGroups:
  - azure.microsoft.com
  resources:
  - secrets
  verbs:
  - create
  - delete
  - get
  - list
  - patch
  - update
  - watch
- apiGroups:
  - apps
  resources:
  - deployments/status
  verbs:
  - get
  - patch
  - update
- apiGroups:
  - azure.microsoft.com
  resources:
  - eventhubs
  verbs:
  - create
  - delete
  - get
  - list
  - patch
  - update
  - watch
- apiGroups:
  - azure.microsoft.com
  resources:
<<<<<<< HEAD
  - eventhubnamespaces
=======
  - resourcegroups
>>>>>>> 1e16a25e
  verbs:
  - create
  - delete
  - get
  - list
  - patch
  - update
  - watch
- apiGroups:
  - azure.microsoft.com
  resources:
<<<<<<< HEAD
  - sqlservers
=======
  - sqlfirewallrules
>>>>>>> 1e16a25e
  verbs:
  - create
  - delete
  - get
  - list
  - patch
  - update
  - watch
- apiGroups:
<<<<<<< HEAD
  - ""
  resources:
  - events
  verbs:
  - create
  - watch
- apiGroups:
  - apps
  resources:
  - deployments
=======
  - azure.microsoft.com
  resources:
  - consumergroups/status
>>>>>>> 1e16a25e
  verbs:
  - get
  - patch
  - update
- apiGroups:
  - azure.microsoft.com
  resources:
<<<<<<< HEAD
  - cosmosdbs/status
=======
  - rediscaches/status
>>>>>>> 1e16a25e
  verbs:
  - get
  - patch
  - update<|MERGE_RESOLUTION|>--- conflicted
+++ resolved
@@ -9,9 +9,208 @@
 - apiGroups:
   - azure.microsoft.com
   resources:
-<<<<<<< HEAD
+  - cosmosdbs
+  verbs:
+  - create
+  - delete
+  - get
+  - list
+  - patch
+  - update
+  - watch
+- apiGroups:
+  - azure.microsoft.com
+  resources:
+  - eventhubnamespaces/status
+  verbs:
+  - get
+  - patch
+  - update
+- apiGroups:
+  - azure.microsoft.com
+  resources:
+  - keyvaults/status
+  verbs:
+  - get
+  - patch
+  - update
+- apiGroups:
+  - azure.microsoft.com
+  resources:
+  - resourcegroups/status
+  verbs:
+  - get
+  - patch
+  - update
+- apiGroups:
+  - azure.microsoft.com
+  resources:
+  - sqldatabases/status
+  verbs:
+  - get
+  - patch
+  - update
+- apiGroups:
+  - ""
+  resources:
+  - events
+  verbs:
+  - create
+  - watch
+- apiGroups:
+  - azure.microsoft.com
+  resources:
+  - rediscaches/status
+  verbs:
+  - get
+  - patch
+  - update
+- apiGroups:
+  - azure.microsoft.com
+  resources:
+  - consumergroups/status
+  verbs:
+  - get
+  - patch
+  - update
+- apiGroups:
+  - azure.microsoft.com
+  resources:
+  - eventhubs
+  verbs:
+  - create
+  - delete
+  - get
+  - list
+  - patch
+  - update
+  - watch
+- apiGroups:
+  - azure.microsoft.com
+  resources:
+  - eventhubnamespaces
+  verbs:
+  - create
+  - delete
+  - get
+  - list
+  - patch
+  - update
+  - watch
+- apiGroups:
+  - azure.microsoft.com
+  resources:
   - keyvaults
-=======
+  verbs:
+  - create
+  - delete
+  - get
+  - list
+  - patch
+  - update
+  - watch
+- apiGroups:
+  - azure.microsoft.com
+  resources:
+  - sqlfirewallrules
+  verbs:
+  - create
+  - delete
+  - get
+  - list
+  - patch
+  - update
+  - watch
+- apiGroups:
+  - azure.microsoft.com
+  resources:
+  - sqlfirewallrules/status
+  verbs:
+  - get
+  - patch
+  - update
+- apiGroups:
+  - azure.microsoft.com
+  resources:
+  - storages
+  verbs:
+  - create
+  - delete
+  - get
+  - list
+  - patch
+  - update
+  - watch
+- apiGroups:
+  - azure.microsoft.com
+  resources:
+  - sqlservers/status
+  verbs:
+  - get
+  - patch
+  - update
+- apiGroups:
+  - apps
+  resources:
+  - deployments/status
+  verbs:
+  - get
+  - patch
+  - update
+- apiGroups:
+  - azure.microsoft.com
+  resources:
+  - consumergroups
+  verbs:
+  - create
+  - delete
+  - get
+  - list
+  - patch
+  - update
+  - watch
+- apiGroups:
+  - azure.microsoft.com
+  resources:
+  - sqlservers
+  verbs:
+  - create
+  - delete
+  - get
+  - list
+  - patch
+  - update
+  - watch
+- apiGroups:
+  - azure.microsoft.com
+  resources:
+  - storages/status
+  verbs:
+  - get
+  - patch
+  - update
+- apiGroups:
+  - ""
+  resources:
+  - secrets
+  verbs:
+  - create
+  - delete
+  - get
+  - list
+  - patch
+  - update
+  - watch
+- apiGroups:
+  - azure.microsoft.com
+  resources:
+  - events
+  verbs:
+  - create
+  - patch
+- apiGroups:
+  - azure.microsoft.com
+  resources:
   - eventhubs/status
   verbs:
   - get
@@ -20,19 +219,7 @@
 - apiGroups:
   - azure.microsoft.com
   resources:
-  - resourcegroups/status
->>>>>>> 1e16a25e
-  verbs:
-  - get
-  - patch
-  - update
-- apiGroups:
-  - azure.microsoft.com
-  resources:
-<<<<<<< HEAD
-  - resourcegroups/status
-=======
-  - eventhubs
+  - rediscaches
   verbs:
   - create
   - delete
@@ -45,11 +232,26 @@
   - azure.microsoft.com
   resources:
   - sqldatabases
->>>>>>> 1e16a25e
-  verbs:
-  - get
-  - patch
-  - update
+  verbs:
+  - create
+  - delete
+  - get
+  - list
+  - patch
+  - update
+  - watch
+- apiGroups:
+  - apps
+  resources:
+  - deployments
+  verbs:
+  - create
+  - delete
+  - get
+  - list
+  - patch
+  - update
+  - watch
 - apiGroups:
   - azure.microsoft.com
   resources:
@@ -61,296 +263,12 @@
 - apiGroups:
   - azure.microsoft.com
   resources:
-  - consumergroups/status
-  verbs:
-  - get
-  - patch
-  - update
-- apiGroups:
-  - azure.microsoft.com
-  resources:
-<<<<<<< HEAD
-  - sqldatabases
-=======
-  - cosmosdbs
-  verbs:
-  - create
-  - patch
-- apiGroups:
-  - azure.microsoft.com
-  resources:
-  - events
->>>>>>> 1e16a25e
-  verbs:
-  - create
-  - patch
-- apiGroups:
-  - apps
-  resources:
-<<<<<<< HEAD
-  - sqlfirewallrules
-=======
-  - deployments
->>>>>>> 1e16a25e
-  verbs:
-  - create
-  - delete
-  - get
-  - list
-  - patch
-  - update
-  - watch
-- apiGroups:
-  - apps
-  resources:
-<<<<<<< HEAD
-  - storages/status
-=======
-  - deployments/status
->>>>>>> 1e16a25e
-  verbs:
-  - get
-  - patch
-  - update
-- apiGroups:
-  - azure.microsoft.com
-  resources:
-<<<<<<< HEAD
-  - consumergroups
-=======
-  - eventhubnamespaces
->>>>>>> 1e16a25e
-  verbs:
-  - create
-  - delete
-  - get
-  - list
-  - patch
-  - update
-  - watch
-- apiGroups:
-  - azure.microsoft.com
-  resources:
-<<<<<<< HEAD
-  - sqlfirewallrules/status
-=======
-  - rediscaches
->>>>>>> 1e16a25e
-  verbs:
-  - get
-  - patch
-  - update
-- apiGroups:
-  - azure.microsoft.com
-  resources:
-<<<<<<< HEAD
-  - events
-  verbs:
-  - create
-  - patch
-- apiGroups:
-  - azure.microsoft.com
-  resources:
-=======
->>>>>>> 1e16a25e
-  - sqldatabases/status
-  verbs:
-  - get
-  - patch
-  - update
-- apiGroups:
-  - azure.microsoft.com
-  resources:
-  - eventhubs/status
-  verbs:
-  - get
-  - patch
-  - update
-- apiGroups:
-  - azure.microsoft.com
-  resources:
-  - storages
-  verbs:
-  - create
-  - delete
-  - get
-  - list
-  - patch
-  - update
-  - watch
-- apiGroups:
-  - ""
-  resources:
-  - events
-  verbs:
-  - create
-  - watch
-- apiGroups:
-  - azure.microsoft.com
-  resources:
-<<<<<<< HEAD
   - resourcegroups
-=======
-  - consumergroups
->>>>>>> 1e16a25e
-  verbs:
-  - create
-  - delete
-  - get
-  - list
-  - patch
-  - update
-  - watch
-- apiGroups:
-  - azure.microsoft.com
-  resources:
-  - sqlservers/status
-  verbs:
-  - get
-  - patch
-  - update
-- apiGroups:
-  - azure.microsoft.com
-  resources:
-<<<<<<< HEAD
-  - cosmosdbs
-=======
-  - keyvaults
->>>>>>> 1e16a25e
-  verbs:
-  - create
-  - delete
-  - get
-  - list
-  - patch
-  - update
-  - watch
-- apiGroups:
-  - azure.microsoft.com
-  resources:
-  - keyvaults/status
-  verbs:
-  - get
-  - patch
-  - update
-- apiGroups:
-  - ""
-  resources:
-  - secrets
-  verbs:
-  - create
-  - delete
-  - get
-  - list
-  - patch
-  - update
-  - watch
-- apiGroups:
-  - azure.microsoft.com
-  resources:
-<<<<<<< HEAD
-  - rediscaches
-=======
-  - storages/status
->>>>>>> 1e16a25e
-  verbs:
-  - get
-  - patch
-  - update
-- apiGroups:
-  - azure.microsoft.com
-  resources:
-  - secrets
-  verbs:
-  - create
-  - delete
-  - get
-  - list
-  - patch
-  - update
-  - watch
-- apiGroups:
-  - apps
-  resources:
-  - deployments/status
-  verbs:
-  - get
-  - patch
-  - update
-- apiGroups:
-  - azure.microsoft.com
-  resources:
-  - eventhubs
-  verbs:
-  - create
-  - delete
-  - get
-  - list
-  - patch
-  - update
-  - watch
-- apiGroups:
-  - azure.microsoft.com
-  resources:
-<<<<<<< HEAD
-  - eventhubnamespaces
-=======
-  - resourcegroups
->>>>>>> 1e16a25e
-  verbs:
-  - create
-  - delete
-  - get
-  - list
-  - patch
-  - update
-  - watch
-- apiGroups:
-  - azure.microsoft.com
-  resources:
-<<<<<<< HEAD
-  - sqlservers
-=======
-  - sqlfirewallrules
->>>>>>> 1e16a25e
-  verbs:
-  - create
-  - delete
-  - get
-  - list
-  - patch
-  - update
-  - watch
-- apiGroups:
-<<<<<<< HEAD
-  - ""
-  resources:
-  - events
-  verbs:
-  - create
-  - watch
-- apiGroups:
-  - apps
-  resources:
-  - deployments
-=======
-  - azure.microsoft.com
-  resources:
-  - consumergroups/status
->>>>>>> 1e16a25e
-  verbs:
-  - get
-  - patch
-  - update
-- apiGroups:
-  - azure.microsoft.com
-  resources:
-<<<<<<< HEAD
-  - cosmosdbs/status
-=======
-  - rediscaches/status
->>>>>>> 1e16a25e
-  verbs:
-  - get
-  - patch
-  - update+  verbs:
+  - create
+  - delete
+  - get
+  - list
+  - patch
+  - update
+  - watch