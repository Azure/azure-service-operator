--- conflicted
+++ resolved
@@ -8,10 +8,6 @@
 rules:
 - apiGroups:
   - azure.microsoft.com
-<<<<<<< HEAD
-  resources:
-  - eventhubs/status
-=======
   resources:
   - consumergroups/status
   verbs:
@@ -26,15 +22,12 @@
   - create
   - delete
   - get
-  - list
   - patch
   - update
-  - watch
 - apiGroups:
   - azure.microsoft.com
   resources:
   - resourcegroups/status
->>>>>>> 39b0d049
   verbs:
   - get
   - patch
@@ -105,23 +98,11 @@
 - apiGroups:
   - azure.microsoft.com
   resources:
-<<<<<<< HEAD
-  - eventhubs
-  verbs:
-  - create
-  - delete
-  - get
-  - list
-  - patch
-  - update
-  - watch
-=======
   - eventhubnamespaces/status
   verbs:
   - get
   - patch
   - update
->>>>>>> 39b0d049
 - apiGroups:
   - apps
   resources:
@@ -145,9 +126,6 @@
 - apiGroups:
   - azure.microsoft.com
   resources:
-<<<<<<< HEAD
-  - secrets
-=======
   - eventhubnamespaces
   verbs:
   - create
@@ -161,22 +139,10 @@
   - azure.microsoft.com
   resources:
   - keyvaults/status
->>>>>>> 39b0d049
   verbs:
   - get
   - patch
   - update
-<<<<<<< HEAD
-  - watch
-- apiGroups:
-  - ""
-  resources:
-  - events
-  verbs:
-  - create
-  - watch
-=======
->>>>>>> 39b0d049
 - apiGroups:
   - azure.microsoft.com
   resources:
