apiVersion: azure.microsoft.com/v1alpha1
kind: CosmosDB
metadata:
  name: cosmosdb-sample-1
spec:
  kind: GlobalDocumentDB
  location: westus
  resourceGroup: resourcegroup-azure-operators
  properties:
    databaseAccountOfferType: Standard
<<<<<<< HEAD
#optional for network rule set
#    isVirtualNetworkFilterEnabled: true
#  virtualNetworkRules:
#    - subnetId: /subscriptions/{subscription_id}/resourceGroups/{resourcegroup}/providers/Microsoft.Network/virtualNetworks/{vnet_name}/subnets/{subnet_name}
#      ignoreMissingServiceEndpoint: false

=======
    enableMultipleWriteLocations: false
    # optionally set the mongoDBVersion to "3.2" or "3.6", if omitted the default is "3.2"
    # NOTE: kind must be set to MongoDB for this to take effect
    #mongoDBVersion: "3.6"

    # Use the field below to optionally specify a different keyvault 
  # to store the connectiong string secrets in
  #keyVaultToStoreSecrets: asoSecretKeyVault
>>>>>>> e67b110b
<|MERGE_RESOLUTION|>--- conflicted
+++ resolved
@@ -8,20 +8,17 @@
   resourceGroup: resourcegroup-azure-operators
   properties:
     databaseAccountOfferType: Standard
-<<<<<<< HEAD
+    enableMultipleWriteLocations: false
+    # optionally set the mongoDBVersion to "3.2" or "3.6", if omitted the default is "3.2"
+    # NOTE: kind must be set to MongoDB for this to take effect
+    #mongoDBVersion: "3.6"
+
 #optional for network rule set
 #    isVirtualNetworkFilterEnabled: true
 #  virtualNetworkRules:
 #    - subnetId: /subscriptions/{subscription_id}/resourceGroups/{resourcegroup}/providers/Microsoft.Network/virtualNetworks/{vnet_name}/subnets/{subnet_name}
 #      ignoreMissingServiceEndpoint: false
 
-=======
-    enableMultipleWriteLocations: false
-    # optionally set the mongoDBVersion to "3.2" or "3.6", if omitted the default is "3.2"
-    # NOTE: kind must be set to MongoDB for this to take effect
-    #mongoDBVersion: "3.6"
-
-    # Use the field below to optionally specify a different keyvault 
+  # Use the field below to optionally specify a different keyvault 
   # to store the connectiong string secrets in
-  #keyVaultToStoreSecrets: asoSecretKeyVault
->>>>>>> e67b110b
+  #keyVaultToStoreSecrets: asoSecretKeyVault