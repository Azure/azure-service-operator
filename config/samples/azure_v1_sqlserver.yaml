--- conflicted
+++ resolved
@@ -1,14 +1,7 @@
 apiVersion: azure.microsoft.com/v1
 kind: SqlServer
 metadata:
-<<<<<<< HEAD
-  name: samplesqlsrv123
-spec:
-  location: westus
-  resourcegroup: resourcegroup-sample-1907
-=======
-  name: holy-guacamole
+  name: sqlserver-sample
 spec:
   location: "westus"
-  resourcegroup: "resourcegroup-sample-1907"
->>>>>>> 3a4112c1
+  resourcegroup: "resourcegroup-sample-1907"