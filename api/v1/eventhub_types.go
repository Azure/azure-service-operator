--- conflicted
+++ resolved
@@ -110,13 +110,9 @@
 	// +kubebuilder:validation:Maximum=32
 	// +kubebuilder:validation:Minimum=1
 	// PartitionCount - Number of partitions created for the Event Hub, allowed values are from 1 to 32 partitions.
-<<<<<<< HEAD
 	PartitionCount int32 `json:"partitionCount,omitempty"`
-=======
-	PartitionCount int32 `json:"partitioncount,omitempty"`
 	// CaptureDescription - Details specifying EventHub capture to persistent storage
 	CaptureDescription CaptureDescription `json:"capturedescription,omitempty"`
->>>>>>> 75d088ea
 }
 
 // +kubebuilder:object:root=true
