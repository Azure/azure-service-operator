--- conflicted
+++ resolved
@@ -17,10 +17,6 @@
 
 import (
 	helpers "github.com/Azure/azure-service-operator/pkg/helpers"
-<<<<<<< HEAD
-	azuresqlshared "github.com/Azure/azure-service-operator/pkg/resourcemanager/azuresql/azuresqlshared"
-=======
->>>>>>> f71bd8fb
 	metav1 "k8s.io/apimachinery/pkg/apis/meta/v1"
 )
 
@@ -33,17 +29,10 @@
 type AzureSqlDatabaseSpec struct {
 	// INSERT ADDITIONAL SPEC FIELDS - desired state of cluster
 	// Important: Run "make" to regenerate code after modifying this file
-<<<<<<< HEAD
-	Location      string                   `json:"location"`
-	ResourceGroup string                   `json:"resourcegroup,omitempty"`
-	Server        string                   `json:"server"`
-	Edition       azuresqlshared.DBEdition `json:"edition"`
-=======
 	Location      string    `json:"location"`
 	ResourceGroup string    `json:"resourcegroup,omitempty"`
 	Server        string    `json:"server"`
 	Edition       DBEdition `json:"edition"`
->>>>>>> f71bd8fb
 }
 
 // +kubebuilder:object:root=true
