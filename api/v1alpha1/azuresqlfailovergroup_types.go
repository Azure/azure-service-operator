--- conflicted
+++ resolved
@@ -34,16 +34,6 @@
 	DatabaseList                 []string                        `json:"databaselist"`
 }
 
-<<<<<<< HEAD
-// AzureSqlFailoverGroupStatus defines the observed state of AzureSqlFailoverGroup
-type AzureSqlFailoverGroupStatus struct {
-	// Important: Run "make" to regenerate code after modifying this file
-	Status  ASOStatus `json:"status,omitempty"`
-	Message string    `json:"message,omitempty"`
-}
-
-=======
->>>>>>> 28f0f6c1
 // +kubebuilder:object:root=true
 // +kubebuilder:subresource:status
 // AzureSqlFailoverGroup is the Schema for the azuresqlfailovergroups API
