// Copyright (c) Microsoft Corporation.
// Licensed under the MIT License.

package v1alpha1

import (
	metav1 "k8s.io/apimachinery/pkg/apis/meta/v1"
)

// EDIT THIS FILE!  THIS IS SCAFFOLDING FOR YOU TO OWN!
// NOTE: json tags are required.  Any new fields you add must have json tags for the fields to be serialized.

// MySQLServerSpec defines the desired state of MySQLServer
type MySQLServerSpec struct {
	Location               string             `json:"location"`
	ResourceGroup          string             `json:"resourceGroup,omitempty"`
	Sku                    AzureDBsSQLSku     `json:"sku,omitempty"`
	ServerVersion          ServerVersion      `json:"serverVersion,omitempty"`
	SSLEnforcement         SslEnforcementEnum `json:"sslEnforcement,omitempty"`
	CreateMode             string             `json:"createMode,omitempty"`
	ReplicaProperties      ReplicaProperties  `json:"replicaProperties,omitempty"`
	KeyVaultToStoreSecrets string             `json:"keyVaultToStoreSecrets,omitempty"`
}

// +kubebuilder:object:root=true
// +kubebuilder:subresource:status

// MySQLServer is the Schema for the mysqlservers API
type MySQLServer struct {
	metav1.TypeMeta   `json:",inline"`
	metav1.ObjectMeta `json:"metadata,omitempty"`

	Spec   MySQLServerSpec `json:"spec,omitempty"`
	Status ASOStatus       `json:"status,omitempty"`
}

// +kubebuilder:object:root=true

// MySQLServerList contains a list of MySQLServer
type MySQLServerList struct {
	metav1.TypeMeta `json:",inline"`
	metav1.ListMeta `json:"metadata,omitempty"`
	Items           []MySQLServer `json:"items"`
}

type ReplicaProperties struct {
	SourceServerId string `json:"sourceServerId,omitempty"`
}

func init() {
	SchemeBuilder.Register(&MySQLServer{}, &MySQLServerList{})
}

func NewDefaultMySQLServer(name, resourceGroup, location string) *MySQLServer {
	return &MySQLServer{
		ObjectMeta: metav1.ObjectMeta{
			Name:      name,
			Namespace: "default",
		},
		Spec: MySQLServerSpec{
			Location:      location,
			ResourceGroup: resourceGroup,
			Sku: AzureDBsSQLSku{
<<<<<<< HEAD
				Name:     "B_Gen5_2",
=======
				Name:     "GP_Gen5_4",
>>>>>>> 95c68bd6
				Tier:     SkuTier("GeneralPurpose"),
				Family:   "Gen5",
				Size:     "51200",
				Capacity: 4,
			},
			ServerVersion:  ServerVersion("8.0"),
			SSLEnforcement: SslEnforcementEnumEnabled,
			CreateMode:     "Default",
		},
	}
}

func NewReplicaMySQLServer(name, resourceGroup, location string, sourceserverid string) *MySQLServer {
	return &MySQLServer{
		ObjectMeta: metav1.ObjectMeta{
			Name:      name,
			Namespace: "default",
		},
		Spec: MySQLServerSpec{
			Location:      location,
			ResourceGroup: resourceGroup,
			CreateMode:    "Replica",
			ReplicaProperties: ReplicaProperties{
				SourceServerId: sourceserverid,
			},
		},
	}
}<|MERGE_RESOLUTION|>--- conflicted
+++ resolved
@@ -61,11 +61,7 @@
 			Location:      location,
 			ResourceGroup: resourceGroup,
 			Sku: AzureDBsSQLSku{
-<<<<<<< HEAD
-				Name:     "B_Gen5_2",
-=======
 				Name:     "GP_Gen5_4",
->>>>>>> 95c68bd6
 				Tier:     SkuTier("GeneralPurpose"),
 				Family:   "Gen5",
 				Size:     "51200",
