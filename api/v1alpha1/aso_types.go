// Copyright (c) Microsoft Corporation.
// Licensed under the MIT License.

package v1alpha1

import metav1 "k8s.io/apimachinery/pkg/apis/meta/v1"

// ASOStatus (AzureServiceOperatorsStatus) defines the observed state of resource actions
type ASOStatus struct {
	// INSERT ADDITIONAL STATUS FIELD - define observed state of cluster
	// Important: Run "make" to regenerate code after modifying this file
<<<<<<< HEAD
	Provisioning   bool   `json:"provisioning,omitempty"`
	Provisioned    bool   `json:"provisioned,omitempty"`
	State          string `json:"state,omitempty"`
	Message        string `json:"message,omitempty"`
	SpecHash       uint64 `json:"specHash,omitempty"`
	ContainsUpdate bool   `json:"containsUpdate,omitempty"`
	ResourceId   string `json:"resourceId,omitempty"`
=======
	Provisioning bool         `json:"provisioning,omitempty"`
	Provisioned  bool         `json:"provisioned,omitempty"`
	State        string       `json:"state,omitempty"`
	Message      string       `json:"message,omitempty"`
	RequestedAt  *metav1.Time `json:"requested,omitempty"`
	CompletedAt  *metav1.Time `json:"completed,omitempty"`
	ResourceId   string       `json:"resourceId,omitempty"`
>>>>>>> c553a612
}

// GenericSpec is a struct to help get the KeyVaultName from the Spec
type GenericSpec struct {
	KeyVaultToStoreSecrets string `json:"keyVaultToStoreSecrets,omitempty"`
}

// GenericResource is a struct to help get a generic resource to extract keyvault name
type GenericResource struct {
	Spec GenericSpec `json:"spec,omitempty"`
}

// StatusedObject used to unmarshall runtime.Object when we need Status
type StatusedObject struct {
	metav1.TypeMeta   `json:",inline"`
	metav1.ObjectMeta `json:"metadata,omitempty"`

	Status ASOStatus `json:"status,omitempty"`
}<|MERGE_RESOLUTION|>--- conflicted
+++ resolved
@@ -9,23 +9,15 @@
 type ASOStatus struct {
 	// INSERT ADDITIONAL STATUS FIELD - define observed state of cluster
 	// Important: Run "make" to regenerate code after modifying this file
-<<<<<<< HEAD
 	Provisioning   bool   `json:"provisioning,omitempty"`
 	Provisioned    bool   `json:"provisioned,omitempty"`
 	State          string `json:"state,omitempty"`
 	Message        string `json:"message,omitempty"`
-	SpecHash       uint64 `json:"specHash,omitempty"`
+	ResourceId   string `json:"resourceId,omitempty"`
+  SpecHash       uint64 `json:"specHash,omitempty"`
 	ContainsUpdate bool   `json:"containsUpdate,omitempty"`
-	ResourceId   string `json:"resourceId,omitempty"`
-=======
-	Provisioning bool         `json:"provisioning,omitempty"`
-	Provisioned  bool         `json:"provisioned,omitempty"`
-	State        string       `json:"state,omitempty"`
-	Message      string       `json:"message,omitempty"`
 	RequestedAt  *metav1.Time `json:"requested,omitempty"`
 	CompletedAt  *metav1.Time `json:"completed,omitempty"`
-	ResourceId   string       `json:"resourceId,omitempty"`
->>>>>>> c553a612
 }
 
 // GenericSpec is a struct to help get the KeyVaultName from the Spec
