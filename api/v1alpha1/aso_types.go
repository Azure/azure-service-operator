/*
Licensed under the Apache License, Version 2.0 (the "License");
you may not use this file except in compliance with the License.
You may obtain a copy of the License at
    http://www.apache.org/licenses/LICENSE-2.0
Unless required by applicable law or agreed to in writing, software
distributed under the License is distributed on an "AS IS" BASIS,
WITHOUT WARRANTIES OR CONDITIONS OF ANY KIND, either express or implied.
See the License for the specific language governing permissions and
limitations under the License.
*/

package v1alpha1

import metav1 "k8s.io/apimachinery/pkg/apis/meta/v1"

// AzureServiceOperatorsStatus (ASOStatus) defines the observed state of resource actions
type ASOStatus struct {
	// INSERT ADDITIONAL STATUS FIELD - define observed state of cluster
	// Important: Run "make" to regenerate code after modifying this file
<<<<<<< HEAD
	Provisioning   bool   `json:"provisioning,omitempty"`
	Provisioned    bool   `json:"provisioned,omitempty"`
	State          string `json:"state,omitempty"`
	Message        string `json:"message,omitempty"`
	SpecHash       uint64 `json:"specHash,omitempty"`
	ContainsUpdate bool   `json:"containsUpdate,omitempty"`
=======
	Provisioning bool   `json:"provisioning,omitempty"`
	Provisioned  bool   `json:"provisioned,omitempty"`
	State        string `json:"state,omitempty"`
	Message      string `json:"message,omitempty"`
}

// StatusedObject used to unmarshall runtime.Object when we need Status
type StatusedObject struct {
	metav1.TypeMeta   `json:",inline"`
	metav1.ObjectMeta `json:"metadata,omitempty"`

	Status ASOStatus `json:"status,omitempty"`
>>>>>>> 09e244af
}<|MERGE_RESOLUTION|>--- conflicted
+++ resolved
@@ -18,18 +18,12 @@
 type ASOStatus struct {
 	// INSERT ADDITIONAL STATUS FIELD - define observed state of cluster
 	// Important: Run "make" to regenerate code after modifying this file
-<<<<<<< HEAD
 	Provisioning   bool   `json:"provisioning,omitempty"`
 	Provisioned    bool   `json:"provisioned,omitempty"`
 	State          string `json:"state,omitempty"`
 	Message        string `json:"message,omitempty"`
 	SpecHash       uint64 `json:"specHash,omitempty"`
 	ContainsUpdate bool   `json:"containsUpdate,omitempty"`
-=======
-	Provisioning bool   `json:"provisioning,omitempty"`
-	Provisioned  bool   `json:"provisioned,omitempty"`
-	State        string `json:"state,omitempty"`
-	Message      string `json:"message,omitempty"`
 }
 
 // StatusedObject used to unmarshall runtime.Object when we need Status
@@ -38,5 +32,4 @@
 	metav1.ObjectMeta `json:"metadata,omitempty"`
 
 	Status ASOStatus `json:"status,omitempty"`
->>>>>>> 09e244af
 }