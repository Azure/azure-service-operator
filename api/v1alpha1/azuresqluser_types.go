--- conflicted
+++ resolved
@@ -23,7 +23,6 @@
 type AzureSQLUserSpec struct {
 	// INSERT ADDITIONAL SPEC FIELDS - desired state of cluster
 	// Important: Run "make" to regenerate code after modifying this file
-<<<<<<< HEAD
 	Server                 string   `json:"server"`
 	DbName                 string   `json:"dbName"`
 	ResourceGroup          string   `json:"resourceGroup,omitempty"`
@@ -31,15 +30,8 @@
 	AdminSecretKeyVault    string   `json:"adminSecretKeyVault,omitempty"`
 	Roles                  []string `json:"roles"`
 	KeyVaultToStoreSecrets string   `json:"keyVaultToStoreSecrets,omitempty"`
-=======
-	Server                string   `json:"server"`
-	DbName                string   `json:"dbName"`
-	ResourceGroup         string   `json:"resourceGroup,omitempty"`
-	AdminSecret           string   `json:"adminSecret,omitempty"`
-	Roles                 []string `json:"roles"`
-	KeyVaultSecretPrefix  string   `json:"keyVaultSecretPrefix,omitempty"`
+  KeyVaultSecretPrefix  string   `json:"keyVaultSecretPrefix,omitempty"`
 	KeyVaultSecretFormats []string `json:"keyVaultSecretFormats,omitempty"`
->>>>>>> d1551fbb
 }
 
 // +kubebuilder:object:root=true
