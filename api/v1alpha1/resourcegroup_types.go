/*

Licensed under the Apache License, Version 2.0 (the "License");
you may not use this file except in compliance with the License.
You may obtain a copy of the License at

    http://www.apache.org/licenses/LICENSE-2.0

Unless required by applicable law or agreed to in writing, software
distributed under the License is distributed on an "AS IS" BASIS,
WITHOUT WARRANTIES OR CONDITIONS OF ANY KIND, either express or implied.
See the License for the specific language governing permissions and
limitations under the License.
*/

package v1alpha1

import (
	helpers "github.com/Azure/azure-service-operator/pkg/helpers"
	metav1 "k8s.io/apimachinery/pkg/apis/meta/v1"
)

// EDIT THIS FILE!  THIS IS SCAFFOLDING FOR YOU TO OWN!
// NOTE: json tags are required.  Any new fields you add must have json tags for the fields to be serialized.

// ResourceGroupSpec defines the desired state of ResourceGroup
type ResourceGroupSpec struct {
	// INSERT ADDITIONAL SPEC FIELDS - desired state of cluster
	// Important: Run "make" to regenerate code after modifying this file
	Location string `json:"location"`
}

// +kubebuilder:object:root=true

// ResourceGroup is the Schema for the resourcegroups API
// +kubebuilder:resource:shortName=rg,path=resourcegroups
type ResourceGroup struct {
	metav1.TypeMeta   `json:",inline"`
	metav1.ObjectMeta `json:"metadata,omitempty"`

<<<<<<< HEAD
	Spec   ResourceGroupSpec `json:"spec,omitempty"`
	Status ResourceStatus    `json:"status,omitempty"`
=======
	Spec   ResourceGroupSpec   `json:"spec,omitempty"`
	Status ASOStatus `json:"status,omitempty"`
>>>>>>> 88a973e0
}

// +kubebuilder:object:root=true

// ResourceGroupList contains a list of ResourceGroup
type ResourceGroupList struct {
	metav1.TypeMeta `json:",inline"`
	metav1.ListMeta `json:"metadata,omitempty"`
	Items           []ResourceGroup `json:"items"`
}

func init() {
	SchemeBuilder.Register(&ResourceGroup{}, &ResourceGroupList{})
}

func (resourceGroup *ResourceGroup) IsBeingDeleted() bool {
	return !resourceGroup.ObjectMeta.DeletionTimestamp.IsZero()
}

func (resourceGroup *ResourceGroup) IsSubmitted() bool {
	return resourceGroup.Status.Provisioning || resourceGroup.Status.Provisioned

}

func (resourceGroup *ResourceGroup) HasFinalizer(finalizerName string) bool {
	return helpers.ContainsString(resourceGroup.ObjectMeta.Finalizers, finalizerName)
}

func (resourceGroup *ResourceGroup) AddFinalizer(finalizerName string) {
	resourceGroup.ObjectMeta.Finalizers = append(resourceGroup.ObjectMeta.Finalizers, finalizerName)
}

func (resourceGroup *ResourceGroup) RemoveFinalizer(finalizerName string) {
	resourceGroup.ObjectMeta.Finalizers = helpers.RemoveString(resourceGroup.ObjectMeta.Finalizers, finalizerName)
}<|MERGE_RESOLUTION|>--- conflicted
+++ resolved
@@ -38,13 +38,8 @@
 	metav1.TypeMeta   `json:",inline"`
 	metav1.ObjectMeta `json:"metadata,omitempty"`
 
-<<<<<<< HEAD
-	Spec   ResourceGroupSpec `json:"spec,omitempty"`
-	Status ResourceStatus    `json:"status,omitempty"`
-=======
 	Spec   ResourceGroupSpec   `json:"spec,omitempty"`
 	Status ASOStatus `json:"status,omitempty"`
->>>>>>> 88a973e0
 }
 
 // +kubebuilder:object:root=true
