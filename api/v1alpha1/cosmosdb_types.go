// Copyright (c) Microsoft Corporation.
// Licensed under the MIT License.

package v1alpha1

import (
	metav1 "k8s.io/apimachinery/pkg/apis/meta/v1"
)

// EDIT THIS FILE!  THIS IS SCAFFOLDING FOR YOU TO OWN!
// NOTE: json tags are required.  Any new fields you add must have json tags for the fields to be serialized.

// CosmosDBSpec defines the desired state of CosmosDB
type CosmosDBSpec struct {
	// INSERT ADDITIONAL SPEC FIELDS - desired state of cluster
	// Important: Run "make" to regenerate code after modifying this file

	// +kubebuilder:validation:MinLength=0

<<<<<<< HEAD
	Location            string                        `json:"location,omitempty"`
	ResourceGroup       string                        `json:"resourceGroup"`
	Kind                CosmosDBKind                  `json:"kind,omitempty"`
	Properties          CosmosDBProperties            `json:"properties,omitempty"`
	VirtualNetworkRules *[]CosmosDBVirtualNetworkRule `json:"virtualNetworkRules,omitempty"`
=======
	Location               string             `json:"location,omitempty"`
	ResourceGroup          string             `json:"resourceGroup"`
	Kind                   CosmosDBKind       `json:"kind,omitempty"`
	Properties             CosmosDBProperties `json:"properties,omitempty"`
	KeyVaultToStoreSecrets string             `json:"keyVaultToStoreSecrets,omitempty"`
>>>>>>> e67b110b
}

// CosmosDBKind enumerates the values for kind.
// Only one of the following kinds may be specified.
// If none of the following kinds is specified, the default one
// is GlobalDocumentDBKind.
// +kubebuilder:validation:Enum=GlobalDocumentDB;MongoDB
type CosmosDBKind string

const (
	// CosmosDBKindGlobalDocumentDB string constant describing global document database
	CosmosDBKindGlobalDocumentDB CosmosDBKind = "GlobalDocumentDB"
	// CosmosDBKindMongoDB string constant describing mongo database
	CosmosDBKindMongoDB CosmosDBKind = "MongoDB"
)

// CosmosDBProperties the CosmosDBProperties of CosmosDB.
type CosmosDBProperties struct {
	// CosmosDBDatabaseAccountOfferType - The offer type for the Cosmos DB database account.
<<<<<<< HEAD
	DatabaseAccountOfferType CosmosDBDatabaseAccountOfferType `json:"databaseAccountOfferType,omitempty"`
	//IsVirtualNetworkFilterEnabled - Flag to indicate whether to enable/disable Virtual Network ACL rules.
	IsVirtualNetworkFilterEnabled bool `json:"isVirtualNetworkFilterEnabled,omitempty"`
	//Locations                []CosmosDBLocation               `json:"locations,omitempty"`
=======
	DatabaseAccountOfferType     CosmosDBDatabaseAccountOfferType `json:"databaseAccountOfferType,omitempty"`
	EnableMultipleWriteLocations bool                             `json:"enableMultipleWriteLocations,omitempty"`
	MongoDBVersion               string                           `json:"mongoDBVersion,omitempty"`
>>>>>>> e67b110b
}

// +kubebuilder:validation:Enum=Standard
type CosmosDBDatabaseAccountOfferType string

const (
	// CosmosDBDatabaseAccountOfferTypeStandard string constant describing standard account offer type
	CosmosDBDatabaseAccountOfferTypeStandard CosmosDBDatabaseAccountOfferType = "Standard"
)

/*
type CosmosDBLocation struct {
	FailoverPriority int    `json:"failoverPriority,omitempty"`
	LocationName     string `json:"locationName,omitempty"`
	IsZoneRedundant  bool   `json:"isZoneRedundant,omitempty"`
}
*/

// +kubebuilder:object:root=true
// +kubebuilder:subresource:status

// CosmosDB is the Schema for the cosmosdbs API
type CosmosDB struct {
	metav1.TypeMeta   `json:",inline"`
	metav1.ObjectMeta `json:"metadata,omitempty"`

	Spec   CosmosDBSpec `json:"spec,omitempty"`
	Status ASOStatus    `json:"status,omitempty"`
}

// +kubebuilder:object:root=true
// +kubebuilder:subresource:status

// CosmosDBList contains a list of CosmosDB
type CosmosDBList struct {
	metav1.TypeMeta `json:",inline"`
	metav1.ListMeta `json:"metadata,omitempty"`
	Items           []CosmosDB `json:"items"`
}

//CosmosDBVirtualNetworkRule virtual Network ACL Rule object
type CosmosDBVirtualNetworkRule struct {
	// ID - Resource ID of a subnet, for example: /subscriptions/{subscriptionId}/resourceGroups/{groupName}/providers/Microsoft.Network/virtualNetworks/{virtualNetworkName}/subnets/{subnetName}.
	SubnetID *string `json:"subnetID,omitempty"`
	// IgnoreMissingVNetServiceEndpoint - Create firewall rule before the virtual network has vnet service endpoint enabled.
	IgnoreMissingVNetServiceEndpoint *bool `json:"ignoreMissingVNetServiceEndpoint,omitempty"`
}

func init() {
	SchemeBuilder.Register(&CosmosDB{}, &CosmosDBList{})
}

// IsSubmitted function to determine if CosmosDB is provisioning or provisioned
func (cosmosDB *CosmosDB) IsSubmitted() bool {
	return cosmosDB.Status.Provisioning || cosmosDB.Status.Provisioned
}<|MERGE_RESOLUTION|>--- conflicted
+++ resolved
@@ -17,19 +17,12 @@
 
 	// +kubebuilder:validation:MinLength=0
 
-<<<<<<< HEAD
-	Location            string                        `json:"location,omitempty"`
-	ResourceGroup       string                        `json:"resourceGroup"`
-	Kind                CosmosDBKind                  `json:"kind,omitempty"`
-	Properties          CosmosDBProperties            `json:"properties,omitempty"`
-	VirtualNetworkRules *[]CosmosDBVirtualNetworkRule `json:"virtualNetworkRules,omitempty"`
-=======
-	Location               string             `json:"location,omitempty"`
-	ResourceGroup          string             `json:"resourceGroup"`
-	Kind                   CosmosDBKind       `json:"kind,omitempty"`
-	Properties             CosmosDBProperties `json:"properties,omitempty"`
-	KeyVaultToStoreSecrets string             `json:"keyVaultToStoreSecrets,omitempty"`
->>>>>>> e67b110b
+	Location               string                        `json:"location,omitempty"`
+	ResourceGroup          string                        `json:"resourceGroup"`
+	Kind                   CosmosDBKind                  `json:"kind,omitempty"`
+	Properties             CosmosDBProperties            `json:"properties,omitempty"`
+	VirtualNetworkRules    *[]CosmosDBVirtualNetworkRule `json:"virtualNetworkRules,omitempty"`
+	KeyVaultToStoreSecrets string                        `json:"keyVaultToStoreSecrets,omitempty"`
 }
 
 // CosmosDBKind enumerates the values for kind.
@@ -48,17 +41,12 @@
 
 // CosmosDBProperties the CosmosDBProperties of CosmosDB.
 type CosmosDBProperties struct {
-	// CosmosDBDatabaseAccountOfferType - The offer type for the Cosmos DB database account.
-<<<<<<< HEAD
+	// DatabaseAccountOfferType - The offer type for the Cosmos DB database account.
 	DatabaseAccountOfferType CosmosDBDatabaseAccountOfferType `json:"databaseAccountOfferType,omitempty"`
-	//IsVirtualNetworkFilterEnabled - Flag to indicate whether to enable/disable Virtual Network ACL rules.
+	// IsVirtualNetworkFilterEnabled - Flag to indicate whether to enable/disable Virtual Network ACL rules.
 	IsVirtualNetworkFilterEnabled bool `json:"isVirtualNetworkFilterEnabled,omitempty"`
-	//Locations                []CosmosDBLocation               `json:"locations,omitempty"`
-=======
-	DatabaseAccountOfferType     CosmosDBDatabaseAccountOfferType `json:"databaseAccountOfferType,omitempty"`
 	EnableMultipleWriteLocations bool                             `json:"enableMultipleWriteLocations,omitempty"`
 	MongoDBVersion               string                           `json:"mongoDBVersion,omitempty"`
->>>>>>> e67b110b
 }
 
 // +kubebuilder:validation:Enum=Standard
