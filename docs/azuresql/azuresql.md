# Azure SQL Operator

## Resources Supported

The Azure SQL operator suite consists of the following operators.

1. Azure SQL server - Deploys an Azure SQL server given the location and Resource group
2. Azure SQL database - Deploys an SQL database given the SQL server
3. Azure SQL firewall rule - Deploys a firewall rule to allow access to the SQL server from specific IPs
4. Azure SQL VirtualNetwork rule - Deploys a VirtualNetwork rule to allow access to the SQL server from specific VNets
4. Azure SQL Action - Allows you to roll the password for the specified SQL server
5. Azure SQL failover group - Deploys a failover group on a specified Azure SQL server given the secondary server and the databases to failover
6. Azure SQL User - Creates an user on the specified Azure SQL database and stores the username/password as secrets

## Deploying SQL Resources

First, you need to have the Azure Service Operator deployed in your cluster.

You can follow the steps from the [project root](../../README.md) to deploy a release or build a [development version locally](/docs/development.md).

You can use the YAML files in the `config/samples` folder to create the resources.

### Azure SQL server

Here is a [sample YAML](/config/samples/azure_v1alpha1_azuresqlserver.yaml) for the Azure SQL server.

The value for kind, `AzureSqlServer` is the Custom Resource Definition (CRD) name and `sqlserver-sample` in this case is the name of the SQL server resource that will be created.

The values under `spec` provide the values for the location where you want to create the Azure SQL server at and the Resource group in which you want to create it under.

Deploying a SQL Server instance requires that you deploy a ResourceGroup, an AzureSqlDatabase, and AzureSqlServer CRDs.

The project maintains a [set of samples](https://github.com/Azure-Samples/azure-service-operator-samples) of how to utilize the Azure Service Operator.

As part of this, there is a sample voting app that utilizes a SQL server. Clone this repo, adjust the names in the resource group and SQL Server CRDs such that they are unique and then deploy them with:

```bash
$ kubectl apply -f azure-votes-sql/manifests/azure_v1_resourcegroup.yaml
$ kubectl apply -f azure-votes-sql/manifests/azure_v1_sqldatabase.yaml
$ kubectl apply -f azure-votes-sql/manifests/azure_v1_sqlserver.yaml
```

Along with creating the SQL server, this operator also generates the admin username and password for the SQL server and stores it in a kube secret with the same name as the SQL server.

This secret contains the following fields.

- `fullyqualifiedservername` : Fully qualified name of the SQL server such as sqlservername.database.windows.net
- `sqlservername` : SQL server name
- `username` : Server admin
- `password` : Password for the server admin
- `fullyqualifiedusername` : Fully qualified user name that is required by some apps such as <username>@<sqlserver>

You can retrieve this secret using the following command for the sample YAML

```bash
kubectl get secret sqlserver-sample -o yaml
```

This would show you the details of the secret. `username` and `password` in the `data` section are the base64 encoded admin credentials to the SQL server.

```bash
apiVersion: v1alpha1
data:
  fullyqualifiedservername: c3Fsc2VydmVyLXNhbXBsZS04ODguZGF0YWJhc2Uud2luZG93cy5uZXQ=
  fullyqualifiedusername: aGFzMTUzMnVAc3Fsc2VydmVyLXNhbXBsZS04ODg=
  password: XTdpMmQqNsd7YlpFdEApMw==
  sqlservername: c3Fsc2VyfmVyLXNhbXBsZS04ODg=
  username: aGFzMTFzMnU=
kind: Secret
metadata:
  creationTimestamp: "2019-10-09T21:02:02Z"
  name: sqlserver-sample-888
  namespace: default
  ownerReferences:
  - apiVersion: azure.microsoft.com/v1
    blockOwnerDeletion: true
    controller: true
    kind: AzureSqlServer
    name: sqlserver-sample-888
    uid: 08fdbf42-ead8-11e9-91e0-025000000001
  resourceVersion: "131163"
  selfLink: /api/v1/namespaces/default/secrets/sqlserver-sample-888
  uid: 0aeb2429-ead8-11e9-91e0-025000000001
type: Opaque
```

### SQL Database

Here is a [sample YAML](/config/samples/azure_v1alpha1_azuresqldatabase.yaml) for SQL database

Update the `location` and the `resourcegroup` to where you want to provisiong the SQL database. `server` is the name of the Azure SQL server where you want to create the database in.
The `edition` represents the SQL database edition you want to use when creating the resource and should be one of the values above.

### SQL firewall rule

The SQL firewall operator allows you to add a SQL firewall rule to the SQL server.

Here is a [sample YAML](/config/samples/azure_v1alpha1_azuresqlfirewallrule.yaml) for SQL firewall rule

The `server` indicates the SQL server on which you want to configure the new SQL firewall rule on and `resourcegroup` is the resource group of the SQL server. The `startipaddress` and `endipaddress` indicate the IP range of sources to allow access to the SQL server.

When the `startipadress` and `endipaddress` are 0.0.0.0, it is a special case that adds a firewall rule to allow all Azure services to access the SQL server.

### SQL VirtualNetwork rule

The SQL VNet rule operator allows you to add a SQL VNet (VirtualNetwork()) rule to the SQL server.

Here is a [sample YAML](/config/samples/azure_v1alpha1_azuresqlvnetrule.yaml) for SQL VNet rule

The `server` indicates the SQL server on which you want to configure the new SQL VNet rule on and `resourceGroup` is the resource group of the SQL server.
`vNetResourceGroup`, `vNetName` and `subnetName` identify the Subnet on the particular VirtualNetwork that should be added to the rule.
`ignoreMissingServiceEndpoint` tells the operator to go ahead and add the rule with the specified VirtualNetwork/Subnet even if that VirtualNetwork does not have the Microsoft.Sql Service Endpoint enabled

### SQL Action

The SQL Action operator is used to trigger an action on the SQL server. Right now, the only action supported is `rollcreds` which rolls the password for the SQL server to a new one.

Here is a [sample YAML](/config/samples/azure_v1alpha1_azuresqlaction.yaml) for rolling the admin password of the SQL server

The `name` is a name for the action that we want to trigger. The type of action is determined by the value of `actionname` in the spec which is `rollcreds` if you want to roll the password (Note: This action name should be exactly `rollcreds` for the password to be rolled). The `resourcegroup` and `servername` identify the SQL server on which the action should be triggered on.

Once you apply this, the kube secret with the same name as the SQL server is updated with the rolled password.

### SQL failover group

The SQL failover group operator is used to create a failover group across two Azure SQL servers (one primary, one secondary). The servers should already be provisioned and deployed different regions. The specified databases will be replicated from the primary server and created on the secondary.

Here is a [sample YAML](/config/samples/azure_v1alpha1_azuresqlfailovergroup.yaml) for creating a failover group

The `name` is a name for the failover group that we want to create. `server` is the primary SQL server on which the failover group is created, `location` and `resourcegroup` are the location and the resource group of the primary SQL server. `failoverpolicy` can be "automatic" or "manual". `failovergraceperiod` is the time in minutes. `secondaryserver` is the secondary SQL server to failover to and `secondaryserverresourcegroup` is the resource group that the server is in. `databaselist` is the list of databased on the primary SQL server that should replicate to the secondary SQL server, when there is a failover action.

Once you apply this, a secret with the same name as the SQL failovergroup is also stored. This secret contains the fields for primary/secondary failovergroup listener endpoints (`readWriteListenerEndpoint` and `readOnlyListenerEndpoint`) and the primary/secondary SQL server names (`azureSqlPrimaryServerName` and `azureSqlSecondaryServerName`)

### SQL database user

The SQL user operator is used to create a user on the specified Azure SQL database. This user is more restrictive than the admin user created on the SQL server and is so recommended to use. The operator creates the user on the database by auto generating a strong password, and also stores the username and password as a secret (name can be specified in the YAML), so applications can use them.

<<<<<<< HEAD
Here is a [sample YAML](/config/samples/azure_v1alpha1_azuresqluser.yaml) for creating a database user
=======
User credentials are persisted in the secret store that has been configured for the operator runtime. The default secret contains the following fields:

- `azureSqlDatabaseName`
- `azureSqlServerName`
- `azureSqlServerNamespace`
- `fullyQualifiedServerName`
- `username`
- `password`

When Key Vault is configured, each value is Base64 encoded and the set of secrets is persisted as a single JSON document in the Key Vault.
The default secret name prefix in Key Vault is `azuresqluser-<serverName>-<azureSqlDatabaseName>`. Users can set the `keyVaultSecretPrefix` parameter to override this value.

Additionally, some client libraries support connecting directly to Key Vault to retrieve secrets. Users can set the `keyVaultSecretFormats` parameter so that explicit connection strings for their desired formats are added to the Key Vault. Each secret will be named after the secret prefix followed by the format name, for example: `azuresqluser-<serverName>-<azureSqlDatabaseName>-adonet`.

Below is a sample YAML for creating a database user

```yaml
apiVersion: azure.microsoft.com/v1alpha1
kind: AzureSQLUser
metadata:
  name: sqluser-sample
spec:
  server: sqlserver-sample-777
  dbname: azuresqldatabase-sample
  adminsecret: sqlserver-sample-777
  # possible roles:
  # db_owner, db_securityadmin, db_accessadmin, db_backupoperator, db_ddladmin, db_datawriter, db_datareader, db_denydatawriter, db_denydatareader
  roles:
    - "db_owner"
  keyVaultSecretPrefix: sqlServer-sqlDatabase
  # valid secret formats:
  # adonet, adonet-urlonly, jdbc, jdbc-urlonly, odbc, odbc-urlonly, server, database, username, password
  keyVaultSecretFormats:  
    - "adonet"
```
>>>>>>> 40f41ac5

The `name` is used to generate the username on the database. The exact name is not used but rather a UUID is appended to this to make it unique. `server` and `dbname` qualify the database on which you want to create the user on. `adminsecret` is the name of the secret where the username and password will be stored. `roles` specify the security roles that this user should have on the specified database.

## View and Troubleshoot SQL Resources

You can view your created Azure SQL resources using the steps [here](viewresources.md)

## Delete a SQL Resource

To delete an existing resource from Kubernetes and Azure, use the following command.

```shell
kubectl delete <Kind> <instancename>
```

For instance, deleting the above SqlServer instance would look like this.

```shell
kubectl delete AzureSqlServer sqlserver-sample
```

The following message should appear:

`azuresqlserver.azure.microsoft.com sqlserver-sample deleted.`

## Demo

Watch this demo <https://bit.ly/2lUIX6Y> to observe how you would you use the Azure SQL Operator from a real application.

In this demo, we use YAML to deploy the application and the SQL server. Once the SQL server is provisioned, the connection details are stored as secrets which the application can use to access the SQL server.<|MERGE_RESOLUTION|>--- conflicted
+++ resolved
@@ -135,9 +135,6 @@
 
 The SQL user operator is used to create a user on the specified Azure SQL database. This user is more restrictive than the admin user created on the SQL server and is so recommended to use. The operator creates the user on the database by auto generating a strong password, and also stores the username and password as a secret (name can be specified in the YAML), so applications can use them.
 
-<<<<<<< HEAD
-Here is a [sample YAML](/config/samples/azure_v1alpha1_azuresqluser.yaml) for creating a database user
-=======
 User credentials are persisted in the secret store that has been configured for the operator runtime. The default secret contains the following fields:
 
 - `azureSqlDatabaseName`
@@ -151,29 +148,8 @@
 The default secret name prefix in Key Vault is `azuresqluser-<serverName>-<azureSqlDatabaseName>`. Users can set the `keyVaultSecretPrefix` parameter to override this value.
 
 Additionally, some client libraries support connecting directly to Key Vault to retrieve secrets. Users can set the `keyVaultSecretFormats` parameter so that explicit connection strings for their desired formats are added to the Key Vault. Each secret will be named after the secret prefix followed by the format name, for example: `azuresqluser-<serverName>-<azureSqlDatabaseName>-adonet`.
+Here is a [sample YAML](/config/samples/azure_v1alpha1_azuresqluser.yaml) for creating a database user
 
-Below is a sample YAML for creating a database user
-
-```yaml
-apiVersion: azure.microsoft.com/v1alpha1
-kind: AzureSQLUser
-metadata:
-  name: sqluser-sample
-spec:
-  server: sqlserver-sample-777
-  dbname: azuresqldatabase-sample
-  adminsecret: sqlserver-sample-777
-  # possible roles:
-  # db_owner, db_securityadmin, db_accessadmin, db_backupoperator, db_ddladmin, db_datawriter, db_datareader, db_denydatawriter, db_denydatareader
-  roles:
-    - "db_owner"
-  keyVaultSecretPrefix: sqlServer-sqlDatabase
-  # valid secret formats:
-  # adonet, adonet-urlonly, jdbc, jdbc-urlonly, odbc, odbc-urlonly, server, database, username, password
-  keyVaultSecretFormats:  
-    - "adonet"
-```
->>>>>>> 40f41ac5
 
 The `name` is used to generate the username on the database. The exact name is not used but rather a UUID is appended to this to make it unique. `server` and `dbname` qualify the database on which you want to create the user on. `adminsecret` is the name of the secret where the username and password will be stored. `roles` specify the security roles that this user should have on the specified database.
 
