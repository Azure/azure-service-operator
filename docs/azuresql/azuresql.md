--- conflicted
+++ resolved
@@ -44,13 +44,9 @@
 As part of this, there is a sample voting app that utilizes a SQL server. Clone this repo, adjust the names in the resource group and SQL Server CRDs such that they are unique and then deploy them with:
 
 ```bash
-<<<<<<< HEAD
-kubectl apply -f config/samples/azure_v1alpha1_azuresqlserver.yaml
-=======
 $ kubectl apply -f azure-votes-sql/manifests/azure_v1_resourcegroup.yaml
 $ kubectl apply -f azure-votes-sql/manifests/azure_v1_sqldatabase.yaml
 $ kubectl apply -f azure-votes-sql/manifests/azure_v1_sqlserver.yaml
->>>>>>> 07fb2976
 ```
 
 Along with creating the SQL server, this operator also generates the admin username and password for the SQL server and stores it in a kube secret with the same name as the SQL server.
