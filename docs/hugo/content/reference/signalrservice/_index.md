---
title: SignalRService Supported Resources
linktitle: SignalRService
no_list: true
---
To install the CRDs for these resources, your ASO configuration must include `signalrservice.azure.com/*` as a one of the configured CRD patterns. See [CRD Management in ASO](https://azure.github.io/azure-service-operator/guide/crd-management/) for details on doing this for both [Helm](https://azure.github.io/azure-service-operator/guide/crd-management/#helm) and [YAML](https://azure.github.io/azure-service-operator/guide/crd-management/#yaml) based installations.

### Next Release

Development of these new resources is complete and they will be available in the next release of ASO.

| Resource          | ARM Version | CRD Version   | Supported From | Sample                                                                                                                                         |
|-------------------|-------------|---------------|----------------|------------------------------------------------------------------------------------------------------------------------------------------------|
| CustomCertificate | 2024-03-01  | v1api20240301 | v2.12.0        | [View](https://github.com/Azure/azure-service-operator/tree/main/v2/samples/signalrservice/v1api20240301/v1api20240301_customcertificate.yaml) |
| CustomDomain      | 2024-03-01  | v1api20240301 | v2.12.0        | [View](https://github.com/Azure/azure-service-operator/tree/main/v2/samples/signalrservice/v1api20240301/v1api20240301_customdomain.yaml)      |
| Replica           | 2024-03-01  | v1api20240301 | v2.12.0        | [View](https://github.com/Azure/azure-service-operator/tree/main/v2/samples/signalrservice/v1api20240301/v1api20240301_replica.yaml)           |
| SignalR           | 2024-03-01  | v1api20240301 | v2.12.0        | [View](https://github.com/Azure/azure-service-operator/tree/main/v2/samples/signalrservice/v1api20240301/v1api20240301_signalr.yaml)           |

### Released

These resource(s) are available for use in the current release of ASO. Different versions of a given resource reflect different versions of the Azure ARM API.
<<<<<<< HEAD
| Resource                                                                                                                                         | ARM Version | CRD Version   | Supported From | Sample                                                                                                                       |
|--------------------------------------------------------------------------------------------------------------------------------------------------|-------------|---------------|----------------|------------------------------------------------------------------------------------------------------------------------------|
| [SignalR](https://azure.github.io/azure-service-operator/reference/signalrservice/v1api20211001/#signalrservice.azure.com/v1api20211001.SignalR) | 2021-10-01  | v1api20211001 | v2.0.0         | [View](https://github.com/Azure/azure-service-operator/tree/main/v2/samples/signalrservice/v1api/v1api20211001_signalr.yaml) |
=======

| Resource                                                                                                                                         | ARM Version | CRD Version   | Supported From | Sample                                                                                                                               |
|--------------------------------------------------------------------------------------------------------------------------------------------------|-------------|---------------|----------------|--------------------------------------------------------------------------------------------------------------------------------------|
| [SignalR](https://azure.github.io/azure-service-operator/reference/signalrservice/v1api20211001/#signalrservice.azure.com/v1api20211001.SignalR) | 2021-10-01  | v1api20211001 | v2.0.0         | [View](https://github.com/Azure/azure-service-operator/tree/main/v2/samples/signalrservice/v1api20211001/v1api20211001_signalr.yaml) |
>>>>>>> 04526385
<|MERGE_RESOLUTION|>--- conflicted
+++ resolved
@@ -19,13 +19,7 @@
 ### Released
 
 These resource(s) are available for use in the current release of ASO. Different versions of a given resource reflect different versions of the Azure ARM API.
-<<<<<<< HEAD
-| Resource                                                                                                                                         | ARM Version | CRD Version   | Supported From | Sample                                                                                                                       |
-|--------------------------------------------------------------------------------------------------------------------------------------------------|-------------|---------------|----------------|------------------------------------------------------------------------------------------------------------------------------|
-| [SignalR](https://azure.github.io/azure-service-operator/reference/signalrservice/v1api20211001/#signalrservice.azure.com/v1api20211001.SignalR) | 2021-10-01  | v1api20211001 | v2.0.0         | [View](https://github.com/Azure/azure-service-operator/tree/main/v2/samples/signalrservice/v1api/v1api20211001_signalr.yaml) |
-=======
 
 | Resource                                                                                                                                         | ARM Version | CRD Version   | Supported From | Sample                                                                                                                               |
 |--------------------------------------------------------------------------------------------------------------------------------------------------|-------------|---------------|----------------|--------------------------------------------------------------------------------------------------------------------------------------|
 | [SignalR](https://azure.github.io/azure-service-operator/reference/signalrservice/v1api20211001/#signalrservice.azure.com/v1api20211001.SignalR) | 2021-10-01  | v1api20211001 | v2.0.0         | [View](https://github.com/Azure/azure-service-operator/tree/main/v2/samples/signalrservice/v1api20211001/v1api20211001_signalr.yaml) |
->>>>>>> 04526385
