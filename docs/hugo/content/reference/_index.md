--- conflicted
+++ resolved
@@ -264,7 +264,6 @@
 
 ## Storage
 
-<<<<<<< HEAD
 | Resource                             | ARM Version | CRD Version         | Supported From | Sample                                                                                                                                                                           |
 |--------------------------------------|-------------|---------------------|----------------|----------------------------------------------------------------------------------------------------------------------------------------------------------------------------------|
 | StorageAccount                       | 2021-04-01  | v1beta20210401      | v2.0.0-beta.0  | [View](https:/github.com/Azure/azure-service-operator/tree/main/v2/config/samples/storage/queueservice/v1beta/v1beta20210401_storageaccount.yaml)                                |
@@ -279,25 +278,9 @@
 | StorageAccountsQueueService          | 2021-04-01  | v1alpha1api20210401 | v2.0.0-alpha.5 | [View](https:/github.com/Azure/azure-service-operator/tree/main/v2/config/samples/storage/queueservice/v1alpha1api/v1alpha1api20210401_storageaccountsqueueservice.yaml)         |
 | StorageAccountsQueueServicesQueue    | 2021-04-01  | v1beta20210401      | v2.0.0-beta.0  | [View](https:/github.com/Azure/azure-service-operator/tree/main/v2/config/samples/storage/queueservice/v1beta/v1beta20210401_storageaccountsqueueservicesqueue.yaml)             |
 | StorageAccountsQueueServicesQueue    | 2021-04-01  | v1alpha1api20210401 | v2.0.0-alpha.5 | [View](https:/github.com/Azure/azure-service-operator/tree/main/v2/config/samples/storage/queueservice/v1alpha1api/v1alpha1api20210401_storageaccountsqueueservicesqueue.yaml)   |
-=======
-| Resource                             | ARM Version | CRD Version         | Supported From | Sample                                                                                                                                                    |
-|--------------------------------------|-------------|---------------------|----------------|-----------------------------------------------------------------------------------------------------------------------------------------------------------|
-| StorageAccount                       | 2021-04-01  | v1beta20210401      | v2.0.0-beta.0  | [View](https://github.com/Azure/azure-service-operator/tree/main/v2/config/samples/storage/v1beta20210401_storageaccount.yaml)                            |
-| StorageAccount                       | 2021-04-01  | v1alpha1api20210401 | v2.0.0-alpha.1 | [View](https://github.com/Azure/azure-service-operator/tree/main/v2/config/samples/storage/v1alpha1api20210401_storageaccount.yaml)                       |
-| StorageAccountsBlobService           | 2021-04-01  | v1beta20210401      | v2.0.0-beta.0  | [View](https://github.com/Azure/azure-service-operator/tree/main/v2/config/samples/storage/v1beta20210401_storageaccountsblobservice.yaml)                |
-| StorageAccountsBlobService           | 2021-04-01  | v1alpha1api20210401 | v2.0.0-alpha.1 | [View](https://github.com/Azure/azure-service-operator/tree/main/v2/config/samples/storage/v1alpha1api20210401_storageaccountsblobservice.yaml)           |
-| StorageAccountsBlobServicesContainer | 2021-04-01  | v1beta20210401      | v2.0.0-beta.0  | [View](https://github.com/Azure/azure-service-operator/tree/main/v2/config/samples/storage/v1beta20210401_storageaccountsblobservicescontainer.yaml)      |
-| StorageAccountsBlobServicesContainer | 2021-04-01  | v1alpha1api20210401 | v2.0.0-alpha.1 | [View](https://github.com/Azure/azure-service-operator/tree/main/v2/config/samples/storage/v1alpha1api20210401_storageaccountsblobservicescontainer.yaml) |
-| StorageAccountsManagementPolicy      | 2021-04-01  | v1beta20210401      | v2.0.0-beta.0  | [View](https://github.com/Azure/azure-service-operator/tree/main/v2/config/samples/storage/v1beta20210401_storageaccountsmanagementpolicy.yaml)           |
-| StorageAccountsManagementPolicy      | 2021-04-01  | v1alpha1api20210401 | v2.0.0-alpha.6 | [View](https://github.com/Azure/azure-service-operator/tree/main/v2/config/samples/storage/v1alpha1api20210401_storageaccountsmanagementpolicy.yaml)      |
-| StorageAccountsQueueService          | 2021-04-01  | v1beta20210401      | v2.0.0-beta.0  | [View](https://github.com/Azure/azure-service-operator/tree/main/v2/config/samples/storage/v1beta20210401_storageaccountsqueueservice.yaml)               |
-| StorageAccountsQueueService          | 2021-04-01  | v1alpha1api20210401 | v2.0.0-alpha.5 | [View](https://github.com/Azure/azure-service-operator/tree/main/v2/config/samples/storage/v1alpha1api20210401_storageaccountsqueueservice.yaml)          |
-| StorageAccountsQueueServicesQueue    | 2021-04-01  | v1beta20210401      | v2.0.0-beta.0  | [View](https://github.com/Azure/azure-service-operator/tree/main/v2/config/samples/storage/v1beta20210401_storageaccountsqueueservicesqueue.yaml)         |
-| StorageAccountsQueueServicesQueue    | 2021-04-01  | v1alpha1api20210401 | v2.0.0-alpha.5 | [View](https://github.com/Azure/azure-service-operator/tree/main/v2/config/samples/storage/v1alpha1api20210401_storageaccountsqueueservicesqueue.yaml)    |
 
 ## Subscription
 
 | Resource | ARM Version | CRD Version    | Supported From | Sample                                                                                                                     |
 |----------|-------------|----------------|----------------|----------------------------------------------------------------------------------------------------------------------------|
 | Alias    | 2021-10-01  | v1beta20211001 | v2.0.0-beta.2  | [View](https://github.com/Azure/azure-service-operator/tree/main/v2/config/samples/subscription/v1beta20211001_alias.yaml) |
->>>>>>> d775609a
