--- conflicted
+++ resolved
@@ -9,15 +9,6 @@
 
 Development of these new resources is complete and they will be available in the next release of ASO.
 
-<<<<<<< HEAD
-| Resource     | ARM Version | CRD Version   | Supported From | Sample                                                                                                                                   |
-|--------------|-------------|---------------|----------------|------------------------------------------------------------------------------------------------------------------------------------------|
-| Backend      | 2022-08-01  | v1api20220801 | v2.4.0         | [View](https://github.com/Azure/azure-service-operator/tree/main/v2/samples/apimanagement/v1api20220801/v1api20220801_backend.yaml)      |
-| NamedValue   | 2022-08-01  | v1api20220801 | v2.4.0         | [View](https://github.com/Azure/azure-service-operator/tree/main/v2/samples/apimanagement/v1api20220801/v1api20220801_namedvalue.yaml)   |
-| Service      | 2022-08-01  | v1api20220801 | v2.4.0         | [View](https://github.com/Azure/azure-service-operator/tree/main/v2/samples/apimanagement/v1api20220801/v1api20220801_service.yaml)      |
-| Subscription | 2022-08-01  | v1api20220801 | v2.4.0         | [View](https://github.com/Azure/azure-service-operator/tree/main/v2/samples/apimanagement/v1api20220801/v1api20220801_subscription.yaml) |
-=======
 | Resource                                                                                                                                       | ARM Version | CRD Version   | Supported From | Sample                                                                                                                              |
 |------------------------------------------------------------------------------------------------------------------------------------------------|-------------|---------------|----------------|-------------------------------------------------------------------------------------------------------------------------------------|
 | [Service](https://azure.github.io/azure-service-operator/reference/apimanagement/v1api20220801/#apimanagement.azure.com/v1api20220801.Service) | 2022-08-01  | v1api20220801 | v2.4.0         | [View](https://github.com/Azure/azure-service-operator/tree/main/v2/samples/apimanagement/v1api20220801/v1api20220801_service.yaml) |
->>>>>>> f69731b3
