--- conflicted
+++ resolved
@@ -9,7 +9,6 @@
 
 Existing instances of *Single Server* can be migrated to *Azure Database for MySQL - Flexible Server* using the [Azure Database migration Service](https://azure.microsoft.com/en-us/products/database-migration).
 
-<<<<<<< HEAD
 ### Next Release
 
 Development of these new resources is complete and they will be available in the next release of ASO.
@@ -23,11 +22,6 @@
 | FlexibleServersFirewallRule  | 2023-12-30  | v1api20231230 | v2.12.0        | [View](https://github.com/Azure/azure-service-operator/tree/main/v2/samples/dbformysql/v1api20231230/v1api20231230_flexibleserversfirewallrule.yaml)  |
 
 ### Released
-
-These resource(s) are available for use in the current release of ASO. Different versions of a given resource reflect different versions of the Azure ARM API.
-=======
-### Latest Released Versions
->>>>>>> b097e798
 
 These resource(s) are the latest versions available for use in the current release of ASO. Different versions of a given resource reflect different versions of the Azure ARM API.
 | Resource                                                                                                                                                                           | ARM Version | CRD Version   | Supported From | Sample                                                                                                                                                |
