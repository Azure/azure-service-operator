package keyvault

import (
	"context"
	"fmt"

	"encoding/json"

	keyvaults "github.com/Azure/azure-sdk-for-go/services/keyvault/v7.0/keyvault"
	"github.com/Azure/azure-service-operator/pkg/resourcemanager/config"
	"github.com/Azure/azure-service-operator/pkg/resourcemanager/iam"
	kvhelper "github.com/Azure/azure-service-operator/pkg/resourcemanager/keyvaults"
	"github.com/Azure/azure-service-operator/pkg/secrets"
	"github.com/Azure/go-autorest/autorest/date"
	"k8s.io/apimachinery/pkg/types"
)

// KeyvaultSecretClient struct has the Key vault BaseClient that Azure uses and the KeyVault name
type KeyvaultSecretClient struct {
	KeyVaultClient keyvaults.BaseClient
	KeyVaultName   string
}

func getVaultsURL(ctx context.Context, vaultName string) string {
	vaultURL := "https://" + vaultName + ".vault.azure.net" //default
<<<<<<< HEAD
	vault, err := kvhelper.AzureKeyVaultManager.GetVault(ctx, "azure-samples-go", vaultName)
=======
	vault, err := kvhelper.AzureKeyVaultManager.GetVault(ctx, "", vaultName)
>>>>>>> a9574453
	if err == nil {
		vaultURL = *vault.Properties.VaultURI
	}
	return vaultURL
}

// New instantiates a new KeyVaultSecretClient instance
func New(keyvaultName string) *KeyvaultSecretClient {
	keyvaultClient := keyvaults.New()
	a, _ := iam.GetKeyvaultAuthorizer()
	keyvaultClient.Authorizer = a
	keyvaultClient.AddToUserAgent(config.UserAgent())
	return &KeyvaultSecretClient{
		KeyVaultClient: keyvaultClient,
		KeyVaultName:   keyvaultName,
	}
}

// Create creates a key in KeyVault if it does not exist already
func (k *KeyvaultSecretClient) Create(ctx context.Context, key types.NamespacedName, data map[string][]byte, opts ...secrets.SecretOption) error {
	options := &secrets.Options{}
	for _, opt := range opts {
		opt(options)
	}

	vaultBaseURL := getVaultsURL(ctx, k.KeyVaultName)
	secretName := key.Namespace + "-" + key.Name
	secretVersion := ""
	enabled := true
	var expireDateUTC date.UnixTime

	if options.Expires != nil {
		expireDateUTC = date.UnixTime(*options.Expires)
	}
	// Convert the map into a string as that's what a KeyVault secret takes
	jsonData, err := json.Marshal(data)
	if err != nil {
		return err
	}
	stringSecret := string(jsonData)
	contentType := "json"

	// Initialize secret parameters
	secretParams := keyvaults.SecretSetParameters{
		Value: &stringSecret,
		SecretAttributes: &keyvaults.SecretAttributes{
			Enabled: &enabled,
			Expires: &expireDateUTC,
		},
		ContentType: &contentType,
	}

	if _, err := k.KeyVaultClient.GetSecret(ctx, vaultBaseURL, secretName, secretVersion); err == nil {
		return fmt.Errorf("secret already exists %v", err)
	}

	_, err = k.KeyVaultClient.SetSecret(ctx, vaultBaseURL, secretName, secretParams)

	return err

}

// Upsert updates a key in KeyVault even if it exists already, creates if it doesn't exist
func (k *KeyvaultSecretClient) Upsert(ctx context.Context, key types.NamespacedName, data map[string][]byte, opts ...secrets.SecretOption) error {
	//return nil
	options := &secrets.Options{}
	for _, opt := range opts {
		opt(options)
	}

	vaultBaseURL := getVaultsURL(ctx, k.KeyVaultName)
	secretName := key.Namespace + "-" + key.Name
	secretVersion := ""
	enabled := true
	//expireDateUTC := date.NewUnixTimeFromDuration(options.Expires)

	// Convert the map into a string as that's what a KeyVault secret takes
	jsonData, err := json.Marshal(data)
	if err != nil {
		return err
	}
	stringSecret := string(jsonData)

	// Initialize secret parameters
	secretParams := keyvaults.SecretSetParameters{
		Value: &stringSecret,
		SecretAttributes: &keyvaults.SecretAttributes{
			Enabled: &enabled,
		},
	}

	if _, err := k.KeyVaultClient.GetSecret(ctx, vaultBaseURL, secretName, secretVersion); err == nil {
		// If secret exists we delete it and recreate it again
		_, err = k.KeyVaultClient.DeleteSecret(ctx, vaultBaseURL, secretName)
		if err != nil {
			return fmt.Errorf("Upsert failed: Trying to delete existing secret failed with %v", err)
		}
	}

	_, err = k.KeyVaultClient.SetSecret(ctx, vaultBaseURL, secretName, secretParams)

	return err
}

// Delete deletes a key in KeyVault
func (k *KeyvaultSecretClient) Delete(ctx context.Context, key types.NamespacedName) error {
	vaultBaseURL := getVaultsURL(ctx, k.KeyVaultName)
	secretName := key.Namespace + "-" + key.Name
	_, err := k.KeyVaultClient.DeleteSecret(ctx, vaultBaseURL, secretName)
	return err
}

// Get gets a key from KeyVault
func (k *KeyvaultSecretClient) Get(ctx context.Context, key types.NamespacedName) (map[string][]byte, error) {
	vaultBaseURL := getVaultsURL(ctx, k.KeyVaultName)
	secretName := key.Namespace + "-" + key.Name
	secretVersion := ""
	data := map[string][]byte{}

	result, err := k.KeyVaultClient.GetSecret(ctx, vaultBaseURL, secretName, secretVersion)

	if err != nil {
		return data, fmt.Errorf("secret does not exist" + err.Error())
	}

	stringSecret := *result.Value

	// Convert the data from json string to map and return
	json.Unmarshal([]byte(stringSecret), &data)

	return data, err
}<|MERGE_RESOLUTION|>--- conflicted
+++ resolved
@@ -23,11 +23,7 @@
 
 func getVaultsURL(ctx context.Context, vaultName string) string {
 	vaultURL := "https://" + vaultName + ".vault.azure.net" //default
-<<<<<<< HEAD
-	vault, err := kvhelper.AzureKeyVaultManager.GetVault(ctx, "azure-samples-go", vaultName)
-=======
 	vault, err := kvhelper.AzureKeyVaultManager.GetVault(ctx, "", vaultName)
->>>>>>> a9574453
 	if err == nil {
 		vaultURL = *vault.Properties.VaultURI
 	}
