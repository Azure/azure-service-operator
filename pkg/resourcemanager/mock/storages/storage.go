/*
Copyright 2019 microsoft.

Licensed under the Apache License, Version 2.0 (the "License");
you may not use this file except in compliance with the License.
You may obtain a copy of the License at

    http://www.apache.org/licenses/LICENSE-2.0

Unless required by applicable law or agreed to in writing, software
distributed under the License is distributed on an "AS IS" BASIS,
WITHOUT WARRANTIES OR CONDITIONS OF ANY KIND, either express or implied.
See the License for the specific language governing permissions and
limitations under the License.
*/

package storages

import (
	"context"
	"errors"
	"net/http"

	"github.com/Azure/azure-sdk-for-go/services/storage/mgmt/2019-04-01/storage"
	azurev1alpha1 "github.com/Azure/azure-service-operator/api/v1alpha1"
	"github.com/Azure/azure-service-operator/pkg/resourcemanager/mock/helpers"
	"github.com/Azure/go-autorest/autorest"
	"github.com/Azure/go-autorest/autorest/to"
)

type storageResource struct {
	resourceGroupName  string
	storageAccountName string
	StorageAccount     storage.Account
}

type mockStorageManager struct {
	storageResource []storageResource
}

func findStorage(res []storageResource, predicate func(storageResource) bool) (int, storageResource) {
	for index, r := range res {
		if predicate(r) {
			return index, r
		}
	}
	return -1, storageResource{}
}

type Finder interface {
}

type StorageResources []storageResource

func (srs *StorageResources) Find(predicate func(storageResource) bool) {

}

func (manager *mockStorageManager) CreateStorage(ctx context.Context, groupName string,
	storageAccountName string,
	location string,
	sku azurev1alpha1.StorageSku,
	kind azurev1alpha1.StorageKind,
	tags map[string]*string,
<<<<<<< HEAD
<<<<<<< HEAD
	accessTier apiv1.StorageAccessTier,
	enableHTTPsTrafficOnly *bool, dataLakeEnabled *bool) (*storage.Account, error) {
=======
=======
>>>>>>> 8caaec27
	accessTier azurev1alpha1.StorageAccessTier,
	enableHTTPsTrafficOnly *bool) (*storage.Account, error) {
>>>>>>> master
	s := storageResource{
		resourceGroupName:  groupName,
		storageAccountName: storageAccountName,
		StorageAccount: storage.Account{
			Response: helpers.GetRestResponse(201),
			Tags:     tags,
			Location: to.StringPtr(location),
			Name:     to.StringPtr(storageAccountName),
		},
	}

	manager.storageResource = append(manager.storageResource, s)
	return &s.StorageAccount, nil
}

// Get gets the description of the specified storage account.
func (manager *mockStorageManager) GetStorage(ctx context.Context, resourceGroupName string, accountName string) (storage.Account, error) {
	groups := manager.storageResource

	index, group := findStorage(groups, func(g storageResource) bool {
		return g.resourceGroupName == resourceGroupName &&
			g.storageAccountName == accountName
	})

	if index == -1 {
		return storage.Account{}, errors.New("storage account not found")
	}

	return group.StorageAccount, nil
}

// removes the storage account
func (manager *mockStorageManager) DeleteStorage(ctx context.Context, resourceGroupName string, accountName string) (autorest.Response, error) {
	groups := manager.storageResource

	index, _ := findStorage(groups, func(g storageResource) bool {
		return g.resourceGroupName == resourceGroupName &&
			g.storageAccountName == accountName
	})

	if index == -1 {
		return helpers.GetRestResponse(http.StatusNotFound), errors.New("storage account not found")
	}

	manager.storageResource = append(groups[:index], groups[index+1:]...)

	return helpers.GetRestResponse(http.StatusOK), nil
}<|MERGE_RESOLUTION|>--- conflicted
+++ resolved
@@ -62,16 +62,9 @@
 	sku azurev1alpha1.StorageSku,
 	kind azurev1alpha1.StorageKind,
 	tags map[string]*string,
-<<<<<<< HEAD
-<<<<<<< HEAD
-	accessTier apiv1.StorageAccessTier,
+	accessTier azurev1alpha1.StorageAccessTier,
 	enableHTTPsTrafficOnly *bool, dataLakeEnabled *bool) (*storage.Account, error) {
-=======
-=======
->>>>>>> 8caaec27
-	accessTier azurev1alpha1.StorageAccessTier,
-	enableHTTPsTrafficOnly *bool) (*storage.Account, error) {
->>>>>>> master
+
 	s := storageResource{
 		resourceGroupName:  groupName,
 		storageAccountName: storageAccountName,
