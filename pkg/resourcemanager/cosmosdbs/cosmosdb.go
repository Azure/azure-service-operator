// Copyright (c) Microsoft Corporation.
// Licensed under the MIT License.

package cosmosdbs

import (
	"context"
	"fmt"
	"net/http"

	"github.com/Azure/azure-sdk-for-go/services/cosmos-db/mgmt/2015-04-08/documentdb"
	"github.com/Azure/azure-service-operator/api/v1alpha1"
	"github.com/Azure/azure-service-operator/pkg/resourcemanager/config"
	"github.com/Azure/azure-service-operator/pkg/resourcemanager/iam"
	"github.com/Azure/azure-service-operator/pkg/secrets"
	"github.com/Azure/go-autorest/autorest"
	"github.com/Azure/go-autorest/autorest/to"
)

// AzureCosmosDBManager is the struct which contains helper functions for resource groups
type AzureCosmosDBManager struct {
	SecretClient secrets.SecretClient
}

func getCosmosDBClient() (documentdb.DatabaseAccountsClient, error) {
	cosmosDBClient := documentdb.NewDatabaseAccountsClientWithBaseURI(config.BaseURI(), config.SubscriptionID())

	a, err := iam.GetResourceManagementAuthorizer()
	if err != nil {
		cosmosDBClient = documentdb.DatabaseAccountsClient{}
	} else {
		cosmosDBClient.Authorizer = a
	}

	err = cosmosDBClient.AddToUserAgent(config.UserAgent())
	return cosmosDBClient, err
}

// CreateOrUpdateCosmosDB creates a new CosmosDB
func (*AzureCosmosDBManager) CreateOrUpdateCosmosDB(
	ctx context.Context,
	groupName string,
	cosmosDBName string,
	location string,
	kind v1alpha1.CosmosDBKind,
<<<<<<< HEAD
	dbType v1alpha1.CosmosDBDatabaseAccountOfferType,
	vnetEnabled bool,
	networkRule *[]v1alpha1.CosmosDBVirtualNetworkRule,
	tags map[string]*string) (*documentdb.DatabaseAccount, *errhelp.AzureError) {
=======
	properties v1alpha1.CosmosDBProperties,
	tags map[string]*string) (*documentdb.DatabaseAccount, error) {
>>>>>>> e67b110b
	cosmosDBClient, err := getCosmosDBClient()
	if err != nil {
		return nil, err
	}

	dbKind := documentdb.DatabaseAccountKind(kind)
	sDBType := string(properties.DatabaseAccountOfferType)
	bWriteLocal := bool(properties.EnableMultipleWriteLocations)

	var capabilities []documentdb.Capability
	if dbKind == documentdb.MongoDB && properties.MongoDBVersion == "3.6" {
		capabilities = []documentdb.Capability{
			{Name: to.StringPtr("EnableMongo")},
		}
	} else {
		capabilities = make([]documentdb.Capability, 0)
	}

	/*
	*   Current state of Locations and CosmosDB properties:
	*   Creating a Database account with CosmosDB requires
	*   that DatabaseAccountCreateUpdateProperties be sent over
	*   and currently we are not reading most of these values in
	*   as part of the Spec for CosmosDB.  We are currently
	*   specifying a single Location as part of a location array
	*   which matches the location set for the overall CosmosDB
	*   instance.  This matches the general behavior of creating
	*   a CosmosDB instance in the portal where the only
	*   geo-relicated region is the sole region the CosmosDB
	*   is created in.
	 */
	locationObj := documentdb.Location{
		ID:               to.StringPtr(fmt.Sprintf("%s-%s", cosmosDBName, location)),
		FailoverPriority: to.Int32Ptr(0),
		LocationName:     to.StringPtr(location),
	}
	locationsArray := []documentdb.Location{
		locationObj,
	}

	vNetRulesSet := []documentdb.VirtualNetworkRule{}
	if networkRule != nil {
		for _, i := range *networkRule {
			subnetID := i.SubnetID
			ignoreEndpoint := i.IgnoreMissingVNetServiceEndpoint
			vNetRulesSet = append(vNetRulesSet, documentdb.VirtualNetworkRule{
				ID:                               subnetID,
				IgnoreMissingVNetServiceEndpoint: ignoreEndpoint,
			})
		}
	}
	createUpdateParams := documentdb.DatabaseAccountCreateUpdateParameters{
		Location: to.StringPtr(location),
		Tags:     tags,
		Name:     &cosmosDBName,
		Kind:     dbKind,
		Type:     to.StringPtr("Microsoft.DocumentDb/databaseAccounts"),
		ID:       &cosmosDBName,
		DatabaseAccountCreateUpdateProperties: &documentdb.DatabaseAccountCreateUpdateProperties{
			DatabaseAccountOfferType:      &sDBType,
<<<<<<< HEAD
			EnableMultipleWriteLocations:  to.BoolPtr(false),
			IsVirtualNetworkFilterEnabled: &vnetEnabled,
			Locations:                     &locationsArray,
			VirtualNetworkRules:           &vNetRulesSet,
=======
			EnableMultipleWriteLocations:  &bWriteLocal,
			IsVirtualNetworkFilterEnabled: to.BoolPtr(false),
			Locations:                     &locationsArray,
			Capabilities:                  &capabilities,
>>>>>>> e67b110b
		},
	}
	createUpdateFuture, err := cosmosDBClient.CreateOrUpdate(
		ctx, groupName, cosmosDBName, createUpdateParams)

	if err != nil {
		// initial create request failed, wrap error
		return nil, err
	}

	result, err := createUpdateFuture.Result(cosmosDBClient)
	if err != nil {
		// there is no immediate result, wrap error
		return &result, err
	}
	return &result, nil
}

// GetCosmosDB gets the cosmos db account
func (*AzureCosmosDBManager) GetCosmosDB(
	ctx context.Context,
	groupName string,
	cosmosDBName string) (*documentdb.DatabaseAccount, error) {
	cosmosDBClient, err := getCosmosDBClient()
	if err != nil {
		return nil, err
	}

	result, err := cosmosDBClient.Get(ctx, groupName, cosmosDBName)
	if err != nil {
		return &result, err
	}
	return &result, nil
}

// CheckNameExistsCosmosDB checks if the global account name already exists
func (*AzureCosmosDBManager) CheckNameExistsCosmosDB(
	ctx context.Context,
	accountName string) (bool, error) {
	cosmosDBClient, err := getCosmosDBClient()
	if err != nil {
		return false, err
	}

	response, err := cosmosDBClient.CheckNameExists(ctx, accountName)
	if err != nil {
		return false, err
	}

	switch response.StatusCode {
	case http.StatusNotFound:
		return false, nil
	case http.StatusOK:
		return true, nil
	default:
		return false, fmt.Errorf("unhandled status code for CheckNameExists")
	}
}

// DeleteCosmosDB removes the resource group named by env var
func (*AzureCosmosDBManager) DeleteCosmosDB(
	ctx context.Context,
	groupName string,
	cosmosDBName string) (*autorest.Response, error) {
	cosmosDBClient, err := getCosmosDBClient()
	if err != nil {
		return nil, err
	}

	deleteFuture, err := cosmosDBClient.Delete(ctx, groupName, cosmosDBName)
	if err != nil {
		return nil, err
	}

	ar, err := deleteFuture.Result(cosmosDBClient)
	if err != nil {
		return nil, err
	}
	return &ar, nil
}

// ListKeys lists the read & write keys for a database account
func (*AzureCosmosDBManager) ListKeys(
	ctx context.Context,
	groupName string,
	accountName string) (*documentdb.DatabaseAccountListKeysResult, error) {
	client, err := getCosmosDBClient()
	if err != nil {
		return nil, err
	}

	result, err := client.ListKeys(ctx, groupName, accountName)
	if err != nil {
		return nil, err
	}

	return &result, nil
}<|MERGE_RESOLUTION|>--- conflicted
+++ resolved
@@ -43,15 +43,9 @@
 	cosmosDBName string,
 	location string,
 	kind v1alpha1.CosmosDBKind,
-<<<<<<< HEAD
-	dbType v1alpha1.CosmosDBDatabaseAccountOfferType,
-	vnetEnabled bool,
 	networkRule *[]v1alpha1.CosmosDBVirtualNetworkRule,
-	tags map[string]*string) (*documentdb.DatabaseAccount, *errhelp.AzureError) {
-=======
 	properties v1alpha1.CosmosDBProperties,
 	tags map[string]*string) (*documentdb.DatabaseAccount, error) {
->>>>>>> e67b110b
 	cosmosDBClient, err := getCosmosDBClient()
 	if err != nil {
 		return nil, err
@@ -60,6 +54,7 @@
 	dbKind := documentdb.DatabaseAccountKind(kind)
 	sDBType := string(properties.DatabaseAccountOfferType)
 	bWriteLocal := bool(properties.EnableMultipleWriteLocations)
+  vnetEnabled := bool(properties.IsVirtualNetworkFilterEnabled)
 
 	var capabilities []documentdb.Capability
 	if dbKind == documentdb.MongoDB && properties.MongoDBVersion == "3.6" {
@@ -112,17 +107,10 @@
 		ID:       &cosmosDBName,
 		DatabaseAccountCreateUpdateProperties: &documentdb.DatabaseAccountCreateUpdateProperties{
 			DatabaseAccountOfferType:      &sDBType,
-<<<<<<< HEAD
-			EnableMultipleWriteLocations:  to.BoolPtr(false),
 			IsVirtualNetworkFilterEnabled: &vnetEnabled,
-			Locations:                     &locationsArray,
 			VirtualNetworkRules:           &vNetRulesSet,
-=======
 			EnableMultipleWriteLocations:  &bWriteLocal,
-			IsVirtualNetworkFilterEnabled: to.BoolPtr(false),
-			Locations:                     &locationsArray,
 			Capabilities:                  &capabilities,
->>>>>>> e67b110b
 		},
 	}
 	createUpdateFuture, err := cosmosDBClient.CreateOrUpdate(
