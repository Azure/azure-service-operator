// Copyright (c) Microsoft and contributors.  All rights reserved.
//
// This source code is licensed under the MIT license found in the
// LICENSE file in the root directory of this source tree.

package sqlclient

import (
	"net/http"

	"github.com/Azure/azure-sdk-for-go/services/preview/sql/mgmt/2015-05-01-preview/sql"
	"github.com/Azure/azure-service-operator/pkg/resourcemanager/config"
	"github.com/Azure/azure-service-operator/pkg/resourcemanager/iam"
	"github.com/Azure/go-autorest/autorest"
	"github.com/Azure/go-autorest/autorest/to"
)

const typeOfService = "Microsoft.Sql/servers"

// getGoServersClient retrieves a ServersClient
func getGoServersClient() sql.ServersClient {
	serversClient := sql.NewServersClient(config.SubscriptionID())
	a, _ := iam.GetResourceManagementAuthorizer()
	serversClient.Authorizer = a
	serversClient.AddToUserAgent(config.UserAgent())
	return serversClient
}

// getGoDbClient retrieves a DatabasesClient
func getGoDbClient() sql.DatabasesClient {
	dbClient := sql.NewDatabasesClient(config.SubscriptionID())
	a, _ := iam.GetResourceManagementAuthorizer()
	dbClient.Authorizer = a
	dbClient.AddToUserAgent(config.UserAgent())
	return dbClient
}

// getGoFirewallClient retrieves a FirewallRulesClient
func getGoFirewallClient() sql.FirewallRulesClient {
	firewallClient := sql.NewFirewallRulesClient(config.SubscriptionID())
	a, _ := iam.GetResourceManagementAuthorizer()
	firewallClient.Authorizer = a
	firewallClient.AddToUserAgent(config.UserAgent())
	return firewallClient
}

// CreateOrUpdateSQLServer creates a SQL server in Azure
func (sdk GoSDKClient) CreateOrUpdateSQLServer(properties SQLServerProperties) (result sql.Server, err error) {
	serversClient := getGoServersClient()
	serverProp := SQLServerPropertiesToServer(properties)

	// issue the creation
	future, err := serversClient.CreateOrUpdate(
		sdk.Ctx,
		sdk.ResourceGroupName,
		sdk.ServerName,
		sql.Server{
			Location:         to.StringPtr(sdk.Location),
			ServerProperties: &serverProp,
		})
	if err != nil {
		return result, err
	}

	return future.Result(serversClient)
}

// CreateOrUpdateSQLFirewallRule creates or updates a firewall rule
// based on code from: https://github.com/Azure-Samples/azure-sdk-for-go-samples/blob/master/sql/sql.go#L111
// to allow allow Azure services to connect example: https://docs.microsoft.com/en-us/azure/sql-database/sql-database-firewall-configure#manage-firewall-rules-using-azure-cli
func (sdk GoSDKClient) CreateOrUpdateSQLFirewallRule(ruleName string, startIP string, endIP string) (result bool, err error) {

	// check to see if the server exists, if it doesn't then short-circuit
	server, err := sdk.GetServer()
	if err != nil || *server.State != "Ready" {
		return false, err
	}

	firewallClient := getGoFirewallClient()
	_, err = firewallClient.CreateOrUpdate(
		sdk.Ctx,
		sdk.ResourceGroupName,
		sdk.ServerName,
		ruleName,
		sql.FirewallRule{
			FirewallRuleProperties: &sql.FirewallRuleProperties{
				StartIPAddress: to.StringPtr(startIP),
				EndIPAddress:   to.StringPtr(endIP),
			},
		},
	)
	result = false
	if err == nil {
		result = true
	}

	return result, err
}

// CreateOrUpdateDB creates or updates a DB in Azure
func (sdk GoSDKClient) CreateOrUpdateDB(properties SQLDatabaseProperties) (sql.DatabasesCreateOrUpdateFuture, error) {
	dbClient := getGoDbClient()
	dbProp := SQLDatabasePropertiesToDatabase(properties)

	return dbClient.CreateOrUpdate(
		sdk.Ctx,
		sdk.ResourceGroupName,
		sdk.ServerName,
		properties.DatabaseName,
		sql.Database{
			Location:           to.StringPtr(sdk.Location),
			DatabaseProperties: &dbProp,
		})
}

<<<<<<< HEAD
// GetDB retrieves a database
func (sdk GoSDKClient) GetDB(databaseName string) (sql.Database, error) {
	dbClient := getGoDbClient()
// GetServer returns a SQL server
func (sdk GoSDKClient) GetServer() (result sql.Server, err error) {
	serversClient := getGoServersClient()
=======
>>>>>>> 53fca933



// GetSQLFirewallRule returns a firewall rule
func (sdk GoSDKClient) GetSQLFirewallRule(ruleName string) (result sql.FirewallRule, err error) {
	firewallClient := getGoFirewallClient()

	return firewallClient.Get(
		sdk.Ctx,
		sdk.ResourceGroupName,
		sdk.ServerName,
		ruleName,
	)
}

// GetDB retrieves a database
func (sdk GoSDKClient) GetDB(databaseName string) (sql.Database, error) {
	dbClient := getGoDbClient()

	return dbClient.Get(
		sdk.Ctx,
		sdk.ResourceGroupName,
		sdk.ServerName,
		databaseName,
		"serviceTierAdvisors, transparentDataEncryption",
	)
}

// DeleteDB deletes a DB
func (sdk GoSDKClient) DeleteDB(databaseName string) (result autorest.Response, err error) {
	result = autorest.Response{
		Response: &http.Response{
			StatusCode: 200,
		},
	}

	// check to see if the server exists, if it doesn't then short-circuit
	server, err := sdk.GetServer()
	if err != nil || *server.State != "Ready" {
		return result, nil
	}

	// check to see if the db exists, if it doesn't then short-circuit
	_, err = sdk.GetDB(databaseName)
	if err != nil {
		return result, nil
	}

	dbClient := getGoDbClient()
	result, err = dbClient.Delete(
		sdk.Ctx,
		sdk.ResourceGroupName,
		sdk.ServerName,
		databaseName,
	)

	return result, err
}

// DeleteSQLFirewallRule deletes a firewall rule
func (sdk GoSDKClient) DeleteSQLFirewallRule(ruleName string) (err error) {

	// check to see if the server exists, if it doesn't then short-circuit
	server, err := sdk.GetServer()
	if err != nil || *server.State != "Ready" {
		return nil
	}

	// check to see if the rule exists, if it doesn't then short-circuit
	_, err = sdk.GetSQLFirewallRule(ruleName)
	if err != nil {
		return nil
	}

	firewallClient := getGoFirewallClient()
	_, err = firewallClient.Delete(
		sdk.Ctx,
		sdk.ResourceGroupName,
		sdk.ServerName,
		ruleName,
	)

	return err
}

// DeleteSQLServer deletes a SQL server
func (sdk GoSDKClient) DeleteSQLServer() (result autorest.Response, err error) {
	result = autorest.Response{
		Response: &http.Response{
			StatusCode: 200,
		},
	}

	// check to see if the server exists, if it doesn't then short-circuit
	_, err = sdk.GetServer()
	if err != nil {
		return result, nil
	}

	serversClient := getGoServersClient()
	future, err := serversClient.Delete(
		sdk.Ctx,
		sdk.ResourceGroupName,
		sdk.ServerName,
	)
	if err != nil {
		return result, err
	}

	return future.Result(serversClient)
}

// CheckNameAvailability determines whether a SQL resource can be created with the specified name
func (sdk GoSDKClient) CheckNameAvailability() (result AvailabilityResponse, err error) {
	serversClient := getGoServersClient()

	response, err := serversClient.CheckNameAvailability(
		sdk.Ctx,
		sql.CheckNameAvailabilityRequest{
			Name: to.StringPtr(sdk.ServerName),
			Type: to.StringPtr(typeOfService),
		},
	)
	if err != nil {
		return result, err
	}

	return ToAvailabilityResponse(response), err
}

// GetServer returns a SQL server
func (sdk GoSDKClient) GetServer() (result sql.Server, err error) {
	serversClient := getGoServersClient()

	return serversClient.Get(
		sdk.Ctx,
		sdk.ResourceGroupName,
		sdk.ServerName,
	)
}<|MERGE_RESOLUTION|>--- conflicted
+++ resolved
@@ -113,17 +113,12 @@
 		})
 }
 
-<<<<<<< HEAD
 // GetDB retrieves a database
 func (sdk GoSDKClient) GetDB(databaseName string) (sql.Database, error) {
 	dbClient := getGoDbClient()
 // GetServer returns a SQL server
 func (sdk GoSDKClient) GetServer() (result sql.Server, err error) {
 	serversClient := getGoServersClient()
-=======
->>>>>>> 53fca933
-
-
 
 // GetSQLFirewallRule returns a firewall rule
 func (sdk GoSDKClient) GetSQLFirewallRule(ruleName string) (result sql.FirewallRule, err error) {
