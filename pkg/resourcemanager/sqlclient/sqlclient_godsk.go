package sqlclient

import (
	"context"
	"net/http"

	"github.com/Azure/azure-sdk-for-go/services/preview/sql/mgmt/2015-05-01-preview/sql"
	"github.com/Azure/azure-service-operator/pkg/resourcemanager/config"
	"github.com/Azure/azure-service-operator/pkg/resourcemanager/iam"
	"github.com/Azure/go-autorest/autorest"
	"github.com/Azure/go-autorest/autorest/to"
)

const typeOfService = "Microsoft.Sql/servers"

// getGoServersClient retrieves a ServersClient
func getGoServersClient() sql.ServersClient {
	serversClient := sql.NewServersClient(config.SubscriptionID())
	a, _ := iam.GetResourceManagementAuthorizer()
	serversClient.Authorizer = a
	serversClient.AddToUserAgent(config.UserAgent())
	return serversClient
}

// getGoDbClient retrieves a DatabasesClient
func getGoDbClient() sql.DatabasesClient {
	dbClient := sql.NewDatabasesClient(config.SubscriptionID())
	a, _ := iam.GetResourceManagementAuthorizer()
	dbClient.Authorizer = a
	dbClient.AddToUserAgent(config.UserAgent())
	return dbClient
}

// getGoFirewallClient retrieves a FirewallRulesClient
func getGoFirewallClient() sql.FirewallRulesClient {
	firewallClient := sql.NewFirewallRulesClient(config.SubscriptionID())
	a, _ := iam.GetResourceManagementAuthorizer()
	firewallClient.Authorizer = a
	firewallClient.AddToUserAgent(config.UserAgent())
	return firewallClient
}

<<<<<<< HEAD
=======
// getGoFailoverGroupsClient retrieves a FailoverGroupsClient
func getGoFailoverGroupsClient() sql.FailoverGroupsClient {
	failoverGroupsClient := sql.NewFailoverGroupsClient(config.SubscriptionID())
	a, _ := iam.GetResourceManagementAuthorizer()
	failoverGroupsClient.Authorizer = a
	failoverGroupsClient.AddToUserAgent(config.UserAgent())
	return failoverGroupsClient
}

>>>>>>> 90b092f8
// CreateOrUpdateSQLServer creates a SQL server in Azure
func (sdk GoSDKClient) CreateOrUpdateSQLServer(properties SQLServerProperties) (result sql.Server, err error) {
	serversClient := getGoServersClient()
	serverProp := SQLServerPropertiesToServer(properties)

	// issue the creation
	future, err := serversClient.CreateOrUpdate(
		sdk.Ctx,
		sdk.ResourceGroupName,
		sdk.ServerName,
		sql.Server{
			Location:         to.StringPtr(sdk.Location),
			ServerProperties: &serverProp,
		})
	if err != nil {
		return result, err
	}

	return future.Result(serversClient)
}

// CreateOrUpdateSQLFirewallRule creates or updates a firewall rule
// based on code from: https://github.com/Azure-Samples/azure-sdk-for-go-samples/blob/master/sql/sql.go#L111
// to allow allow Azure services to connect example: https://docs.microsoft.com/en-us/azure/sql-database/sql-database-firewall-configure#manage-firewall-rules-using-azure-cli
func (sdk GoSDKClient) CreateOrUpdateSQLFirewallRule(ruleName string, startIP string, endIP string) (result bool, err error) {

	// check to see if the server exists, if it doesn't then short-circuit
	server, err := sdk.GetServer()
	if err != nil || *server.State != "Ready" {
		return false, err
	}

	firewallClient := getGoFirewallClient()
	_, err = firewallClient.CreateOrUpdate(
		sdk.Ctx,
		sdk.ResourceGroupName,
		sdk.ServerName,
		ruleName,
		sql.FirewallRule{
			FirewallRuleProperties: &sql.FirewallRuleProperties{
				StartIPAddress: to.StringPtr(startIP),
				EndIPAddress:   to.StringPtr(endIP),
			},
		},
	)
	result = false
	if err == nil {
		result = true
	}

	return result, err
}

// CreateOrUpdateDB creates or updates a DB in Azure
func (sdk GoSDKClient) CreateOrUpdateDB(properties SQLDatabaseProperties) (sql.DatabasesCreateOrUpdateFuture, error) {
	dbClient := getGoDbClient()
	dbProp := SQLDatabasePropertiesToDatabase(properties)

	return dbClient.CreateOrUpdate(
		sdk.Ctx,
		sdk.ResourceGroupName,
		sdk.ServerName,
		properties.DatabaseName,
		sql.Database{
			Location:           to.StringPtr(sdk.Location),
			DatabaseProperties: &dbProp,
		})
}

<<<<<<< HEAD
// GetSQLFirewallRule returns a firewall rule
func (sdk GoSDKClient) GetSQLFirewallRule(ruleName string) (result sql.FirewallRule, err error) {
	firewallClient := getGoFirewallClient()

	return firewallClient.Get(
		sdk.Ctx,
		sdk.ResourceGroupName,
		sdk.ServerName,
		ruleName,
	)
}

=======
// CreateOrUpdateFailoverGroup creates a failover group
func (sdk GoSDKClient) CreateOrUpdateFailoverGroup(failovergroupname string, properties SQLFailoverGroupProperties) (result sql.FailoverGroupsCreateOrUpdateFuture, err error) {
	failoverGroupsClient := getGoFailoverGroupsClient()

	// Construct a PartnerInfo object from the server name
	// Get resource ID from the servername to use
	secServerSDKClient := GoSDKClient{
		Ctx:               context.Background(),
		ResourceGroupName: properties.SecondaryServerResourceGroup,
		ServerName:        properties.SecondaryServerName,
		Location:          "", // We dont get the location from the user for the secondary server as it is not required
	}
	server, err := secServerSDKClient.GetServer()
	if err != nil {
		return result, nil
	}

	secServerResourceID := server.ID
	partnerServerInfo := sql.PartnerInfo{
		ID:              secServerResourceID,
		ReplicationRole: sql.Secondary,
	}

	partnerServerInfoArray := []sql.PartnerInfo{partnerServerInfo}

	var databaseIDArray []string

	// Parse the Databases in the Databaselist and form array of Resource IDs
	for _, each := range properties.DatabaseList {
		database, err := sdk.GetDB(each)
		if err != nil {
			return result, err
		}
		databaseIDArray = append(databaseIDArray, *database.ID)
	}

	// Construct FailoverGroupProperties struct
	failoverGroupProperties := sql.FailoverGroupProperties{
		ReadWriteEndpoint: &sql.FailoverGroupReadWriteEndpoint{
			FailoverPolicy:                         properties.FailoverPolicy,
			FailoverWithDataLossGracePeriodMinutes: &properties.FailoverGracePeriod,
		},
		PartnerServers: &partnerServerInfoArray,
		Databases:      &databaseIDArray,
	}

	failoverGroup := sql.FailoverGroup{
		FailoverGroupProperties: &failoverGroupProperties,
	}

	return failoverGroupsClient.CreateOrUpdate(
		sdk.Ctx,
		sdk.ResourceGroupName,
		sdk.ServerName,
		failovergroupname,
		failoverGroup)

}

// GetSQLFirewallRule returns a firewall rule
func (sdk GoSDKClient) GetSQLFirewallRule(ruleName string) (result sql.FirewallRule, err error) {
	firewallClient := getGoFirewallClient()

	return firewallClient.Get(
		sdk.Ctx,
		sdk.ResourceGroupName,
		sdk.ServerName,
		ruleName,
	)
}

>>>>>>> 90b092f8
// GetDB retrieves a database
func (sdk GoSDKClient) GetDB(databaseName string) (sql.Database, error) {
	dbClient := getGoDbClient()

	return dbClient.Get(
		sdk.Ctx,
		sdk.ResourceGroupName,
		sdk.ServerName,
		databaseName,
		"serviceTierAdvisors, transparentDataEncryption",
	)
}

// DeleteDB deletes a DB
func (sdk GoSDKClient) DeleteDB(databaseName string) (result autorest.Response, err error) {
	result = autorest.Response{
		Response: &http.Response{
			StatusCode: 200,
		},
	}

	// check to see if the server exists, if it doesn't then short-circuit
	server, err := sdk.GetServer()
	if err != nil || *server.State != "Ready" {
		return result, nil
	}

	// check to see if the db exists, if it doesn't then short-circuit
	_, err = sdk.GetDB(databaseName)
	if err != nil {
		return result, nil
	}

	dbClient := getGoDbClient()
	result, err = dbClient.Delete(
		sdk.Ctx,
		sdk.ResourceGroupName,
		sdk.ServerName,
		databaseName,
	)

	return result, err
}

// DeleteSQLFirewallRule deletes a firewall rule
func (sdk GoSDKClient) DeleteSQLFirewallRule(ruleName string) (err error) {

	// check to see if the server exists, if it doesn't then short-circuit
	server, err := sdk.GetServer()
	if err != nil || *server.State != "Ready" {
		return nil
	}

	// check to see if the rule exists, if it doesn't then short-circuit
	_, err = sdk.GetSQLFirewallRule(ruleName)
	if err != nil {
		return nil
	}

	firewallClient := getGoFirewallClient()
	_, err = firewallClient.Delete(
		sdk.Ctx,
		sdk.ResourceGroupName,
		sdk.ServerName,
		ruleName,
	)

	return err
}

// DeleteSQLServer deletes a SQL server
func (sdk GoSDKClient) DeleteSQLServer() (result autorest.Response, err error) {
	result = autorest.Response{
		Response: &http.Response{
			StatusCode: 200,
		},
	}

	// check to see if the server exists, if it doesn't then short-circuit
	_, err = sdk.GetServer()
	if err != nil {
		return result, nil
	}

	serversClient := getGoServersClient()
	future, err := serversClient.Delete(
		sdk.Ctx,
		sdk.ResourceGroupName,
		sdk.ServerName,
	)
	if err != nil {
		return result, err
	}

	return future.Result(serversClient)
}

<<<<<<< HEAD
// CheckNameAvailability determines whether a SQL resource can be created with the specified name
func (sdk GoSDKClient) CheckNameAvailability() (result AvailabilityResponse, err error) {
	serversClient := getGoServersClient()

	response, err := serversClient.CheckNameAvailability(
		sdk.Ctx,
		sql.CheckNameAvailabilityRequest{
			Name: to.StringPtr(sdk.ServerName),
			Type: to.StringPtr(typeOfService),
		},
	)
	if err != nil {
		return result, err
	}

=======
// GetFailoverGroup retrieves a failover group
func (sdk GoSDKClient) GetFailoverGroup(failovergroupname string) (sql.FailoverGroup, error) {
	failoverGroupsClient := getGoFailoverGroupsClient()

	return failoverGroupsClient.Get(
		sdk.Ctx,
		sdk.ResourceGroupName,
		sdk.ServerName,
		failovergroupname,
	)
}

// DeleteFailoverGroup deletes a failover group
func (sdk GoSDKClient) DeleteFailoverGroup(failoverGroupName string) (result autorest.Response, err error) {

	result = autorest.Response{
		Response: &http.Response{
			StatusCode: 200,
		},
	}

	// check to see if the server exists, if it doesn't then short-circuit
	_, err = sdk.GetServer()
	if err != nil {
		return result, nil
	}

	// check to see if the failover group exists, if it doesn't then short-circuit
	_, err = sdk.GetFailoverGroup(failoverGroupName)
	if err != nil {
		return result, nil
	}

	failoverGroupsClient := getGoFailoverGroupsClient()
	future, err := failoverGroupsClient.Delete(
		sdk.Ctx,
		sdk.ResourceGroupName,
		sdk.ServerName,
		failoverGroupName,
	)
	if err != nil {
		return result, err
	}

	return future.Result(failoverGroupsClient)
}

// CheckNameAvailability determines whether a SQL resource can be created with the specified name
func (sdk GoSDKClient) CheckNameAvailability() (result AvailabilityResponse, err error) {
	serversClient := getGoServersClient()

	response, err := serversClient.CheckNameAvailability(
		sdk.Ctx,
		sql.CheckNameAvailabilityRequest{
			Name: to.StringPtr(sdk.ServerName),
			Type: to.StringPtr(typeOfService),
		},
	)
	if err != nil {
		return result, err
	}

>>>>>>> 90b092f8
	return ToAvailabilityResponse(response), err
}

// GetServer returns a SQL server
func (sdk GoSDKClient) GetServer() (result sql.Server, err error) {
	serversClient := getGoServersClient()

	return serversClient.Get(
		sdk.Ctx,
		sdk.ResourceGroupName,
		sdk.ServerName,
	)
}<|MERGE_RESOLUTION|>--- conflicted
+++ resolved
@@ -40,8 +40,6 @@
 	return firewallClient
 }
 
-<<<<<<< HEAD
-=======
 // getGoFailoverGroupsClient retrieves a FailoverGroupsClient
 func getGoFailoverGroupsClient() sql.FailoverGroupsClient {
 	failoverGroupsClient := sql.NewFailoverGroupsClient(config.SubscriptionID())
@@ -51,7 +49,6 @@
 	return failoverGroupsClient
 }
 
->>>>>>> 90b092f8
 // CreateOrUpdateSQLServer creates a SQL server in Azure
 func (sdk GoSDKClient) CreateOrUpdateSQLServer(properties SQLServerProperties) (result sql.Server, err error) {
 	serversClient := getGoServersClient()
@@ -121,20 +118,6 @@
 		})
 }
 
-<<<<<<< HEAD
-// GetSQLFirewallRule returns a firewall rule
-func (sdk GoSDKClient) GetSQLFirewallRule(ruleName string) (result sql.FirewallRule, err error) {
-	firewallClient := getGoFirewallClient()
-
-	return firewallClient.Get(
-		sdk.Ctx,
-		sdk.ResourceGroupName,
-		sdk.ServerName,
-		ruleName,
-	)
-}
-
-=======
 // CreateOrUpdateFailoverGroup creates a failover group
 func (sdk GoSDKClient) CreateOrUpdateFailoverGroup(failovergroupname string, properties SQLFailoverGroupProperties) (result sql.FailoverGroupsCreateOrUpdateFuture, err error) {
 	failoverGroupsClient := getGoFailoverGroupsClient()
@@ -206,7 +189,6 @@
 	)
 }
 
->>>>>>> 90b092f8
 // GetDB retrieves a database
 func (sdk GoSDKClient) GetDB(databaseName string) (sql.Database, error) {
 	dbClient := getGoDbClient()
@@ -304,7 +286,53 @@
 	return future.Result(serversClient)
 }
 
-<<<<<<< HEAD
+// GetFailoverGroup retrieves a failover group
+func (sdk GoSDKClient) GetFailoverGroup(failovergroupname string) (sql.FailoverGroup, error) {
+	failoverGroupsClient := getGoFailoverGroupsClient()
+
+	return failoverGroupsClient.Get(
+		sdk.Ctx,
+		sdk.ResourceGroupName,
+		sdk.ServerName,
+		failovergroupname,
+	)
+}
+
+// DeleteFailoverGroup deletes a failover group
+func (sdk GoSDKClient) DeleteFailoverGroup(failoverGroupName string) (result autorest.Response, err error) {
+
+	result = autorest.Response{
+		Response: &http.Response{
+			StatusCode: 200,
+		},
+	}
+
+	// check to see if the server exists, if it doesn't then short-circuit
+	_, err = sdk.GetServer()
+	if err != nil {
+		return result, nil
+	}
+
+	// check to see if the failover group exists, if it doesn't then short-circuit
+	_, err = sdk.GetFailoverGroup(failoverGroupName)
+	if err != nil {
+		return result, nil
+	}
+
+	failoverGroupsClient := getGoFailoverGroupsClient()
+	future, err := failoverGroupsClient.Delete(
+		sdk.Ctx,
+		sdk.ResourceGroupName,
+		sdk.ServerName,
+		failoverGroupName,
+	)
+	if err != nil {
+		return result, err
+	}
+
+	return future.Result(failoverGroupsClient)
+}
+
 // CheckNameAvailability determines whether a SQL resource can be created with the specified name
 func (sdk GoSDKClient) CheckNameAvailability() (result AvailabilityResponse, err error) {
 	serversClient := getGoServersClient()
@@ -320,70 +348,6 @@
 		return result, err
 	}
 
-=======
-// GetFailoverGroup retrieves a failover group
-func (sdk GoSDKClient) GetFailoverGroup(failovergroupname string) (sql.FailoverGroup, error) {
-	failoverGroupsClient := getGoFailoverGroupsClient()
-
-	return failoverGroupsClient.Get(
-		sdk.Ctx,
-		sdk.ResourceGroupName,
-		sdk.ServerName,
-		failovergroupname,
-	)
-}
-
-// DeleteFailoverGroup deletes a failover group
-func (sdk GoSDKClient) DeleteFailoverGroup(failoverGroupName string) (result autorest.Response, err error) {
-
-	result = autorest.Response{
-		Response: &http.Response{
-			StatusCode: 200,
-		},
-	}
-
-	// check to see if the server exists, if it doesn't then short-circuit
-	_, err = sdk.GetServer()
-	if err != nil {
-		return result, nil
-	}
-
-	// check to see if the failover group exists, if it doesn't then short-circuit
-	_, err = sdk.GetFailoverGroup(failoverGroupName)
-	if err != nil {
-		return result, nil
-	}
-
-	failoverGroupsClient := getGoFailoverGroupsClient()
-	future, err := failoverGroupsClient.Delete(
-		sdk.Ctx,
-		sdk.ResourceGroupName,
-		sdk.ServerName,
-		failoverGroupName,
-	)
-	if err != nil {
-		return result, err
-	}
-
-	return future.Result(failoverGroupsClient)
-}
-
-// CheckNameAvailability determines whether a SQL resource can be created with the specified name
-func (sdk GoSDKClient) CheckNameAvailability() (result AvailabilityResponse, err error) {
-	serversClient := getGoServersClient()
-
-	response, err := serversClient.CheckNameAvailability(
-		sdk.Ctx,
-		sql.CheckNameAvailabilityRequest{
-			Name: to.StringPtr(sdk.ServerName),
-			Type: to.StringPtr(typeOfService),
-		},
-	)
-	if err != nil {
-		return result, err
-	}
-
->>>>>>> 90b092f8
 	return ToAvailabilityResponse(response), err
 }
 
