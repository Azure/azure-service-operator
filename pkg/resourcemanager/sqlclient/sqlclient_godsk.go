--- conflicted
+++ resolved
@@ -240,7 +240,6 @@
 	}
 
 	return future.Result(serversClient)
-<<<<<<< HEAD
 }
 
 // IsAsyncNotCompleted returns true if the error is due to async not completed
@@ -281,6 +280,4 @@
 	}
 
 	return ToAvailabilityResponse(response), err
-=======
->>>>>>> f6b9b038
 }