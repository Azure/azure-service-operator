--- conflicted
+++ resolved
@@ -113,26 +113,12 @@
 		})
 }
 
-<<<<<<< HEAD
-// GetDB retrieves a database
-func (sdk GoSDKClient) GetDB(databaseName string) (sql.Database, error) {
-	dbClient := getGoDbClient()
-=======
-// GetServer returns a SQL server
-func (sdk GoSDKClient) GetServer() (result sql.Server, err error) {
-	serversClient := getGoServersClient()
-
-	return serversClient.Get(
-		sdk.Ctx,
-		sdk.ResourceGroupName,
-		sdk.ServerName,
-	)
-}
+
+
 
 // GetSQLFirewallRule returns a firewall rule
 func (sdk GoSDKClient) GetSQLFirewallRule(ruleName string) (result sql.FirewallRule, err error) {
 	firewallClient := getGoFirewallClient()
->>>>>>> 81c9626f
 
 	return firewallClient.Get(
 		sdk.Ctx,
