--- conflicted
+++ resolved
@@ -138,7 +138,7 @@
 	// wait for server to be created, then only proceed once activated
 	for {
 		time.Sleep(time.Second)
-		server, err := sdk2.CreateOrUpdateSQLServer(sqlServerProperties)
+		server, err := manager.CreateOrUpdateSQLServer(sdk2, sqlServerProperties)
 		if err == nil {
 			if *server.State == "Ready" {
 				util.PrintAndLog("sql server ready")
@@ -171,7 +171,7 @@
 	failoverGroupName := generateName("failovergroup")
 	for {
 		time.Sleep(time.Second)
-		_, err := sdk.CreateOrUpdateFailoverGroup(failoverGroupName, sqlFailoverGroupProperties)
+		_, err := manager.CreateOrUpdateFailoverGroup(sdk2, failoverGroupName, sqlFailoverGroupProperties)
 		if err == nil {
 			util.PrintAndLog(fmt.Sprintf("failover group created successfully %s", failoverGroupName))
 			break
@@ -198,7 +198,7 @@
 
 	// delete the failover group
 	util.PrintAndLog("deleting failover group...")
-	response, err := sdk.DeleteFailoverGroup(failoverGroupName)
+	response, err := manager.DeleteFailoverGroup(sdk2, failoverGroupName)
 	if err == nil {
 		if response.StatusCode == 200 {
 			util.PrintAndLog("failover group deleted")
@@ -210,11 +210,7 @@
 
 	// delete the DB
 	time.Sleep(time.Second)
-<<<<<<< HEAD
-	response, err := manager.DeleteDB(sdkClient, "sqldatabase-sample")
-=======
-	response, err = sdk.DeleteDB("sqldatabase-sample")
->>>>>>> 90b092f8
+	response, err = manager.DeleteDB(sdk2, "sqldatabase-sample")
 	if err == nil {
 		if response.StatusCode == 200 {
 			util.PrintAndLog("db deleted")
@@ -243,7 +239,7 @@
 
 	// delete the secondary server
 	time.Sleep(time.Second)
-	response, err = sdk2.DeleteSQLServer()
+	response, err = manager.DeleteSQLServer(sdk2)
 	if err == nil {
 		if response.StatusCode == 200 {
 			util.PrintAndLog("sql server deleted")
