// Copyright (c) Microsoft and contributors.  All rights reserved.
//
// This source code is licensed under the MIT license found in the
// LICENSE file in the root directory of this source tree.

package sqlclient

import (
	"context"
	"fmt"
	"testing"
	"time"

<<<<<<< HEAD
=======
	"github.com/Azure/azure-sdk-for-go/services/preview/sql/mgmt/2015-05-01-preview/sql"
>>>>>>> 90b092f8
	"github.com/Azure/azure-service-operator/pkg/errhelp"
	"github.com/Azure/azure-service-operator/pkg/resourcemanager/config"
	"github.com/Azure/azure-service-operator/pkg/resourcemanager/resources"
	"github.com/Azure/azure-service-operator/pkg/util"
	"github.com/Azure/go-autorest/autorest/to"
)

// TestCreateOrUpdateSQLServer tests creating and delete a SQL server
func TestCreateOrUpdateSQLServer(t *testing.T) {

	var groupName = config.GenerateGroupName("SQLCreateDeleteTest")
	config.SetGroupName(groupName)

	ctx := context.Background()
	defer resources.Cleanup(ctx)

	// create the resource group
	_, err := resources.CreateGroup(ctx, config.GroupName())
	if err != nil {
		util.PrintAndLog(err.Error())
		t.FailNow()
	}

	// create the Go SDK client with relevant info
	sdk := GoSDKClient{
		Ctx:               ctx,
		ResourceGroupName: groupName,
		ServerName:        generateName("sqlsrvtest"),
		Location:          "eastus2",
	}

	// create the server
	sqlServerProperties := SQLServerProperties{
		AdministratorLogin:         to.StringPtr("Moss"),
		AdministratorLoginPassword: to.StringPtr("TheITCrowd_{01}!"),
	}

	// wait for server to be created, then only proceed once activated
	for {
		time.Sleep(time.Second)
		server, err := sdk.CreateOrUpdateSQLServer(sqlServerProperties)
		if err == nil {
			if *server.State == "Ready" {
				util.PrintAndLog("sql server ready")
				break
			} else {
				util.PrintAndLog("waiting for sql server to be ready...")
				continue
			}
		} else {
			if errhelp.IsAsynchronousOperationNotComplete(err) || errhelp.IsGroupNotFound(err) {
				util.PrintAndLog("waiting for sql server to be ready...")
				continue
			} else {
				util.PrintAndLog(fmt.Sprintf("cannot create sql server: %v", err))
				t.FailNow()
				break
			}
		}
	}

	// create a DB
	sqlDBProperties := SQLDatabaseProperties{
		DatabaseName: "sqldatabase-sample",
		Edition:      Basic,
	}

	// wait for db to be created, then only proceed once activated
	for {
		time.Sleep(time.Second)
		future, err := sdk.CreateOrUpdateDB(sqlDBProperties)
		if err == nil {
			db, err := future.Result(getGoDbClient())
			if err == nil {
				if *db.Status == "Online" {
					util.PrintAndLog("db ready")
					break
				}
			} else {
				util.PrintAndLog("waiting for db to be ready...")
				continue
			}
		} else {
			if errhelp.IsAsynchronousOperationNotComplete(err) || errhelp.IsGroupNotFound(err) {
				util.PrintAndLog("waiting for db to be ready...")
				continue
			} else {
				util.PrintAndLog(fmt.Sprintf("cannot create db: %v", err))
				t.FailNow()
				break
			}
		}
	}

	// create a firewall rule
	util.PrintAndLog("creating firewall rule...")
	_, err = sdk.CreateOrUpdateSQLFirewallRule("test-rule1", "1.1.1.1", "2.2.2.2")
	if err != nil {
		util.PrintAndLog(fmt.Sprintf("cannot create firewall rule: %v", err))
<<<<<<< HEAD
		t.FailNow()
	}
	util.PrintAndLog("firewall rule created")
	time.Sleep(time.Second)

	// delete firewall rule
	util.PrintAndLog("deleting firewall rule...")
	err = sdk.DeleteSQLFirewallRule("test-rule1")
	if err != nil {
		util.PrintAndLog(fmt.Sprintf("cannot delete firewall rule: %v", err))
		t.FailNow()
	}
	util.PrintAndLog("firewall rule deleted")

	// delete the DB
	time.Sleep(time.Second)
	response, err := sdk.DeleteDB("sqldatabase-sample")
	if err == nil {
		if response.StatusCode == 200 {
			util.PrintAndLog("db deleted")
		}
	} else {
		util.PrintAndLog(fmt.Sprintf("cannot delete db: %v", err))
=======
>>>>>>> 90b092f8
		t.FailNow()
	}
	util.PrintAndLog("firewall rule created")
	time.Sleep(time.Second)

<<<<<<< HEAD
	// delete the server
	time.Sleep(time.Second)
	response, err = sdk.DeleteSQLServer()
	if err == nil {
		if response.StatusCode == 200 {
			util.PrintAndLog("sql server deleted")
		} else {
			util.PrintAndLog(fmt.Sprintf("cannot delete sql server, code: %v", response.StatusCode))
			t.FailNow()
		}
	} else {
		if !errhelp.IsAsynchronousOperationNotComplete(err) && !errhelp.IsGroupNotFound(err) {
			util.PrintAndLog(fmt.Sprintf("cannot delete sql server: %v", err))
			t.FailNow()
=======
	// create a failover group

	// create secondary SQL server
	// create the Go SDK client with relevant info
	secSrvName := generateName("sqlsrvsecondary")
	sdk2 := GoSDKClient{
		Ctx:               ctx,
		ResourceGroupName: groupName,
		ServerName:        secSrvName,
		Location:          "westus",
	}

	// create the server
	sqlServerProperties = SQLServerProperties{
		AdministratorLogin:         to.StringPtr("Moss"),
		AdministratorLoginPassword: to.StringPtr("TheITCrowd_{01}!"),
	}

	// wait for server to be created, then only proceed once activated
	for {
		time.Sleep(time.Second)
		server, err := sdk2.CreateOrUpdateSQLServer(sqlServerProperties)
		if err == nil {
			if *server.State == "Ready" {
				util.PrintAndLog("sql server ready")
				break
			} else {
				util.PrintAndLog("waiting for sql server to be ready...")
				continue
			}
		} else {
			if errhelp.IsAsynchronousOperationNotComplete(err) || errhelp.IsGroupNotFound(err) {
				util.PrintAndLog("waiting for sql server to be ready...")
				continue
			} else {
				util.PrintAndLog(fmt.Sprintf("cannot create sql server: %v", err))
				t.FailNow()
				break
			}
>>>>>>> 90b092f8
		}
	}

	// Initialize struct for failover group
	sqlFailoverGroupProperties := SQLFailoverGroupProperties{
		FailoverPolicy:               sql.Automatic,
		FailoverGracePeriod:          30,
		SecondaryServerName:          secSrvName,
		SecondaryServerResourceGroup: groupName,
		DatabaseList:                 []string{"sqldatabase-sample"},
	}

	failoverGroupName := generateName("failovergroup")
	for {
		time.Sleep(time.Second)
		_, err := sdk.CreateOrUpdateFailoverGroup(failoverGroupName, sqlFailoverGroupProperties)
		if err == nil {
			util.PrintAndLog(fmt.Sprintf("failover group created successfully %s", failoverGroupName))
			break
		} else {
			if errhelp.IsAsynchronousOperationNotComplete(err) || errhelp.IsGroupNotFound(err) {
				util.PrintAndLog("waiting for failover group to be ready...")
				continue
			} else {
				util.PrintAndLog(fmt.Sprintf("cannot create failovergroup: %v", err))
				t.FailNow()
				break
			}
		}
	}

	// delete firewall rule
	util.PrintAndLog("deleting firewall rule...")
	err = sdk.DeleteSQLFirewallRule("test-rule1")
	if err != nil {
		util.PrintAndLog(fmt.Sprintf("cannot delete firewall rule: %v", err))
		t.FailNow()
	}
	util.PrintAndLog("firewall rule deleted")

	// delete the failover group
	util.PrintAndLog("deleting failover group...")
	response, err := sdk.DeleteFailoverGroup(failoverGroupName)
	if err == nil {
		if response.StatusCode == 200 {
			util.PrintAndLog("failover group deleted")
		}
	} else {
		util.PrintAndLog(fmt.Sprintf("cannot delete failover group: %v", err))
		t.FailNow()
	}

	// delete the DB
	time.Sleep(time.Second)
	response, err = sdk.DeleteDB("sqldatabase-sample")
	if err == nil {
		if response.StatusCode == 200 {
			util.PrintAndLog("db deleted")
		}
	} else {
		util.PrintAndLog(fmt.Sprintf("cannot delete db: %v", err))
		t.FailNow()
	}

	// delete the server
	time.Sleep(time.Second)
	response, err = sdk.DeleteSQLServer()
	if err == nil {
		if response.StatusCode == 200 {
			util.PrintAndLog("sql server deleted")
		} else {
			util.PrintAndLog(fmt.Sprintf("cannot delete sql server, code: %v", response.StatusCode))
			t.FailNow()
		}
	} else {
		if !errhelp.IsAsynchronousOperationNotComplete(err) && !errhelp.IsGroupNotFound(err) {
			util.PrintAndLog(fmt.Sprintf("cannot delete sql server: %v", err))
			t.FailNow()
		}
	}

	// delete the secondary server
	time.Sleep(time.Second)
	response, err = sdk2.DeleteSQLServer()
	if err == nil {
		if response.StatusCode == 200 {
			util.PrintAndLog("sql server deleted")
		} else {
			util.PrintAndLog(fmt.Sprintf("cannot delete sql server, code: %v", response.StatusCode))
			t.FailNow()
		}
	} else {
		if !errhelp.IsAsynchronousOperationNotComplete(err) && !errhelp.IsGroupNotFound(err) {
			util.PrintAndLog(fmt.Sprintf("cannot delete sql server: %v", err))
			t.FailNow()
		}
	}

}<|MERGE_RESOLUTION|>--- conflicted
+++ resolved
@@ -11,10 +11,7 @@
 	"testing"
 	"time"
 
-<<<<<<< HEAD
-=======
 	"github.com/Azure/azure-sdk-for-go/services/preview/sql/mgmt/2015-05-01-preview/sql"
->>>>>>> 90b092f8
 	"github.com/Azure/azure-service-operator/pkg/errhelp"
 	"github.com/Azure/azure-service-operator/pkg/resourcemanager/config"
 	"github.com/Azure/azure-service-operator/pkg/resourcemanager/resources"
@@ -114,53 +111,11 @@
 	_, err = sdk.CreateOrUpdateSQLFirewallRule("test-rule1", "1.1.1.1", "2.2.2.2")
 	if err != nil {
 		util.PrintAndLog(fmt.Sprintf("cannot create firewall rule: %v", err))
-<<<<<<< HEAD
 		t.FailNow()
 	}
 	util.PrintAndLog("firewall rule created")
 	time.Sleep(time.Second)
 
-	// delete firewall rule
-	util.PrintAndLog("deleting firewall rule...")
-	err = sdk.DeleteSQLFirewallRule("test-rule1")
-	if err != nil {
-		util.PrintAndLog(fmt.Sprintf("cannot delete firewall rule: %v", err))
-		t.FailNow()
-	}
-	util.PrintAndLog("firewall rule deleted")
-
-	// delete the DB
-	time.Sleep(time.Second)
-	response, err := sdk.DeleteDB("sqldatabase-sample")
-	if err == nil {
-		if response.StatusCode == 200 {
-			util.PrintAndLog("db deleted")
-		}
-	} else {
-		util.PrintAndLog(fmt.Sprintf("cannot delete db: %v", err))
-=======
->>>>>>> 90b092f8
-		t.FailNow()
-	}
-	util.PrintAndLog("firewall rule created")
-	time.Sleep(time.Second)
-
-<<<<<<< HEAD
-	// delete the server
-	time.Sleep(time.Second)
-	response, err = sdk.DeleteSQLServer()
-	if err == nil {
-		if response.StatusCode == 200 {
-			util.PrintAndLog("sql server deleted")
-		} else {
-			util.PrintAndLog(fmt.Sprintf("cannot delete sql server, code: %v", response.StatusCode))
-			t.FailNow()
-		}
-	} else {
-		if !errhelp.IsAsynchronousOperationNotComplete(err) && !errhelp.IsGroupNotFound(err) {
-			util.PrintAndLog(fmt.Sprintf("cannot delete sql server: %v", err))
-			t.FailNow()
-=======
 	// create a failover group
 
 	// create secondary SQL server
@@ -200,7 +155,6 @@
 				t.FailNow()
 				break
 			}
->>>>>>> 90b092f8
 		}
 	}
 
