// Copyright (c) Microsoft Corporation.
// Licensed under the MIT License.

package database

import (
	"context"
	"fmt"

	psql "github.com/Azure/azure-sdk-for-go/services/postgresql/mgmt/2017-12-01/postgresql"
	"github.com/Azure/azure-service-operator/api/v1alpha1"
	azurev1alpha1 "github.com/Azure/azure-service-operator/api/v1alpha1"
	"github.com/Azure/azure-service-operator/pkg/errhelp"
	"github.com/Azure/azure-service-operator/pkg/helpers"
	"github.com/Azure/azure-service-operator/pkg/resourcemanager"
	"github.com/Azure/azure-service-operator/pkg/resourcemanager/config"
	"github.com/Azure/azure-service-operator/pkg/resourcemanager/iam"
	"k8s.io/apimachinery/pkg/runtime"
	"k8s.io/apimachinery/pkg/types"
)

type PSQLDatabaseClient struct {
}

func NewPSQLDatabaseClient() *PSQLDatabaseClient {
	return &PSQLDatabaseClient{}
}

func getPSQLDatabasesClient() psql.DatabasesClient {
	databasesClient := psql.NewDatabasesClientWithBaseURI(config.BaseURI(), config.SubscriptionID())
	a, _ := iam.GetResourceManagementAuthorizer()
	databasesClient.Authorizer = a
	databasesClient.AddToUserAgent(config.UserAgent())
	return databasesClient
}

func getPSQLCheckNameAvailabilityClient() psql.CheckNameAvailabilityClient {
	nameavailabilityClient := psql.NewCheckNameAvailabilityClientWithBaseURI(config.BaseURI(), config.SubscriptionID())
	a, _ := iam.GetResourceManagementAuthorizer()
	nameavailabilityClient.Authorizer = a
	nameavailabilityClient.AddToUserAgent(config.UserAgent())
	return nameavailabilityClient
}

func (p *PSQLDatabaseClient) CheckDatabaseNameAvailability(ctx context.Context, databasename string) (bool, error) {

	client := getPSQLCheckNameAvailabilityClient()

	resourceType := "database"

	nameAvailabilityRequest := psql.NameAvailabilityRequest{
		Name: &databasename,
		Type: &resourceType,
	}
	_, err := client.Execute(ctx, nameAvailabilityRequest)
	if err == nil { // Name available
		return true, nil
	}
	return false, err

}
func (p *PSQLDatabaseClient) Ensure(ctx context.Context, obj runtime.Object, opts ...resourcemanager.ConfigOption) (bool, error) {

	instance, err := p.convert(obj)
	if err != nil {
		return true, err
	}

	client := getPSQLDatabasesClient()

	instance.Status.Provisioning = true
	// Check if this database already exists. This is required
	// to overcome the issue with the lack of idempotence of the Create call

	_, err = p.GetDatabase(ctx, instance.Spec.ResourceGroup, instance.Spec.Server, instance.Name)
	if err == nil {
		instance.Status.Provisioned = true
		instance.Status.Provisioning = false
		instance.Status.Message = resourcemanager.SuccessMsg
		return true, nil
	}
	future, err := p.CreateDatabaseIfValid(
		ctx,
		instance.Name,
		instance.Spec.Server,
		instance.Spec.ResourceGroup,
	)

	if err != nil {
		// let the user know what happened
		instance.Status.Message = err.Error()
		instance.Status.Provisioning = false
		// errors we expect might happen that we are ok with waiting for
		catch := []string{
			errhelp.ResourceGroupNotFoundErrorCode,
			errhelp.ParentNotFoundErrorCode,
			errhelp.NotFoundErrorCode,
			errhelp.AsyncOpIncompleteError,
			errhelp.ResourceNotFound,
		}

		azerr := errhelp.NewAzureErrorAzureError(err)
		if helpers.ContainsString(catch, azerr.Type) {
			// most of these error technically mean the resource is actually not provisioning
			switch azerr.Type {
			case errhelp.AsyncOpIncompleteError:
				instance.Status.Provisioning = true
			}
			// reconciliation is not done but error is acceptable
			return false, nil
		}
		// reconciliation not done and we don't know what happened
		return false, err
	}

	_, err = future.Result(client)
	if err != nil {
		// let the user know what happened
		instance.Status.Message = err.Error()
		instance.Status.Provisioning = false
		// errors we expect might happen that we are ok with waiting for
		catch := []string{
			errhelp.ResourceGroupNotFoundErrorCode,
			errhelp.ParentNotFoundErrorCode,
			errhelp.NotFoundErrorCode,
			errhelp.AsyncOpIncompleteError,
			errhelp.SubscriptionDoesNotHaveServer,
		}

		azerr := errhelp.NewAzureErrorAzureError(err)
		if helpers.ContainsString(catch, azerr.Type) {
			// most of these error technically mean the resource is actually not provisioning
			switch azerr.Type {
			case errhelp.AsyncOpIncompleteError:
				instance.Status.Provisioning = true
			case errhelp.SubscriptionDoesNotHaveServer:
				instance.Status.Message = fmt.Sprintf("The PostgreSQL Server %s has not been provisioned yet. ", instance.Spec.Server)
			}
			// reconciliation is not done but error is acceptable
			return false, nil
		}
		// reconciliation not done and we don't know what happened
		return false, err
	}

	if instance.Status.Provisioning {
		instance.Status.Provisioned = true
		instance.Status.Provisioning = false
		instance.Status.Message = resourcemanager.SuccessMsg
	} else {
		instance.Status.Provisioned = false
		instance.Status.Provisioning = true
	}

	return true, nil
}

func (p *PSQLDatabaseClient) Delete(ctx context.Context, obj runtime.Object, opts ...resourcemanager.ConfigOption) (bool, error) {

	instance, err := p.convert(obj)
	if err != nil {
		return true, err
	}

	status, err := p.DeleteDatabase(ctx, instance.Name, instance.Spec.Server, instance.Spec.ResourceGroup)
	if err != nil {
		if !errhelp.IsAsynchronousOperationNotComplete(err) {
			return true, err
		}
	}
<<<<<<< HEAD
	p.Log.Info("Delete", "future.Status=", status)
=======
	instance.Status.State = status
>>>>>>> c67b95de

	if err == nil {
		if status != "InProgress" {
			return false, nil
		}
	}

	return true, nil
}

func (p *PSQLDatabaseClient) GetParents(obj runtime.Object) ([]resourcemanager.KubeParent, error) {

	instance, err := p.convert(obj)
	if err != nil {
		return nil, err
	}

	return []resourcemanager.KubeParent{
		{
			Key: types.NamespacedName{
				Namespace: instance.Namespace,
				Name:      instance.Spec.Server,
			},
			Target: &azurev1alpha1.PostgreSQLServer{},
		},
		{
			Key: types.NamespacedName{
				Namespace: instance.Namespace,
				Name:      instance.Spec.ResourceGroup,
			},
			Target: &azurev1alpha1.ResourceGroup{},
		},
	}, nil
}

func (g *PSQLDatabaseClient) GetStatus(obj runtime.Object) (*v1alpha1.ASOStatus, error) {
	instance, err := g.convert(obj)
	if err != nil {
		return nil, err
	}
	return &instance.Status, nil
}

func (p *PSQLDatabaseClient) convert(obj runtime.Object) (*v1alpha1.PostgreSQLDatabase, error) {
	local, ok := obj.(*v1alpha1.PostgreSQLDatabase)
	if !ok {
		return nil, fmt.Errorf("failed type assertion on kind: %s", obj.GetObjectKind().GroupVersionKind().String())
	}
	return local, nil
}

func (p *PSQLDatabaseClient) CreateDatabaseIfValid(ctx context.Context, databasename string, servername string, resourcegroup string) (future psql.DatabasesCreateOrUpdateFuture, err error) {

	client := getPSQLDatabasesClient()

	// Check if name is valid if this is the first create call
	valid, err := p.CheckDatabaseNameAvailability(ctx, databasename)
	if valid == false {
		return future, err
	}

	dbParameters := psql.Database{}

	future, err = client.CreateOrUpdate(
		ctx,
		resourcegroup,
		servername,
		databasename,
		dbParameters,
	)

	return future, err
}

func (p *PSQLDatabaseClient) DeleteDatabase(ctx context.Context, databasename string, servername string, resourcegroup string) (status string, err error) {

	client := getPSQLDatabasesClient()

	_, err = client.Get(ctx, resourcegroup, servername, databasename)
	if err == nil { // db present, so go ahead and delete
		future, err := client.Delete(ctx, resourcegroup, servername, databasename)
		return future.Status(), err
	}
	// db not present so return success anyway
	return "db not present", nil

}

func (p *PSQLDatabaseClient) GetDatabase(ctx context.Context, resourcegroup string, servername string, databasename string) (db psql.Database, err error) {

	client := getPSQLDatabasesClient()

	return client.Get(ctx, resourcegroup, servername, databasename)
}<|MERGE_RESOLUTION|>--- conflicted
+++ resolved
@@ -168,11 +168,6 @@
 			return true, err
 		}
 	}
-<<<<<<< HEAD
-	p.Log.Info("Delete", "future.Status=", status)
-=======
-	instance.Status.State = status
->>>>>>> c67b95de
 
 	if err == nil {
 		if status != "InProgress" {
