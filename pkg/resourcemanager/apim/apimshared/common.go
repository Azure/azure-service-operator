/*

Licensed under the Apache License, Version 2.0 (the "License");
you may not use this file except in compliance with the License.
You may obtain a copy of the License at

    http://www.apache.org/licenses/LICENSE-2.0

Unless required by applicable law or agreed to in writing, software
distributed under the License is distributed on an "AS IS" BASIS,
WITHOUT WARRANTIES OR CONDITIONS OF ANY KIND, either express or implied.
See the License for the specific language governing permissions and
limitations under the License.
*/

package apimshared

import (
	"context"
	"fmt"
	"strings"

	apim "github.com/Azure/azure-sdk-for-go/services/apimanagement/mgmt/2019-01-01/apimanagement"
	insights "github.com/Azure/azure-sdk-for-go/services/appinsights/mgmt/2015-05-01/insights"
	vnet "github.com/Azure/azure-sdk-for-go/services/network/mgmt/2019-09-01/network"
	"github.com/Azure/azure-service-operator/pkg/resourcemanager/config"
	"github.com/Azure/azure-service-operator/pkg/resourcemanager/iam"
)

// GetAPIMgmtSvcClient returns a new instance of an API Svc client
func GetAPIMgmtSvcClient() (apim.ServiceClient, error) {
	client := apim.NewServiceClient(config.SubscriptionID())
	a, err := iam.GetResourceManagementAuthorizer()
	if err != nil {
		client = apim.ServiceClient{}
	} else {
		client.Authorizer = a
		client.AddToUserAgent(config.UserAgent())
	}
	return client, err
}

// GetVNetClient returns a new instance of an VirtualNetwork client
func GetVNetClient() (vnet.VirtualNetworksClient, error) {
	client := vnet.NewVirtualNetworksClient(config.SubscriptionID())
	a, err := iam.GetResourceManagementAuthorizer()
	if err != nil {
		client = vnet.VirtualNetworksClient{}
	} else {
		client.Authorizer = a
		client.AddToUserAgent(config.UserAgent())
	}
	return client, err
}

// GetAPIMgmtLoggerClient returns a new instance of an VirtualNetwork client
func GetAPIMgmtLoggerClient() (apim.LoggerClient, error) {
	client := apim.NewLoggerClient(config.SubscriptionID())
	a, err := iam.GetResourceManagementAuthorizer()
	if err != nil {
		client = apim.LoggerClient{}
	} else {
		client.Authorizer = a
		client.AddToUserAgent(config.UserAgent())
	}
	return client, err
}

// GetInsightsClient retrieves a client
func GetInsightsClient() (insights.ComponentsClient, error) {
	client := insights.NewComponentsClient(config.SubscriptionID())
	a, err := iam.GetResourceManagementAuthorizer()
	if err != nil {
		client = insights.ComponentsClient{}
	} else {
		client.Authorizer = a
		client.AddToUserAgent(config.UserAgent())
	}
	return client, err
}

// GetAPIMgmtSvc returns an instance of an APIM service
func GetAPIMgmtSvc(ctx context.Context, resourceGroupName string, resourceName string) (apim.ServiceResource, error) {
	client, err := GetAPIMgmtSvcClient()
	if err != nil {
		return apim.ServiceResource{}, err
	}

	return client.Get(
		ctx,
		resourceGroupName,
		resourceName,
	)
}

// APIMgmtSvcStatus check to see if the API Mgmt Svc has been activated, returns "true" if it has been activated
func APIMgmtSvcStatus(ctx context.Context, resourceGroupName string, resourceName string) (exists bool, result bool, err error) {
	resource, err := GetAPIMgmtSvc(
		ctx,
		resourceGroupName,
		resourceName,
	)
	if err != nil {
		return false, false, err
	} else if resource.Name == nil {
		return false, false, nil
	}

	result = false
	err = fmt.Errorf("Could not evaluate provisioning state of API Mgmt Service: %s, %s", resourceGroupName, resourceName)
	if resource.ServiceProperties != nil && resource.ServiceProperties.ProvisioningState != nil {
		result = !strings.EqualFold(*resource.ServiceProperties.ProvisioningState, "activating")
		err = nil
	}

	return true, result, err
}

// GetSubnetConfigurationByName gets a VNet by name
func GetSubnetConfigurationByName(ctx context.Context, resourceGroupName string, resourceName string, subnetName string) (apim.VirtualNetworkConfiguration, error) {
	client, err := GetVNetClient()
	if err != nil {
		return apim.VirtualNetworkConfiguration{}, err
	}

	// get the vnet
	vnetNetwork, err := client.Get(
		ctx,
		resourceGroupName,
		resourceName,
		"",
	)
	if err != nil {
		return apim.VirtualNetworkConfiguration{}, err
	}

	// look for the correct subnet
	correctSubnet := vnet.Subnet{}
	for i := 0; i < len(*vnetNetwork.VirtualNetworkPropertiesFormat.Subnets); i++ {
		subnetCheck := (*vnetNetwork.VirtualNetworkPropertiesFormat.Subnets)[i]
		if strings.EqualFold(*subnetCheck.Name, subnetName) {
			correctSubnet = subnetCheck
			break
		}
	}
	if correctSubnet.Name == nil {
		return apim.VirtualNetworkConfiguration{}, fmt.Errorf("Subnet was not found: %s", subnetName)
	}

	// the subnet was found, return it
	result := apim.VirtualNetworkConfiguration{
		Vnetid:           vnetNetwork.ID,
		Subnetname:       &subnetName,
		SubnetResourceID: correctSubnet.ID,
	}

	return result, nil
}

// CheckAPIMgmtSvcName checks to see if the APIM service name is available
func CheckAPIMgmtSvcName(ctx context.Context, resourceName string) (available bool, err error) {
	client, err := GetAPIMgmtSvcClient()
	if err != nil {
		return false, err
	}

	result, err := client.CheckNameAvailability(
		ctx,
		apim.ServiceCheckNameAvailabilityParameters{
			Name: &resourceName,
		},
	)
	return *result.NameAvailable, err
}

<<<<<<< HEAD
// GetAPIMClient returns a pointer to an API Management client
func GetAPIMClient() apim.APIClient {
	apimClient := apim.NewAPIClient(config.SubscriptionID())

	a, err := iam.GetResourceManagementAuthorizer()
	apimClient.Authorizer = a
	apimClient.AddToUserAgent(config.UserAgent())

	if err != nil {
		panic(err)
	}

	return apimClient
=======
// GetAppInstanceIDByName retrieves an app insight by name
func GetAppInstanceIDByName(ctx context.Context, resourceGroup string, resourceName string) (insights.ApplicationInsightsComponent, error) {
	client, err := GetInsightsClient()
	if err != nil {
		return insights.ApplicationInsightsComponent{}, err
	}

	return client.Get(
		ctx,
		resourceGroup,
		resourceName,
	)
>>>>>>> 898cf71d
}<|MERGE_RESOLUTION|>--- conflicted
+++ resolved
@@ -173,7 +173,6 @@
 	return *result.NameAvailable, err
 }
 
-<<<<<<< HEAD
 // GetAPIMClient returns a pointer to an API Management client
 func GetAPIMClient() apim.APIClient {
 	apimClient := apim.NewAPIClient(config.SubscriptionID())
@@ -187,18 +186,4 @@
 	}
 
 	return apimClient
-=======
-// GetAppInstanceIDByName retrieves an app insight by name
-func GetAppInstanceIDByName(ctx context.Context, resourceGroup string, resourceName string) (insights.ApplicationInsightsComponent, error) {
-	client, err := GetInsightsClient()
-	if err != nil {
-		return insights.ApplicationInsightsComponent{}, err
-	}
-
-	return client.Get(
-		ctx,
-		resourceGroup,
-		resourceName,
-	)
->>>>>>> 898cf71d
 }