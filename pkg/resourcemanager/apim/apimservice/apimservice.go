--- conflicted
+++ resolved
@@ -127,11 +127,6 @@
 }
 
 // SetAppInsightsForAPIMgmtSvc sets the app insight instance to use with the service
-<<<<<<< HEAD
-// func (g *AzureAPIMgmtServiceManager) SetAppInsightsForAPIMgmtSvc(ctx context.Context, resourceGroupName string, resourceName string, appInsightsName string) (bool, error) {
-
-// }
-=======
 func (g *AzureAPIMgmtServiceManager) SetAppInsightsForAPIMgmtSvc(ctx context.Context, resourceGroupName string, resourceName string, appInsightsResourceGroup string, appInsightsName string) error {
 	insight, err := apimshared.GetAppInstanceIDByName(ctx, appInsightsResourceGroup, appInsightsName)
 	if err != nil {
@@ -173,7 +168,6 @@
 
 	return err
 }
->>>>>>> 898cf71d
 
 // CheckAPIMgmtSvcName checks to see if the APIM service name is available
 func (g *AzureAPIMgmtServiceManager) CheckAPIMgmtSvcName(ctx context.Context, resourceName string) (available bool, err error) {
