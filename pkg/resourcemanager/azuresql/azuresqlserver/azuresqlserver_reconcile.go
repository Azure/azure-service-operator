// Copyright (c) Microsoft Corporation.
// Licensed under the MIT License.

package azuresqlserver

import (
	"context"
	"fmt"
	"strings"

	"github.com/Azure/azure-service-operator/api/v1alpha1"
	"github.com/Azure/azure-service-operator/pkg/errhelp"
	"github.com/Azure/azure-service-operator/pkg/helpers"
	"github.com/Azure/azure-service-operator/pkg/resourcemanager"
	azuresqlshared "github.com/Azure/azure-service-operator/pkg/resourcemanager/azuresql/azuresqlshared"
	"github.com/Azure/azure-service-operator/pkg/resourcemanager/config"
	"github.com/Azure/azure-service-operator/pkg/resourcemanager/pollclient"
	"github.com/Azure/azure-service-operator/pkg/secrets"
	"github.com/Azure/go-autorest/autorest/to"
	"k8s.io/apimachinery/pkg/runtime"
	"k8s.io/apimachinery/pkg/types"
)

const usernameLength = 8
const passwordLength = 16

// Ensure creates an AzureSqlServer
func (s *AzureSqlServerManager) Ensure(ctx context.Context, obj runtime.Object, opts ...resourcemanager.ConfigOption) (bool, error) {
	options := &resourcemanager.Options{}
	for _, opt := range opts {
		opt(options)
	}

	if options.SecretClient != nil {
		s.SecretClient = options.SecretClient
	}

	instance, err := s.convert(obj)
	if err != nil {
		return false, err
	}

	// convert kube labels to expected tag format
	tags := helpers.LabelsToTags(instance.GetLabels())

	// Check to see if secret already exists for admin username/password
	// create or update the secret
	key := types.NamespacedName{Name: instance.Name, Namespace: instance.Namespace}
	secret, err := s.SecretClient.Get(ctx, key)
	if err != nil {
		if instance.Status.Provisioned {
			instance.Status.Message = err.Error()
			return false, fmt.Errorf("Secret missing for provisioned server: %s", key.String())
		}

		// Assure that the requested name is available and assume the secret exists
		checkNameResult, err := CheckNameAvailability(ctx, instance.Name)
<<<<<<< HEAD
		if err != nil {
			instance.Status.Provisioning = false
			return false, err
		}
		if *checkNameResult.Available != true {
			instance.Status.Provisioning = false
			if _, err := s.GetServer(ctx, instance.Spec.ResourceGroup, instance.Name); err != nil {
				instance.Status.Message = "SQL server already exists somewhere else"
				return true, nil
			}

			instance.Status.Message = fmt.Sprintf(
				`SQL server already exists and the credentials could not be found. 
			If using kube secrets a secret should exist at '%s' for keyvault it should be '%s'`,
				key.String(),
				fmt.Sprintf("%s-%s", key.Namespace, key.Name),
			)
=======
		if err == nil {
			if *checkNameResult.Available != true {
				instance.Status.Provisioning = false
				if _, err := s.GetServer(ctx, instance.Spec.ResourceGroup, instance.Name); err != nil {
					instance.Status.Message = "SQL server already exists somewhere else"
					return true, nil
				}

				instance.Status.Message = fmt.Sprintf(
					`SQL server already exists and the credentials could not be found. 
				If using kube secrets a secret should exist at '%s' for keyvault it should be '%s'`,
					key.String(),
					fmt.Sprintf("%s-%s", key.Namespace, key.Name),
				)
>>>>>>> 346cfaf8

				return false, nil
			}
		}

		secret, err = NewSecret(instance.Name)
		if err != nil {
			return false, err
		}
		err = s.SecretClient.Upsert(
			ctx,
			key,
			secret,
			secrets.WithOwner(instance),
			secrets.WithScheme(s.Scheme),
		)
		if err != nil {
			return false, err
		}
	}

	azureSQLServerProperties := azuresqlshared.SQLServerProperties{
		AdministratorLogin:         to.StringPtr(string(secret["username"])),
		AdministratorLoginPassword: to.StringPtr(string(secret["password"])),
	}

	// set a spec hash if one hasn't been set
	hash := helpers.Hash256(instance.Spec)
	specHashWasEmpty := false
	if instance.Status.SpecHash == "" {
		instance.Status.SpecHash = hash
		specHashWasEmpty = true
	}

	// early exit if hashes match and this server has been provisioned / failed provisioning
	if !specHashWasEmpty &&
		instance.Status.SpecHash == hash &&
		(instance.Status.Provisioned || instance.Status.FailedProvisioning) {
		instance.Status.RequestedAt = nil
		return true, nil
	}

	// if we've already started provisioning then try to get the server,
	// 	or if the hash wasnt empty and the Spec Hash matches the calculated hash
	// 	this indicates that we've already issued and update and its worth
	// 	checking to see if the server is there
	if instance.Status.Provisioning ||
		(!specHashWasEmpty && instance.Status.SpecHash == hash) {

		serv, err := s.GetServer(ctx, instance.Spec.ResourceGroup, instance.Name)
		if err != nil {
			azerr := errhelp.NewAzureErrorAzureError(err)

			// handle failures in the async operation
			if instance.Status.PollingURL != "" {
				pClient := pollclient.NewPollClient()
				res, err := pClient.Get(ctx, instance.Status.PollingURL)
				if err != nil {
					return false, err
				}

				if res.Status == "Failed" {
					instance.Status.Message = res.Error.Error()
					instance.Status.Provisioning = false
					return true, nil
				}
			}

			// @Todo: ResourceNotFound should be handled if the time since the last PUT is unreasonable
			if azerr.Type != errhelp.ResourceNotFound {
				return false, err
			}

			// the first minute or so after a PUT to create a server will result in failed GETs
			instance.Status.State = "NotReady"
		} else {
			instance.Status.State = *serv.State
		}

		if instance.Status.State == "Ready" {
			instance.Status.Message = resourcemanager.SuccessMsg
			instance.Status.Provisioned = true
			instance.Status.Provisioning = false
			instance.Status.FailedProvisioning = false
			instance.Status.ResourceId = *serv.ID
			instance.Status.SpecHash = hash
			instance.Status.PollingURL = ""
			return true, nil
		}

		// server not done provisioning
		return false, nil
	}

	// create the sql server
	instance.Status.Provisioning = true
	if pollURL, _, err := s.CreateOrUpdateSQLServer(ctx, instance.Spec.ResourceGroup, instance.Spec.Location, instance.Name, tags, azureSQLServerProperties, false); err != nil {

		instance.Status.Message = err.Error()

		// check for our known errors
		azerr := errhelp.NewAzureErrorAzureError(err)

		switch azerr.Type {
		case errhelp.AsyncOpIncompleteError:
			// the first successful call to create the server should result in this type of error
			// we save the credentials here
			instance.Status.Message = "Resource request successfully submitted to Azure"
			instance.Status.PollingURL = pollURL
			return false, nil
		case errhelp.AlreadyExists:
			// SQL Server names are globally unique so if a server with this name exists we
			// need to see if it meets our criteria (ie. same rg/sub)
			// see if server exists in correct rg
			if serv, err := s.GetServer(ctx, instance.Spec.ResourceGroup, instance.Name); err == nil {
				// mismatched location
				if *serv.Location != instance.Spec.Location {
					instance.Status.Provisioned = false
					instance.Status.Provisioning = false
					instance.Status.Message = fmt.Sprintf("%s does not match location of existing sql server, %s", instance.Spec.Location, *serv.Location)
					return true, nil
				}

				// should be good, let the next reconcile finish
				return false, nil
			}
			// this server likely belongs to someone else
			instance.Status.Provisioning = false
			instance.Status.RequestedAt = nil
			return true, nil
		case errhelp.LocationNotAvailableForResourceType,
			errhelp.RequestDisallowedByPolicy,
			errhelp.RegionDoesNotAllowProvisioning,
			errhelp.InvalidResourceLocation,
			errhelp.QuotaExceeded:

			instance.Status.Message = "Unable to provision Azure SQL Server due to error: " + errhelp.StripErrorIDs(err)
			instance.Status.Provisioning = false
			instance.Status.Provisioned = false
			instance.Status.FailedProvisioning = true
			return true, nil
		}

		// these errors are expected for recoverable states
		// ignore them and try again after some time
		ignore := []string{
			errhelp.ParentNotFoundErrorCode,
			errhelp.ResourceGroupNotFoundErrorCode,
		}
		if helpers.ContainsString(ignore, azerr.Type) {
			instance.Status.Provisioning = false
			return false, nil
		}

		// these errors can't be recovered from without a change
		// to the server resource's manifest, which will cause a new event/reconciliation
		drop := []string{
			errhelp.InvalidServerName,
		}
		if helpers.ContainsString(drop, azerr.Type) {
			return true, nil
		}

		return false, err
	}

	return true, nil
}

// Delete handles idempotent deletion of a sql server
func (s *AzureSqlServerManager) Delete(ctx context.Context, obj runtime.Object, opts ...resourcemanager.ConfigOption) (bool, error) {
	options := &resourcemanager.Options{}
	for _, opt := range opts {
		opt(options)
	}

	if options.SecretClient != nil {
		s.SecretClient = options.SecretClient
	}

	instance, err := s.convert(obj)
	if err != nil {
		return false, err
	}

	name := instance.ObjectMeta.Name
	groupName := instance.Spec.ResourceGroup
	key := types.NamespacedName{Name: instance.Name, Namespace: instance.Namespace}

	// if the resource is in a failed state it was never created or could never be verified
	// so we skip attempting to delete the resrouce from Azure
	if instance.Status.FailedProvisioning || strings.Contains(instance.Status.Message, "credentials could not be found") {
		return false, nil
	}

	_, err = s.DeleteSQLServer(ctx, groupName, name)
	if err != nil {
		instance.Status.Message = err.Error()
		azerr := errhelp.NewAzureErrorAzureError(err)

		// these errors are expected
		ignore := []string{
			errhelp.AsyncOpIncompleteError,
			errhelp.ConflictingServerOperation,
		}

		// this means the thing doesn't exist
		finished := []string{
			errhelp.ResourceNotFound,
		}

		if helpers.ContainsString(ignore, azerr.Type) {
			return true, nil
		}

		if helpers.ContainsString(finished, azerr.Type) {
			//Best effort deletion of secrets
			s.SecretClient.Delete(ctx, key)
			return false, nil
		}

		return false, err
	}

	//Best effort deletion of secrets
	s.SecretClient.Delete(ctx, key)
	return false, nil
}

// GetParents returns the parents of AzureSqlDatabase
func (s *AzureSqlServerManager) GetParents(obj runtime.Object) ([]resourcemanager.KubeParent, error) {
	instance, err := s.convert(obj)
	if err != nil {
		return nil, err
	}

	rgKey := types.NamespacedName{Name: instance.Spec.ResourceGroup, Namespace: instance.Namespace}

	return []resourcemanager.KubeParent{
		{Key: rgKey, Target: &v1alpha1.ResourceGroup{}},
	}, nil
}

func (g *AzureSqlServerManager) GetStatus(obj runtime.Object) (*v1alpha1.ASOStatus, error) {
	instance, err := g.convert(obj)
	if err != nil {
		return nil, err
	}
	return &instance.Status, nil
}

func (s *AzureSqlServerManager) convert(obj runtime.Object) (*v1alpha1.AzureSqlServer, error) {
	local, ok := obj.(*v1alpha1.AzureSqlServer)
	if !ok {
		return nil, fmt.Errorf("failed type assertion on kind: %s", obj.GetObjectKind().GroupVersionKind().String())
	}
	return local, nil
}

// NewSecret generates a new sqlserver secret
func NewSecret(serverName string) (map[string][]byte, error) {

	secret := map[string][]byte{}

	randomUsername := helpers.GenerateRandomUsername(usernameLength)
	randomPassword := helpers.NewPassword()

	secret["username"] = []byte(randomUsername)
	secret["fullyQualifiedUsername"] = []byte(fmt.Sprintf("%s@%s", randomUsername, serverName))
	secret["password"] = []byte(randomPassword)
	secret["azureSqlServerName"] = []byte(serverName)
	secret["fullyQualifiedServerName"] = []byte(serverName + "." + config.Environment().SQLDatabaseDNSSuffix)

	return secret, nil
}<|MERGE_RESOLUTION|>--- conflicted
+++ resolved
@@ -55,7 +55,7 @@
 
 		// Assure that the requested name is available and assume the secret exists
 		checkNameResult, err := CheckNameAvailability(ctx, instance.Name)
-<<<<<<< HEAD
+
 		if err != nil {
 			instance.Status.Provisioning = false
 			return false, err
@@ -73,26 +73,9 @@
 				key.String(),
 				fmt.Sprintf("%s-%s", key.Namespace, key.Name),
 			)
-=======
-		if err == nil {
-			if *checkNameResult.Available != true {
-				instance.Status.Provisioning = false
-				if _, err := s.GetServer(ctx, instance.Spec.ResourceGroup, instance.Name); err != nil {
-					instance.Status.Message = "SQL server already exists somewhere else"
-					return true, nil
-				}
-
-				instance.Status.Message = fmt.Sprintf(
-					`SQL server already exists and the credentials could not be found. 
-				If using kube secrets a secret should exist at '%s' for keyvault it should be '%s'`,
-					key.String(),
-					fmt.Sprintf("%s-%s", key.Namespace, key.Name),
-				)
->>>>>>> 346cfaf8
-
 				return false, nil
-			}
-		}
+		}
+		
 
 		secret, err = NewSecret(instance.Name)
 		if err != nil {
