// Copyright (c) Microsoft Corporation.
// Licensed under the MIT License.

package azuresqlserver

import (
	"context"
	"fmt"
	"strings"

	"github.com/Azure/azure-service-operator/api/v1alpha1"
	"github.com/Azure/azure-service-operator/pkg/errhelp"
	"github.com/Azure/azure-service-operator/pkg/helpers"
	"github.com/Azure/azure-service-operator/pkg/resourcemanager"
	azuresqlshared "github.com/Azure/azure-service-operator/pkg/resourcemanager/azuresql/azuresqlshared"
	"github.com/Azure/azure-service-operator/pkg/secrets"
	"github.com/Azure/go-autorest/autorest/to"
	"k8s.io/apimachinery/pkg/runtime"
	"k8s.io/apimachinery/pkg/types"
)

const usernameLength = 8
const passwordLength = 16

// Ensure creates an AzureSqlServer
func (s *AzureSqlServerManager) Ensure(ctx context.Context, obj runtime.Object, opts ...resourcemanager.ConfigOption) (bool, error) {
	options := &resourcemanager.Options{}
	for _, opt := range opts {
		opt(options)
	}

	if options.SecretClient != nil {
		s.SecretClient = options.SecretClient
	}

	instance, err := s.convert(obj)
	if err != nil {
		return false, err
	}

	// Check to see if secret already exists for admin username/password
	// create or update the secret
	key := types.NamespacedName{Name: instance.Name, Namespace: instance.Namespace}
	secret, err := s.SecretClient.Get(ctx, key)
	if err != nil {
		if instance.Status.Provisioned {
			instance.Status.Message = err.Error()
			return false, fmt.Errorf("Secret missing for provisioned server: %s", key.String())
		}

		// Assure that the requested name is available and assume the secret exists
		checkNameResult, _ := CheckNameAvailability(ctx, instance.Name)
		if *checkNameResult.Available != true {
			instance.Status.Provisioning = false
			if _, err := s.GetServer(ctx, instance.Spec.ResourceGroup, instance.Name); err != nil {
				instance.Status.Message = "SQL server already exists somewhere else"
				return true, nil
			}

			instance.Status.Message = fmt.Sprintf(
				`SQL server already exists and the credentials could not be found. 
				If using kube secrets a secret should exist at '%s' for keyvault it should be '%s'`,
				key.String(),
				fmt.Sprintf("%s-%s", key.Namespace, key.Name),
			)

			return false, nil
		}

		secret, err = NewSecret(instance.Name)
		if err != nil {
			return false, err
		}
		err = s.SecretClient.Upsert(
			ctx,
			key,
			secret,
			secrets.WithOwner(instance),
			secrets.WithScheme(s.Scheme),
		)
		if err != nil {
			return false, err
		}
	}

	azureSQLServerProperties := azuresqlshared.SQLServerProperties{
		AdministratorLogin:         to.StringPtr(string(secret["username"])),
		AdministratorLoginPassword: to.StringPtr(string(secret["password"])),
	}

	// convert kube labels to expected tag format
	labels := map[string]*string{}
	for k, v := range instance.GetLabels() {
		value := v
		labels[k] = &value
	}

	// set a spec hash if one hasn't been set
	hash := helpers.Hash256(instance.Spec)
	if instance.Status.SpecHash == hash && instance.Status.Provisioned {
		instance.Status.RequestedAt = nil
		return true, nil
	}

	if instance.Status.SpecHash == "" {
		instance.Status.SpecHash = hash
	}

	if instance.Status.Provisioning {

		serv, err := s.GetServer(ctx, instance.Spec.ResourceGroup, instance.Name)
		if err != nil {
			azerr := errhelp.NewAzureErrorAzureError(err)
			// @Todo: ResourceNotFound should be handled if the time since the last PUT is unreasonable
			if azerr.Type != errhelp.ResourceNotFound {
				return false, err
			}

			// the first minute or so after a PUT to create a server will result in failed GETs
			instance.Status.State = "NotReady"
		} else {
			instance.Status.State = *serv.State
		}

		if instance.Status.State == "Ready" {
			instance.Status.Message = resourcemanager.SuccessMsg
			instance.Status.Provisioned = true
			instance.Status.Provisioning = false
			instance.Status.ResourceId = *serv.ID
			return true, nil
		}

		// server not done provisioning
		return false, nil
	}

	// create the sql server
	instance.Status.Provisioning = true
	if _, err := s.CreateOrUpdateSQLServer(ctx, instance.Spec.ResourceGroup, instance.Spec.Location, instance.Name, labels, azureSQLServerProperties, false); err != nil {

		instance.Status.Message = err.Error()

		// check for our known errors
		azerr := errhelp.NewAzureErrorAzureError(err)

		switch azerr.Type {
		case errhelp.AsyncOpIncompleteError:
			// the first successful call to create the server should result in this type of error
			// we save the credentials here
			instance.Status.Message = "Resource request successfully submitted to Azure"
			return false, nil
		case errhelp.AlreadyExists:
			// SQL Server names are globally unique so if a server with this name exists we
			// need to see if it meets our criteria (ie. same rg/sub)
			// see if server exists in correct rg
			if serv, err := s.GetServer(ctx, instance.Spec.ResourceGroup, instance.Name); err == nil {
				// mismatched location
				if *serv.Location != instance.Spec.Location {
					instance.Status.Provisioned = false
					instance.Status.Provisioning = false
					instance.Status.Message = fmt.Sprintf("%s does not match location of existing sql server, %s", instance.Spec.Location, *serv.Location)
					return true, nil
				}

				// should be good, let the next reconcile finish
				return false, nil
			}
			// this server likely belongs to someone else
			instance.Status.Provisioning = false
			instance.Status.RequestedAt = nil
			return true, nil
		case errhelp.LocationNotAvailableForResourceType:
			// Subscription does not support the requested service in the requested region
			instance.Status.Message = fmt.Sprintf("%s is an invalid location for an Azure SQL Server based on your subscription", instance.Spec.Location)
			instance.Status.Provisioning = false
			instance.Status.Provisioned = false
			return true, nil
<<<<<<< HEAD
		case errhelp.ServerQuotaExceeded:
			instance.Status.Message = "Azure SQL Server quota exceeded"
=======
		case errhelp.RequestDisallowedByPolicy:
			instance.Status.Message = "Unable to provision Azure SQL Server due to Azure Policy restrictions contact your policy administrators for further assistance"
>>>>>>> fd5eae44
			instance.Status.Provisioning = false
			instance.Status.Provisioned = false
			return true, nil
		}

		// these errors are expected for recoverable states
		// ignore them and try again after some time
		ignore := []string{
			errhelp.ParentNotFoundErrorCode,
			errhelp.ResourceGroupNotFoundErrorCode,
		}
		if helpers.ContainsString(ignore, azerr.Type) {
			instance.Status.Provisioning = false
			return false, nil
		}

		// these errors can't be recovered from without a change
		// to the server resource's manifest, which will cause a new event/reconciliation
		drop := []string{
			errhelp.InvalidServerName,
		}
		if helpers.ContainsString(drop, azerr.Type) {
			return true, nil
		}

		return false, err
	}

	return true, nil
}

// Delete handles idempotent deletion of a sql server
func (s *AzureSqlServerManager) Delete(ctx context.Context, obj runtime.Object, opts ...resourcemanager.ConfigOption) (bool, error) {
	options := &resourcemanager.Options{}
	for _, opt := range opts {
		opt(options)
	}

	if options.SecretClient != nil {
		s.SecretClient = options.SecretClient
	}

	instance, err := s.convert(obj)
	if err != nil {
		return false, err
	}

	name := instance.ObjectMeta.Name
	groupName := instance.Spec.ResourceGroup
	key := types.NamespacedName{Name: instance.Name, Namespace: instance.Namespace}

	// if the resource is in a failed state it was never created or could never be verified
	// so we skip attempting to delete the resrouce from Azure
	if strings.Contains(instance.Status.Message, "credentials could not be found") {
		return false, nil
	}

	_, err = s.DeleteSQLServer(ctx, groupName, name)
	if err != nil {
		instance.Status.Message = err.Error()
		azerr := errhelp.NewAzureErrorAzureError(err)

		// these errors are expected
		ignore := []string{
			errhelp.AsyncOpIncompleteError,
			errhelp.ConflictingServerOperation,
		}

		// this means the thing doesn't exist
		finished := []string{
			errhelp.ResourceNotFound,
		}

		if helpers.ContainsString(ignore, azerr.Type) {
			return true, nil
		}

		if helpers.ContainsString(finished, azerr.Type) {
			//Best effort deletion of secrets
			s.SecretClient.Delete(ctx, key)
			return false, nil
		}

		return false, err
	}

	//Best effort deletion of secrets
	s.SecretClient.Delete(ctx, key)
	return false, nil
}

// GetParents returns the parents of AzureSqlDatabase
func (s *AzureSqlServerManager) GetParents(obj runtime.Object) ([]resourcemanager.KubeParent, error) {
	instance, err := s.convert(obj)
	if err != nil {
		return nil, err
	}

	rgKey := types.NamespacedName{Name: instance.Spec.ResourceGroup, Namespace: instance.Namespace}

	return []resourcemanager.KubeParent{
		{Key: rgKey, Target: &v1alpha1.ResourceGroup{}},
	}, nil
}

func (g *AzureSqlServerManager) GetStatus(obj runtime.Object) (*v1alpha1.ASOStatus, error) {
	instance, err := g.convert(obj)
	if err != nil {
		return nil, err
	}
	return &instance.Status, nil
}

func (s *AzureSqlServerManager) convert(obj runtime.Object) (*v1alpha1.AzureSqlServer, error) {
	local, ok := obj.(*v1alpha1.AzureSqlServer)
	if !ok {
		return nil, fmt.Errorf("failed type assertion on kind: %s", obj.GetObjectKind().GroupVersionKind().String())
	}
	return local, nil
}

// NewSecret generates a new sqlserver secret
func NewSecret(serverName string) (map[string][]byte, error) {

	secret := map[string][]byte{}

	randomUsername, err := helpers.GenerateRandomUsername(usernameLength, (usernameLength / 2))
	if err != nil {
		return secret, err
	}

	randomPassword := helpers.NewPassword()

	secret["username"] = []byte(randomUsername)
	secret["fullyQualifiedUsername"] = []byte(fmt.Sprintf("%s@%s", randomUsername, serverName))
	secret["password"] = []byte(randomPassword)
	secret["azureSqlServerName"] = []byte(serverName)
	secret["fullyQualifiedServerName"] = []byte(serverName + ".database.windows.net")

	return secret, nil
}<|MERGE_RESOLUTION|>--- conflicted
+++ resolved
@@ -175,13 +175,13 @@
 			instance.Status.Provisioning = false
 			instance.Status.Provisioned = false
 			return true, nil
-<<<<<<< HEAD
 		case errhelp.ServerQuotaExceeded:
 			instance.Status.Message = "Azure SQL Server quota exceeded"
-=======
+			instance.Status.Provisioning = false
+			instance.Status.Provisioned = false
+			return true, nil
 		case errhelp.RequestDisallowedByPolicy:
 			instance.Status.Message = "Unable to provision Azure SQL Server due to Azure Policy restrictions contact your policy administrators for further assistance"
->>>>>>> fd5eae44
 			instance.Status.Provisioning = false
 			instance.Status.Provisioned = false
 			return true, nil
