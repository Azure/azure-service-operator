// Copyright (c) Microsoft Corporation.
// Licensed under the MIT License.

package azuresqldb

import (
	"context"
	"fmt"

	azurev1alpha1 "github.com/Azure/azure-service-operator/api/v1alpha1"
	"github.com/Azure/azure-service-operator/pkg/errhelp"
	"github.com/Azure/azure-service-operator/pkg/helpers"
	"github.com/Azure/azure-service-operator/pkg/resourcemanager"
	azuresqlshared "github.com/Azure/azure-service-operator/pkg/resourcemanager/azuresql/azuresqlshared"
	"k8s.io/apimachinery/pkg/runtime"
	"k8s.io/apimachinery/pkg/types"
)

// Ensure creates an AzureSqlDb
func (db *AzureSqlDbManager) Ensure(ctx context.Context, obj runtime.Object, opts ...resourcemanager.ConfigOption) (bool, error) {

	instance, err := db.convert(obj)
	if err != nil {
		return false, err
	}

	// set a spec hash if one hasn't been set
	hash := helpers.Hash256(instance.Spec)
	if instance.Status.SpecHash == hash && instance.Status.Provisioned {
		instance.Status.RequestedAt = nil
		return true, nil
	}

	if instance.Status.SpecHash == "" {
		instance.Status.SpecHash = hash
	}

	location := instance.Spec.Location
	groupName := instance.Spec.ResourceGroup
	server := instance.Spec.Server
	dbName := instance.Name
	dbEdition := instance.Spec.Edition

<<<<<<< HEAD
	// convert kube labels to expected tag format
	labels := map[string]*string{}
	for k, v := range instance.GetLabels() {
		value := v
		labels[k] = &value
	}

	azureSqlDatabaseProperties := azuresqlshared.SQLDatabaseProperties{
=======
	azureSQLDatabaseProperties := azuresqlshared.SQLDatabaseProperties{
>>>>>>> 094721c8
		DatabaseName: dbName,
		Edition:      dbEdition,
	}

	instance.Status.Provisioning = true
	instance.Status.Provisioned = false

<<<<<<< HEAD
	dbGet, err := db.GetDB(ctx, groupName, server, dbName)
	if err == nil {

		// db exists, we have successfully provisioned everything
		instance.Status.Provisioning = false
		instance.Status.Provisioned = true
		instance.Status.State = string(*dbGet.Status)
		instance.Status.Message = resourcemanager.SuccessMsg
		instance.Status.ResourceId = *dbGet.ID
		return true, nil
	} else {
		azerr := errhelp.NewAzureErrorAzureError(err)
		ignore := []string{
			errhelp.NotFoundErrorCode,
			errhelp.ResourceNotFound,
		}
		if !helpers.ContainsString(ignore, azerr.Type) {
			instance.Status.Message = err.Error()
			return false, fmt.Errorf("AzureSqlDb GetDB error %v", err)
		}
	}

	resp, err := db.CreateOrUpdateDB(ctx, groupName, location, server, labels, azureSqlDatabaseProperties)
=======
	resp, err := db.CreateOrUpdateDB(ctx, groupName, location, server, azureSQLDatabaseProperties)
>>>>>>> 094721c8
	if err != nil {
		instance.Status.Message = err.Error()
		azerr := errhelp.NewAzureErrorAzureError(err)

		// the errors that can arise during reconcilliation where we simply requeue
		catch := []string{
			errhelp.ResourceGroupNotFoundErrorCode,
			errhelp.ParentNotFoundErrorCode,
			errhelp.AsyncOpIncompleteError,
		}
		if helpers.ContainsString(catch, azerr.Type) {
			return false, nil
		}

		// assertion that a 404 error implies that the Azure SQL server hasn't been provisioned yet
		if resp != nil && resp.StatusCode == 404 {
			instance.Status.Message = fmt.Sprintf("Waiting for SQL Server %s to provision", server)
			return false, nil
		}

		return true, fmt.Errorf("AzureSqlDb CreateOrUpdate error %v", err)
	}

	return false, nil
}

// Delete drops a AzureSqlDb
func (db *AzureSqlDbManager) Delete(ctx context.Context, obj runtime.Object, opts ...resourcemanager.ConfigOption) (bool, error) {
	instance, err := db.convert(obj)
	if err != nil {
		return false, err
	}

	groupName := instance.Spec.ResourceGroup
	server := instance.Spec.Server
	dbName := instance.ObjectMeta.Name

	_, err = db.DeleteDB(ctx, groupName, server, dbName)
	if err != nil {
		if errhelp.IsStatusCode204(err) {
			// Database does not exist
			return false, nil
		}

		return true, fmt.Errorf("AzureSqlDb delete error %v", err)
	}

	return false, nil
}

// GetParents returns the parents of AzureSqlDatabase
func (db *AzureSqlDbManager) GetParents(obj runtime.Object) ([]resourcemanager.KubeParent, error) {
	instance, err := db.convert(obj)
	if err != nil {
		return nil, err
	}

	rgKey := types.NamespacedName{Name: instance.Spec.ResourceGroup, Namespace: instance.Namespace}
	key := types.NamespacedName{Name: instance.Spec.Server, Namespace: instance.Namespace}

	return []resourcemanager.KubeParent{
		{Key: key, Target: &azurev1alpha1.AzureSqlServer{}},
		{Key: rgKey, Target: &azurev1alpha1.ResourceGroup{}},
	}, nil
}

func (g *AzureSqlDbManager) GetStatus(obj runtime.Object) (*azurev1alpha1.ASOStatus, error) {
	instance, err := g.convert(obj)
	if err != nil {
		return nil, err
	}
	return &instance.Status, nil
}

func (*AzureSqlDbManager) convert(obj runtime.Object) (*azurev1alpha1.AzureSqlDatabase, error) {
	local, ok := obj.(*azurev1alpha1.AzureSqlDatabase)
	if !ok {
		return nil, fmt.Errorf("failed type assertion on kind: %s", obj.GetObjectKind().GroupVersionKind().String())
	}
	return local, nil
}<|MERGE_RESOLUTION|>--- conflicted
+++ resolved
@@ -41,7 +41,7 @@
 	dbName := instance.Name
 	dbEdition := instance.Spec.Edition
 
-<<<<<<< HEAD
+
 	// convert kube labels to expected tag format
 	labels := map[string]*string{}
 	for k, v := range instance.GetLabels() {
@@ -49,10 +49,7 @@
 		labels[k] = &value
 	}
 
-	azureSqlDatabaseProperties := azuresqlshared.SQLDatabaseProperties{
-=======
 	azureSQLDatabaseProperties := azuresqlshared.SQLDatabaseProperties{
->>>>>>> 094721c8
 		DatabaseName: dbName,
 		Edition:      dbEdition,
 	}
@@ -60,7 +57,7 @@
 	instance.Status.Provisioning = true
 	instance.Status.Provisioned = false
 
-<<<<<<< HEAD
+
 	dbGet, err := db.GetDB(ctx, groupName, server, dbName)
 	if err == nil {
 
@@ -83,10 +80,7 @@
 		}
 	}
 
-	resp, err := db.CreateOrUpdateDB(ctx, groupName, location, server, labels, azureSqlDatabaseProperties)
-=======
 	resp, err := db.CreateOrUpdateDB(ctx, groupName, location, server, azureSQLDatabaseProperties)
->>>>>>> 094721c8
 	if err != nil {
 		instance.Status.Message = err.Error()
 		azerr := errhelp.NewAzureErrorAzureError(err)
