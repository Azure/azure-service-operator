--- conflicted
+++ resolved
@@ -59,11 +59,7 @@
 		return true, fmt.Errorf("AzureSqlDb CreateOrUpdate error %v", err)
 	}
 
-<<<<<<< HEAD
 	dbGet, err := db.GetDB(ctx, groupName, server, dbName)
-=======
-	newDb, err := db.GetDB(ctx, groupName, server, dbName)
->>>>>>> ff8fde5c
 	if err != nil {
 		instance.Status.Message = err.Error()
 		catch := []string{
@@ -78,11 +74,7 @@
 
 	instance.Status.Provisioning = false
 	instance.Status.Provisioned = true
-<<<<<<< HEAD
 	instance.Status.State = string(*dbGet.Status)
-=======
-	instance.Status.State = string(*newDb.Status)
->>>>>>> ff8fde5c
 	instance.Status.Message = resourcemanager.SuccessMsg
 	instance.Status.ResourceId = *newDb.ID
 
