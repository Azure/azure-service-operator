// Copyright (c) Microsoft Corporation.
// Licensed under the MIT License.

package vnet

import (
	"context"
	"fmt"
<<<<<<< HEAD
	"strings"
=======
	"net/http"
>>>>>>> 2d2d8abb

	azurev1alpha1 "github.com/Azure/azure-service-operator/api/v1alpha1"
	"github.com/Azure/azure-service-operator/pkg/errhelp"
	"github.com/Azure/azure-service-operator/pkg/helpers"
	"github.com/Azure/azure-service-operator/pkg/resourcemanager"
	"k8s.io/apimachinery/pkg/runtime"
	"k8s.io/apimachinery/pkg/types"
)

// Ensure makes sure that an VNet instance exists
func (g *AzureVNetManager) Ensure(ctx context.Context, obj runtime.Object, opts ...resourcemanager.ConfigOption) (bool, error) {

	instance, err := g.convert(obj)
	if err != nil {
		return false, err
	}

	location := instance.Spec.Location
	resourceGroup := instance.Spec.ResourceGroup
	resourceName := instance.Name
	addressSpace := instance.Spec.AddressSpace
	subnets := instance.Spec.Subnets

	// check first to see if the VNet exists, if it does, dont create it and
	// 	consider the reconcilliation successful
	vNet, err := g.GetVNet(ctx, resourceGroup, resourceName)
	if err == nil {
		// succeeded! end reconcilliation successfully
		instance.Status.Provisioning = false
		instance.Status.Provisioned = true
		instance.Status.FailedProvisioning = false
		instance.Status.Message = resourcemanager.SuccessMsg
		instance.Status.ResourceId = *vNet.ID
		return true, nil
	}

	instance.Status.Provisioning = true
<<<<<<< HEAD
	_, err = g.CreateVNet(
=======
	instance.Status.Provisioned = false
	instance.Status.FailedProvisioning = false

	result, err := g.CreateVNet(
>>>>>>> 2d2d8abb
		ctx,
		location,
		resourceGroup,
		resourceName,
		addressSpace,
		subnets,
	)
	if err != nil {
		azerr := errhelp.NewAzureErrorAzureError(err)
		instance.Status.Message = err.Error()

		if result.Response.Response != nil && result.Response.Response.StatusCode == http.StatusBadRequest {
			instance.Status.Provisioning = false
			return true, nil
		}

		catch := []string{
			errhelp.ResourceGroupNotFoundErrorCode,
			errhelp.ParentNotFoundErrorCode,
			errhelp.NotFoundErrorCode,
		}
		catchUnrecoverableErrors := []string{
			errhelp.NetcfgInvalidIPAddressPrefix,
			errhelp.NetcfgInvalidSubnet,
			errhelp.NetcfgInvalidVirtualNetworkSite,
			errhelp.InvalidCIDRNotation,
			errhelp.InvalidRequestFormat,
		}

		// everything ok - just requeue
		if strings.Contains(azerr.Type, errhelp.AsyncOpIncompleteError) {
			return false, nil
		}

		// reconciliation is not done but error is acceptable
		if helpers.ContainsString(catch, azerr.Type) {
			instance.Status.Provisioning = false
<<<<<<< HEAD
			return false, nil
=======
			return true, nil
>>>>>>> 2d2d8abb
		}

		instance.Status.Provisioning = false

		// Unrecoverable error, so stop reconcilation
		if helpers.ContainsString(catchUnrecoverableErrors, azerr.Type) {
			instance.Status.FailedProvisioning = true
			instance.Status.Message = fmt.Sprintf("Reconcilation hit unrecoverable error: %s", errhelp.StripErrorIDs(err))
			return true, nil
		}

		return false, fmt.Errorf("Error creating VNet: %s, %s - %v", resourceGroup, resourceName, err)
	}

	return false, nil
}

// Delete makes sure that the VNet has been deleted
func (g *AzureVNetManager) Delete(ctx context.Context, obj runtime.Object, opts ...resourcemanager.ConfigOption) (bool, error) {

	instance, err := g.convert(obj)
	if err != nil {
		return false, err
	}

	resourceGroup := instance.Spec.ResourceGroup
	resourceName := instance.Name

	g.DeleteVNet(
		ctx,
		resourceGroup,
		resourceName,
	)

	return false, nil
}

// GetParents lists the parents for a VNet
func (g *AzureVNetManager) GetParents(obj runtime.Object) ([]resourcemanager.KubeParent, error) {

	instance, err := g.convert(obj)
	if err != nil {
		return nil, err
	}

	return []resourcemanager.KubeParent{
		{
			Key: types.NamespacedName{
				Namespace: instance.Namespace,
				Name:      instance.Spec.ResourceGroup,
			},
			Target: &azurev1alpha1.ResourceGroup{},
		},
	}, nil
}

func (g *AzureVNetManager) GetStatus(obj runtime.Object) (*azurev1alpha1.ASOStatus, error) {
	instance, err := g.convert(obj)
	if err != nil {
		return nil, err
	}
	return &instance.Status, nil
}

func (g *AzureVNetManager) convert(obj runtime.Object) (*azurev1alpha1.VirtualNetwork, error) {
	local, ok := obj.(*azurev1alpha1.VirtualNetwork)
	if !ok {
		return nil, fmt.Errorf("failed type assertion on kind: %s", obj.GetObjectKind().GroupVersionKind().String())
	}
	return local, nil
}<|MERGE_RESOLUTION|>--- conflicted
+++ resolved
@@ -6,11 +6,7 @@
 import (
 	"context"
 	"fmt"
-<<<<<<< HEAD
 	"strings"
-=======
-	"net/http"
->>>>>>> 2d2d8abb
 
 	azurev1alpha1 "github.com/Azure/azure-service-operator/api/v1alpha1"
 	"github.com/Azure/azure-service-operator/pkg/errhelp"
@@ -48,14 +44,7 @@
 	}
 
 	instance.Status.Provisioning = true
-<<<<<<< HEAD
 	_, err = g.CreateVNet(
-=======
-	instance.Status.Provisioned = false
-	instance.Status.FailedProvisioning = false
-
-	result, err := g.CreateVNet(
->>>>>>> 2d2d8abb
 		ctx,
 		location,
 		resourceGroup,
@@ -93,11 +82,7 @@
 		// reconciliation is not done but error is acceptable
 		if helpers.ContainsString(catch, azerr.Type) {
 			instance.Status.Provisioning = false
-<<<<<<< HEAD
 			return false, nil
-=======
-			return true, nil
->>>>>>> 2d2d8abb
 		}
 
 		instance.Status.Provisioning = false
