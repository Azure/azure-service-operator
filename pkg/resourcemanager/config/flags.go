--- conflicted
+++ resolved
@@ -13,11 +13,6 @@
 	flag.StringVar(&baseGroupName, "baseGroupName", BaseGroupName(), "Specify prefix name of resource group for sample resources.")
 
 	flag.BoolVar(&useDeviceFlow, "useDeviceFlow", useDeviceFlow, "Use device-flow grant type rather than client credentials.")
-<<<<<<< HEAD
-	flag.BoolVar(&useMSI, "useMSI", useMSI, "Use MSI authentication (aad-pod-identity).")
-	flag.BoolVar(&declarative, "declarative", false, "declarative mode")
-=======
->>>>>>> 90b092f8
 	flag.BoolVar(&keepResources, "keepResources", keepResources, "Keep resources created by samples.")
 
 	return nil
