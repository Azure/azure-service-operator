/*
Copyright 2019 microsoft.

Licensed under the Apache License, Version 2.0 (the "License");
you may not use this file except in compliance with the License.
You may obtain a copy of the License at

    http://www.apache.org/licenses/LICENSE-2.0

Unless required by applicable law or agreed to in writing, software
distributed under the License is distributed on an "AS IS" BASIS,
WITHOUT WARRANTIES OR CONDITIONS OF ANY KIND, either express or implied.
See the License for the specific language governing permissions and
limitations under the License.
*/

package eventhubs

import (
	"context"
	"fmt"
	"github.com/Azure/azure-service-operator/pkg/resourcemanager/config"
	"github.com/Azure/azure-service-operator/pkg/resourcemanager/iam"

	"github.com/Azure/azure-sdk-for-go/services/eventhub/mgmt/2017-04-01/eventhub"
	"github.com/Azure/go-autorest/autorest"
	"github.com/Azure/go-autorest/autorest/to"
)

type azureEventHubManager struct{}

func getHubsClient() eventhub.EventHubsClient {
	hubClient := eventhub.NewEventHubsClient(config.SubscriptionID())
	auth, _ := iam.GetResourceManagementAuthorizer()
	hubClient.Authorizer = auth
	hubClient.AddToUserAgent(config.UserAgent())
	return hubClient
}

func (_ *azureEventHubManager) DeleteHub(ctx context.Context, resourceGroupName string, namespaceName string, eventHubName string) (result autorest.Response, err error) {
	hubClient := getHubsClient()
	return hubClient.Delete(ctx,
		resourceGroupName,
		namespaceName,
		eventHubName)

}

<<<<<<< HEAD
// CreateHub creates an Event Hubs hub in a namespace
// Parameters:
// resourceGroupName - name of the resource group within the azure subscription.
// namespaceName - the Namespace name
// eventHubName - the Event Hub name
func CreateHub(ctx context.Context, resourceGroupName string, namespaceName string, eventHubName string, MessageRetentionInDays int32, PartitionCount int32, captureDescription *eventhub.CaptureDescription) (eventhub.Model, error) {
=======
func (_ *azureEventHubManager) CreateHub(ctx context.Context, resourceGroupName string, namespaceName string, eventHubName string, MessageRetentionInDays int32, PartitionCount int32, captureDescription *eventhub.CaptureDescription) (eventhub.Model, error) {
>>>>>>> 90b092f8
	hubClient := getHubsClient()

	// MessageRetentionInDays - Number of days to retain the events for this Event Hub, value should be 1 to 7 days
	if MessageRetentionInDays < 1 || MessageRetentionInDays > 7 {
		return eventhub.Model{}, fmt.Errorf("MessageRetentionInDays is invalid")
	}

	// PartitionCount - Number of partitions created for the Event Hub, allowed values are from 2 to 32 partitions.
	if PartitionCount < 2 || PartitionCount > 32 {
		return eventhub.Model{}, fmt.Errorf("PartitionCount is invalid")
	}

	properties := eventhub.Properties{
		PartitionCount:         to.Int64Ptr(int64(PartitionCount)),
		MessageRetentionInDays: to.Int64Ptr(int64(MessageRetentionInDays)),
		CaptureDescription:     captureDescription,
	}

	return hubClient.CreateOrUpdate(
		ctx,
		resourceGroupName,
		namespaceName,
		eventHubName,
		eventhub.Model{
			Properties: &properties,
		},
	)
}

func (_ *azureEventHubManager) GetHub(ctx context.Context, resourceGroupName string, namespaceName string, eventHubName string) (eventhub.Model, error) {
	hubClient := getHubsClient()
	return hubClient.Get(ctx, resourceGroupName, namespaceName, eventHubName)
}

func (_ *azureEventHubManager) CreateOrUpdateAuthorizationRule(ctx context.Context, resourceGroupName string, namespaceName string, eventHubName string, authorizationRuleName string, parameters eventhub.AuthorizationRule) (result eventhub.AuthorizationRule, err error) {
	hubClient := getHubsClient()
	return hubClient.CreateOrUpdateAuthorizationRule(ctx, resourceGroupName, namespaceName, eventHubName, authorizationRuleName, parameters)
}

func (_ *azureEventHubManager) ListKeys(ctx context.Context, resourceGroupName string, namespaceName string, eventHubName string, authorizationRuleName string) (result eventhub.AccessKeys, err error) {
	hubClient := getHubsClient()
	return hubClient.ListKeys(ctx, resourceGroupName, namespaceName, eventHubName, authorizationRuleName)
}<|MERGE_RESOLUTION|>--- conflicted
+++ resolved
@@ -46,16 +46,7 @@
 
 }
 
-<<<<<<< HEAD
-// CreateHub creates an Event Hubs hub in a namespace
-// Parameters:
-// resourceGroupName - name of the resource group within the azure subscription.
-// namespaceName - the Namespace name
-// eventHubName - the Event Hub name
-func CreateHub(ctx context.Context, resourceGroupName string, namespaceName string, eventHubName string, MessageRetentionInDays int32, PartitionCount int32, captureDescription *eventhub.CaptureDescription) (eventhub.Model, error) {
-=======
 func (_ *azureEventHubManager) CreateHub(ctx context.Context, resourceGroupName string, namespaceName string, eventHubName string, MessageRetentionInDays int32, PartitionCount int32, captureDescription *eventhub.CaptureDescription) (eventhub.Model, error) {
->>>>>>> 90b092f8
 	hubClient := getHubsClient()
 
 	// MessageRetentionInDays - Number of days to retain the events for this Event Hub, value should be 1 to 7 days
