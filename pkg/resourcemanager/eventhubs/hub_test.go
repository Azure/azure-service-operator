--- conflicted
+++ resolved
@@ -29,19 +29,14 @@
 var _ = Describe("Eventhub", func() {
 
 	const timeout = time.Second * 240
-<<<<<<< HEAD
-=======
 	var rgName string
->>>>>>> 075f4f35
 	var eventhubNamespaceName string
 	var namespaceLocation string
 
 	BeforeEach(func() {
 		// Add any setup steps that needs to be executed before each test
-<<<<<<< HEAD
-=======
+
 		rgName = resourceGroupName
->>>>>>> 075f4f35
 		eventhubNamespaceName = "t-ns-dev-eh-" + helpers.RandomString(10)
 		namespaceLocation = resourcegroupLocation
 
@@ -66,12 +61,8 @@
 
 			var err error
 
-<<<<<<< HEAD
 			// TODO: add test for Capture
-			_, err = CreateHub(context.Background(), resourceGroupName, eventhubNamespaceName, eventhubName, messageRetentionInDays, partitionCount, nil)
-=======
-			_, err = CreateHub(context.Background(), rgName, eventhubNamespaceName, eventhubName, messageRetentionInDays, partitionCount)
->>>>>>> 075f4f35
+			_, err = CreateHub(context.Background(), rgName, eventhubNamespaceName, eventhubName, messageRetentionInDays, partitionCount, nil)
 			Expect(err).NotTo(HaveOccurred())
 
 			Eventually(func() bool {
