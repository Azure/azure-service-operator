--- conflicted
+++ resolved
@@ -29,21 +29,13 @@
 var _ = Describe("Eventhub", func() {
 
 	const timeout = time.Second * 240
-<<<<<<< HEAD
-	var resourceGroupName string
-=======
 	var rgName string
->>>>>>> c22f7c03
 	var eventhubNamespaceName string
 	var namespaceLocation string
 
 	BeforeEach(func() {
 		// Add any setup steps that needs to be executed before each test
-<<<<<<< HEAD
-		resourceGroupName = "t-rg-dev-rm-eh"
-=======
 		rgName = resourceGroupName
->>>>>>> c22f7c03
 		eventhubNamespaceName = "t-ns-dev-eh-" + helpers.RandomString(10)
 		namespaceLocation = "westus"
 
@@ -69,11 +61,7 @@
 
 			var err error
 
-<<<<<<< HEAD
-			_, err = CreateHub(context.Background(), resourceGroupName, eventhubNamespaceName, eventhubName, messageRetentionInDays, partitionCount)
-=======
 			_, err = CreateHub(context.Background(), rgName, eventhubNamespaceName, eventhubName, messageRetentionInDays, partitionCount)
->>>>>>> c22f7c03
 			Expect(err).NotTo(HaveOccurred())
 
 			Eventually(func() bool {
@@ -90,11 +78,7 @@
 				},
 			}
 
-<<<<<<< HEAD
-			_, err = CreateOrUpdateAuthorizationRule(context.Background(), resourceGroupName, eventhubNamespaceName, eventhubName, authorizationRuleName, parameters)
-=======
 			_, err = CreateOrUpdateAuthorizationRule(context.Background(), rgName, eventhubNamespaceName, eventhubName, authorizationRuleName, parameters)
->>>>>>> c22f7c03
 			Expect(err).NotTo(HaveOccurred())
 
 			Eventually(func() bool {
