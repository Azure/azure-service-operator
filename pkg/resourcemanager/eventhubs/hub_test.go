/*
Copyright 2019 microsoft.

Licensed under the Apache License, Version 2.0 (the "License");
you may not use this file except in compliance with the License.
You may obtain a copy of the License at

    http://www.apache.org/licenses/LICENSE-2.0

Unless required by applicable law or agreed to in writing, software
distributed under the License is distributed on an "AS IS" BASIS,
WITHOUT WARRANTIES OR CONDITIONS OF ANY KIND, either express or implied.
See the License for the specific language governing permissions and
limitations under the License.
*/

package eventhubs

import (
	"context"
	"time"

	model "github.com/Azure/azure-sdk-for-go/services/eventhub/mgmt/2017-04-01/eventhub"
	helpers "github.com/Azure/azure-service-operator/pkg/helpers"
	. "github.com/onsi/ginkgo"
	. "github.com/onsi/gomega"
)

var _ = Describe("Eventhub", func() {

	const timeout = time.Second * 240
	var rgName string
	var eventhubNamespaceName string
	var namespaceLocation string

	BeforeEach(func() {
		// Add any setup steps that needs to be executed before each test
<<<<<<< HEAD
		rgName = resourceGroupName
		eventhubNamespaceName = "t-ns-dev-eh-" + helpers.RandomString(10)
		namespaceLocation = "westus"

		_, _ = CreateNamespaceAndWait(context.Background(), resourceGroupName, eventhubNamespaceName, namespaceLocation)

=======

		rgName = tc.ResourceGroupName
		eventhubNamespaceName = "t-ns-dev-eh-" + helpers.RandomString(10)
		namespaceLocation = tc.ResourcegroupLocation

		_, _ = CreateNamespaceAndWait(context.Background(), tc.ResourceGroupName, eventhubNamespaceName, namespaceLocation)
>>>>>>> f6b9b038
	})

	AfterEach(func() {
		// Add any teardown steps that needs to be executed after each test
	})

	// Add Tests for OpenAPI validation (or additonal CRD features) specified in
	// your API definition.
	// Avoid adding tests for vanilla CRUD operations because they would
	// test Kubernetes API server, which isn't the goal here.

	Context("Create and Delete", func() {
		It("should create and delete hubs in azure", func() {

			eventhubName := "t-eh-" + helpers.RandomString(10)
			messageRetentionInDays := int32(7)
			partitionCount := int32(2)

			var err error

<<<<<<< HEAD
			_, err = CreateHub(context.Background(), rgName, eventhubNamespaceName, eventhubName, messageRetentionInDays, partitionCount)
=======
			// TODO: add test for Capture
			_, err = CreateHub(context.Background(), rgName, eventhubNamespaceName, eventhubName, messageRetentionInDays, partitionCount, nil)
>>>>>>> f6b9b038
			Expect(err).NotTo(HaveOccurred())

			Eventually(func() bool {
				result, _ := GetHub(context.Background(), rgName, eventhubNamespaceName, eventhubName)
				return result.Response.StatusCode == 200
			}, timeout,
			).Should(BeTrue())

			authorizationRuleName := "t-rootmanagedsharedaccesskey"
			accessRights := []model.AccessRights{"Listen", "Manage", "Send"}
			parameters := model.AuthorizationRule{
				AuthorizationRuleProperties: &model.AuthorizationRuleProperties{
					Rights: &accessRights,
				},
			}

			_, err = CreateOrUpdateAuthorizationRule(context.Background(), rgName, eventhubNamespaceName, eventhubName, authorizationRuleName, parameters)
			Expect(err).NotTo(HaveOccurred())

			Eventually(func() bool {
				result, _ := ListKeys(context.Background(), rgName, eventhubNamespaceName, eventhubName, authorizationRuleName)
				return result.Response.StatusCode == 200
			}, timeout,
			).Should(BeTrue())

			_, err = DeleteHub(context.Background(), rgName, eventhubNamespaceName, eventhubName)
			Expect(err).NotTo(HaveOccurred())

			Eventually(func() bool {
				result, _ := GetHub(context.Background(), rgName, eventhubNamespaceName, eventhubName)
				return result.Response.StatusCode == 404
			}, timeout,
			).Should(BeTrue())

		})

	})
})<|MERGE_RESOLUTION|>--- conflicted
+++ resolved
@@ -35,21 +35,12 @@
 
 	BeforeEach(func() {
 		// Add any setup steps that needs to be executed before each test
-<<<<<<< HEAD
-		rgName = resourceGroupName
-		eventhubNamespaceName = "t-ns-dev-eh-" + helpers.RandomString(10)
-		namespaceLocation = "westus"
-
-		_, _ = CreateNamespaceAndWait(context.Background(), resourceGroupName, eventhubNamespaceName, namespaceLocation)
-
-=======
 
 		rgName = tc.ResourceGroupName
 		eventhubNamespaceName = "t-ns-dev-eh-" + helpers.RandomString(10)
 		namespaceLocation = tc.ResourcegroupLocation
 
 		_, _ = CreateNamespaceAndWait(context.Background(), tc.ResourceGroupName, eventhubNamespaceName, namespaceLocation)
->>>>>>> f6b9b038
 	})
 
 	AfterEach(func() {
@@ -70,12 +61,8 @@
 
 			var err error
 
-<<<<<<< HEAD
-			_, err = CreateHub(context.Background(), rgName, eventhubNamespaceName, eventhubName, messageRetentionInDays, partitionCount)
-=======
 			// TODO: add test for Capture
 			_, err = CreateHub(context.Background(), rgName, eventhubNamespaceName, eventhubName, messageRetentionInDays, partitionCount, nil)
->>>>>>> f6b9b038
 			Expect(err).NotTo(HaveOccurred())
 
 			Eventually(func() bool {
