--- conflicted
+++ resolved
@@ -35,10 +35,7 @@
 	BeforeEach(func() {
 		// Add any setup steps that needs to be executed before each test
 		rgName = tc.ResourceGroupName
-<<<<<<< HEAD
-=======
 		eventHubNamespaceManager = tc.EventHubManagers.EventHubNamespace
->>>>>>> 90b092f8
 	})
 
 	AfterEach(func() {
@@ -54,11 +51,7 @@
 		It("should create and delete namespace in azure", func() {
 
 			eventhubNamespaceName := "t-ns-dev-eh-" + helpers.RandomString(10)
-<<<<<<< HEAD
-			namespaceLocation := tc.ResourcegroupLocation
-=======
 			namespaceLocation := tc.ResourceGroupLocation
->>>>>>> 90b092f8
 
 			var err error
 
@@ -75,13 +68,8 @@
 			Expect(err).NotTo(HaveOccurred())
 
 			Eventually(func() bool {
-<<<<<<< HEAD
-				result, _ := GetNamespace(context.Background(), rgName, eventhubNamespaceName)
-				return result.Response.StatusCode == 404 || *result.ProvisioningState == "Deleting"
-=======
 				result, _ := eventHubNamespaceManager.GetNamespace(context.Background(), rgName, eventhubNamespaceName)
 				return result.Response.StatusCode == http.StatusNotFound || *result.ProvisioningState == "Deleting"
->>>>>>> 90b092f8
 			}, timeout,
 			).Should(BeTrue())
 
