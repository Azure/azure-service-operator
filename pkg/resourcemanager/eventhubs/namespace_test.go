--- conflicted
+++ resolved
@@ -47,10 +47,6 @@
 	Context("Create and Delete", func() {
 		It("should create and delete namespace in azure", func() {
 
-<<<<<<< HEAD
-			resourceGroupName := "t-rg-dev-rm-eh"
-=======
->>>>>>> c22f7c03
 			eventhubNamespaceName := "t-ns-dev-eh-" + helpers.RandomString(10)
 			namespaceLocation := "westus"
 
