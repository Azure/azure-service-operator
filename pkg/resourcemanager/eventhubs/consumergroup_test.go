--- conflicted
+++ resolved
@@ -39,24 +39,13 @@
 		// Add any setup steps that needs to be executed before each test
 		rgName = resourceGroupName
 		eventhubNamespaceName = "t-ns-dev-eh-" + helpers.RandomString(10)
-<<<<<<< HEAD
 		namespaceLocation = resourcegroupLocation
-		eventhubName = "t-eh-dev-ehs"
-=======
-		namespaceLocation = "westus"
 		eventhubName = "t-eh-dev-ehs-" + helpers.RandomString(10)
->>>>>>> 075f4f35
 		messageRetentionInDays = int32(7)
 		partitionCount = int32(1)
 
 		_, _ = CreateNamespaceAndWait(context.Background(), rgName, eventhubNamespaceName, namespaceLocation)
-
-<<<<<<< HEAD
-		_, _ = CreateHub(context.Background(), resourceGroupName, eventhubNamespaceName, eventhubName, messageRetentionInDays, partitionCount, nil)
-=======
-		_, _ = CreateHub(context.Background(), rgName, eventhubNamespaceName, eventhubName, messageRetentionInDays, partitionCount)
->>>>>>> 075f4f35
-
+		_, _ = CreateHub(context.Background(), rgName, eventhubNamespaceName, eventhubName, messageRetentionInDays, partitionCount, nil)
 	})
 
 	AfterEach(func() {
