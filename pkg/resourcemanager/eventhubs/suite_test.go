/*

Licensed under the Apache License, Version 2.0 (the "License");
you may not use this file except in compliance with the License.
You may obtain a copy of the License at

    http://www.apache.org/licenses/LICENSE-2.0

Unless required by applicable law or agreed to in writing, software
distributed under the License is distributed on an "AS IS" BASIS,
WITHOUT WARRANTIES OR CONDITIONS OF ANY KIND, either express or implied.
See the License for the specific language governing permissions and
limitations under the License.
*/

package eventhubs

import (
	"testing"

	resourcemanagerconfig "github.com/Azure/azure-service-operator/pkg/resourcemanager/config"

	resourcegroupsresourcemanager "github.com/Azure/azure-service-operator/pkg/resourcemanager/resourcegroups"
	. "github.com/onsi/ginkgo"
	. "github.com/onsi/gomega"

	"context"

	"github.com/Azure/azure-service-operator/pkg/helpers"
	logf "sigs.k8s.io/controller-runtime/pkg/log"
	"sigs.k8s.io/controller-runtime/pkg/log/zap"
	// +kubebuilder:scaffold:imports
)

// These tests use Ginkgo (BDD-style Go testing framework). Refer to
// http://onsi.github.io/ginkgo/ to learn more about Ginkgo.

type TestContext struct {
	ResourceGroupName     string
<<<<<<< HEAD
	ResourcegroupLocation string
=======
	ResourceGroupLocation string
	EventHubManagers      EventHubManagers
	ResourceGroupManager  resourcegroupsresourcemanager.ResourceGroupManager
>>>>>>> 90b092f8
}

var tc TestContext

func TestAPIs(t *testing.T) {
	t.Parallel()
	if testing.Short() {
		t.Skip("skipping Resource Manager Eventhubs Suite")
	}
	RegisterFailHandler(Fail)
	RunSpecs(t, "Eventhubs Suite")
}

<<<<<<< HEAD
var _ = SynchronizedBeforeSuite(func() []byte {
=======
var _ = BeforeSuite(func() {
>>>>>>> 90b092f8
	logf.SetLogger(zap.LoggerTo(GinkgoWriter, true))

	By("bootstrapping test environment")

<<<<<<< HEAD
	resourcemanagerconfig.ParseEnvironment()
	resourceGroupName := "t-rg-dev-rm-eh-" + helpers.RandomString(10)
	resourcegroupLocation := resourcemanagerconfig.DefaultLocation()

	//create resourcegroup for this suite
	_, err := resoucegroupsresourcemanager.CreateGroup(context.Background(), resourceGroupName, resourcegroupLocation)
	Expect(err).ToNot(HaveOccurred())

	tc := TestContext{
		ResourceGroupName:     resourceGroupName,
		ResourcegroupLocation: resourcegroupLocation,
=======
	err := resourcemanagerconfig.ParseEnvironment()
	Expect(err).ToNot(HaveOccurred())
	Expect(err).ToNot(HaveOccurred())

	resourceGroupName := "t-rg-dev-rm-eh-" + helpers.RandomString(10)
	resourceGroupLocation := resourcemanagerconfig.DefaultLocation()
	resourceGroupManager := resourcegroupsresourcemanager.AzureResourceGroupManager

	// resourcegroupsresourcemanager.DeleteAllGroupsWithPrefix(context.Background(), "t-rg-dev-")

	//create resourcegroup for this suite
	_, err = resourceGroupManager.CreateGroup(context.Background(), resourceGroupName, resourceGroupLocation)
	Expect(err).ToNot(HaveOccurred())

	tc = TestContext{
		ResourceGroupName:     resourceGroupName,
		ResourceGroupLocation: resourceGroupLocation,
		EventHubManagers:      AzureEventHubManagers,
		ResourceGroupManager:  resourceGroupManager,
>>>>>>> 90b092f8
	}
})

<<<<<<< HEAD
	bytes, err := helpers.ToByteArray(&tc)
	Expect(err).ToNot(HaveOccurred())

	return bytes
}, func(b []byte) {
	resourcemanagerconfig.ParseEnvironment()

	err := helpers.FromByteArray(b, &tc)
	Expect(err).ToNot(HaveOccurred())
}, 120)

var _ = SynchronizedAfterSuite(func() {
}, func() {
	By("tearing down the test environment")
	_, _ = resoucegroupsresourcemanager.DeleteGroup(context.Background(), tc.ResourceGroupName)
=======
var _ = SynchronizedAfterSuite(func() {
}, func() {
	By("tearing down the test environment")
	_, _ = tc.ResourceGroupManager.DeleteGroupAsync(context.Background(), tc.ResourceGroupName)
>>>>>>> 90b092f8
}, 60)<|MERGE_RESOLUTION|>--- conflicted
+++ resolved
@@ -37,13 +37,9 @@
 
 type TestContext struct {
 	ResourceGroupName     string
-<<<<<<< HEAD
-	ResourcegroupLocation string
-=======
 	ResourceGroupLocation string
 	EventHubManagers      EventHubManagers
 	ResourceGroupManager  resourcegroupsresourcemanager.ResourceGroupManager
->>>>>>> 90b092f8
 }
 
 var tc TestContext
@@ -57,28 +53,11 @@
 	RunSpecs(t, "Eventhubs Suite")
 }
 
-<<<<<<< HEAD
-var _ = SynchronizedBeforeSuite(func() []byte {
-=======
 var _ = BeforeSuite(func() {
->>>>>>> 90b092f8
 	logf.SetLogger(zap.LoggerTo(GinkgoWriter, true))
 
 	By("bootstrapping test environment")
 
-<<<<<<< HEAD
-	resourcemanagerconfig.ParseEnvironment()
-	resourceGroupName := "t-rg-dev-rm-eh-" + helpers.RandomString(10)
-	resourcegroupLocation := resourcemanagerconfig.DefaultLocation()
-
-	//create resourcegroup for this suite
-	_, err := resoucegroupsresourcemanager.CreateGroup(context.Background(), resourceGroupName, resourcegroupLocation)
-	Expect(err).ToNot(HaveOccurred())
-
-	tc := TestContext{
-		ResourceGroupName:     resourceGroupName,
-		ResourcegroupLocation: resourcegroupLocation,
-=======
 	err := resourcemanagerconfig.ParseEnvironment()
 	Expect(err).ToNot(HaveOccurred())
 	Expect(err).ToNot(HaveOccurred())
@@ -98,30 +77,11 @@
 		ResourceGroupLocation: resourceGroupLocation,
 		EventHubManagers:      AzureEventHubManagers,
 		ResourceGroupManager:  resourceGroupManager,
->>>>>>> 90b092f8
 	}
 })
-
-<<<<<<< HEAD
-	bytes, err := helpers.ToByteArray(&tc)
-	Expect(err).ToNot(HaveOccurred())
-
-	return bytes
-}, func(b []byte) {
-	resourcemanagerconfig.ParseEnvironment()
-
-	err := helpers.FromByteArray(b, &tc)
-	Expect(err).ToNot(HaveOccurred())
-}, 120)
 
 var _ = SynchronizedAfterSuite(func() {
 }, func() {
 	By("tearing down the test environment")
-	_, _ = resoucegroupsresourcemanager.DeleteGroup(context.Background(), tc.ResourceGroupName)
-=======
-var _ = SynchronizedAfterSuite(func() {
-}, func() {
-	By("tearing down the test environment")
 	_, _ = tc.ResourceGroupManager.DeleteGroupAsync(context.Background(), tc.ResourceGroupName)
->>>>>>> 90b092f8
 }, 60)