--- conflicted
+++ resolved
@@ -17,10 +17,7 @@
 
 import (
 	"context"
-<<<<<<< HEAD
-=======
 	"fmt"
->>>>>>> d7b573ff
 
 	auth "github.com/Azure/azure-sdk-for-go/services/graphrbac/1.6/graphrbac"
 	"github.com/Azure/azure-sdk-for-go/services/keyvault/mgmt/2018-02-14/keyvault"
@@ -44,18 +41,6 @@
 	Scheme *runtime.Scheme
 }
 
-<<<<<<< HEAD
-func getVaultsClient() (keyvault.VaultsClient, error) {
-	client := keyvault.NewVaultsClient(config.SubscriptionID())
-	a, err := iam.GetResourceManagementAuthorizer()
-	if err != nil {
-		client = keyvault.VaultsClient{}
-	} else {
-		client.Authorizer = a
-		client.AddToUserAgent(config.UserAgent())
-	}
-	return client, err
-=======
 func NewAzureKeyVaultManager(log logr.Logger, scheme *runtime.Scheme) *azureKeyVaultManager {
 	return &azureKeyVaultManager{
 		Log:    log,
@@ -72,7 +57,6 @@
 	vaultsClient.Authorizer = a
 	vaultsClient.AddToUserAgent(config.UserAgent())
 	return vaultsClient, nil
->>>>>>> d7b573ff
 }
 
 func getObjectID(ctx context.Context, tenantID string, clientID string) (*string, error) {
@@ -93,11 +77,7 @@
 }
 
 // CreateVault creates a new key vault
-<<<<<<< HEAD
-func (_ *azureKeyVaultManager) CreateVault(ctx context.Context, groupName string, vaultName string, location string) (keyvault.Vault, error) {
-=======
 func (k *azureKeyVaultManager) CreateVault(ctx context.Context, groupName string, vaultName string, location string, tags map[string]*string) (keyvault.Vault, error) {
->>>>>>> d7b573ff
 	vaultsClient, err := getVaultsClient()
 	if err != nil {
 		return keyvault.Vault{}, err
@@ -136,21 +116,14 @@
 		Tags:     tags,
 	}
 
-<<<<<<< HEAD
-=======
 	k.Log.Info(fmt.Sprintf("creating keyvault '%s' in resource group '%s' and location: %v", vaultName, groupName, location))
->>>>>>> d7b573ff
 	future, err := vaultsClient.CreateOrUpdate(ctx, groupName, vaultName, params)
 
 	return future.Result(vaultsClient)
 }
 
 // CreateVaultWithAccessPolicies creates a new key vault and provides access policies to the specified user
-<<<<<<< HEAD
-func (_ *azureKeyVaultManager) CreateVaultWithAccessPolicies(ctx context.Context, groupName string, vaultName string, location string, clientID string) (keyvault.Vault, error) {
-=======
 func (k *azureKeyVaultManager) CreateVaultWithAccessPolicies(ctx context.Context, groupName string, vaultName string, location string, clientID string) (keyvault.Vault, error) {
->>>>>>> d7b573ff
 	vaultsClient, err := getVaultsClient()
 	if err != nil {
 		return keyvault.Vault{}, err
@@ -213,10 +186,7 @@
 		Location: to.StringPtr(location),
 	}
 
-<<<<<<< HEAD
-=======
 	k.Log.Info(fmt.Sprintf("creating keyvault '%s' in resource group '%s' and location: %v with access policies granted to %v", vaultName, groupName, location, clientID))
->>>>>>> d7b573ff
 	future, err := vaultsClient.CreateOrUpdate(ctx, groupName, vaultName, params)
 	if err != nil {
 		return keyvault.Vault{}, err
@@ -226,11 +196,7 @@
 }
 
 // DeleteVault removes the resource group named by env var
-<<<<<<< HEAD
-func (_ *azureKeyVaultManager) DeleteVault(ctx context.Context, groupName string, vaultName string) (result autorest.Response, err error) {
-=======
 func (k *azureKeyVaultManager) DeleteVault(ctx context.Context, groupName string, vaultName string) (result autorest.Response, err error) {
->>>>>>> d7b573ff
 	vaultsClient, err := getVaultsClient()
 	if err != nil {
 		return autorest.Response{}, err
@@ -239,11 +205,7 @@
 }
 
 // CheckExistence checks for the presence of a keyvault instance on Azure
-<<<<<<< HEAD
-func (_ *azureKeyVaultManager) GetVault(ctx context.Context, groupName string, vaultName string) (result keyvault.Vault, err error) {
-=======
 func (k *azureKeyVaultManager) GetVault(ctx context.Context, groupName string, vaultName string) (result keyvault.Vault, err error) {
->>>>>>> d7b573ff
 	vaultsClient, err := getVaultsClient()
 	if err != nil {
 		return keyvault.Vault{}, err
