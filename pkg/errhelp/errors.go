package errhelp

import (
	"encoding/json"

	"github.com/Azure/go-autorest/autorest"
	"github.com/Azure/go-autorest/autorest/azure"
	"k8s.io/apimachinery/pkg/api/errors"
)

const (
	ParentNotFoundErrorCode        = "ParentResourceNotFound"
	ResourceGroupNotFoundErrorCode = "ResourceGroupNotFound"
	NotFoundErrorCode              = "NotFound"
	ResourceNotFound               = "ResourceNotFound"
	AsyncOpIncompleteError         = "AsyncOpIncomplete"
)

func NewAzureError(err error) error {
<<<<<<< HEAD
	ae := AzureError{
		Original: err,
	}
	//det := err.(autorest.DetailedError)

	if det, ok := err.(autorest.DetailedError); ok {
		var kind, reason string
		ae.Code = det.StatusCode.(int)

		if e, ok := det.Original.(*azure.RequestError); ok {
			kind = e.ServiceError.Code
			reason = e.ServiceError.Message
		} else if e, ok := det.Original.(*azure.ServiceError); ok {
			kind = e.Code
			reason = e.Message
		} else if _, ok := det.Original.(*errors.StatusError); ok {
			kind = "StatusError"
			reason = "StatusError"
		}
		ae.Reason = reason
		ae.Type = kind
	}
=======
	var kind, reason string
	if err == nil {
		return nil
	}
	ae := AzureError{
		Original: err,
	}

	if det, ok := err.(autorest.DetailedError); ok {

		ae.Code = det.StatusCode.(int)
		if e, ok := det.Original.(*azure.RequestError); ok {
			kind = e.ServiceError.Code
			reason = e.ServiceError.Message
		} else if e, ok := det.Original.(*azure.ServiceError); ok {
			kind = e.Code
			reason = e.Message
			if e.Code == "Failed" && len(e.AdditionalInfo) == 1 {
				if v, ok := e.AdditionalInfo[0]["code"]; ok {
					kind = v.(string)
				}
			}
		} else if _, ok := det.Original.(*errors.StatusError); ok {
			kind = "StatusError"
			reason = "StatusError"
		} else if _, ok := det.Original.(*json.UnmarshalTypeError); ok {
			kind = NotFoundErrorCode
			reason = NotFoundErrorCode
		}

	} else if _, ok := err.(azure.AsyncOpIncompleteError); ok {
		kind = "AsyncOpIncomplete"
		reason = "AsyncOpIncomplete"
	}
	ae.Reason = reason
	ae.Type = kind

>>>>>>> f6b9b038
	return &ae
}

type AzureError struct {
	Type     string
	Reason   string
	Code     int
	Original error
}

func (e AzureError) Error() string {
	return e.Original.Error()
}<|MERGE_RESOLUTION|>--- conflicted
+++ resolved
@@ -17,30 +17,6 @@
 )
 
 func NewAzureError(err error) error {
-<<<<<<< HEAD
-	ae := AzureError{
-		Original: err,
-	}
-	//det := err.(autorest.DetailedError)
-
-	if det, ok := err.(autorest.DetailedError); ok {
-		var kind, reason string
-		ae.Code = det.StatusCode.(int)
-
-		if e, ok := det.Original.(*azure.RequestError); ok {
-			kind = e.ServiceError.Code
-			reason = e.ServiceError.Message
-		} else if e, ok := det.Original.(*azure.ServiceError); ok {
-			kind = e.Code
-			reason = e.Message
-		} else if _, ok := det.Original.(*errors.StatusError); ok {
-			kind = "StatusError"
-			reason = "StatusError"
-		}
-		ae.Reason = reason
-		ae.Type = kind
-	}
-=======
 	var kind, reason string
 	if err == nil {
 		return nil
@@ -78,7 +54,6 @@
 	ae.Reason = reason
 	ae.Type = kind
 
->>>>>>> f6b9b038
 	return &ae
 }
 
