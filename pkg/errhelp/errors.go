package errhelp

import (
	"encoding/json"
	"fmt"

	"github.com/Azure/go-autorest/autorest"
	"github.com/Azure/go-autorest/autorest/azure"
	"github.com/Azure/go-autorest/autorest/validation"
	"k8s.io/apimachinery/pkg/api/errors"
)

const (
	ParentNotFoundErrorCode         = "ParentResourceNotFound"
	ResourceGroupNotFoundErrorCode  = "ResourceGroupNotFound"
	NotFoundErrorCode               = "NotFound"
	ResourceNotFound                = "ResourceNotFound"
	AsyncOpIncompleteError          = "AsyncOpIncomplete"
	InvalidServerName               = "InvalidServerName"
	ContainerOperationFailure       = "ContainerOperationFailure"
	ValidationError                 = "ValidationError"
	AlreadyExists                   = "AlreadyExists"
	BadRequest                      = "BadRequest"
	AccountNameInvalid              = "AccountNameInvalid"
	RequestConflictError            = "Conflict"
	FailoverGroupBusy               = "FailoverGroupBusy"
	NetcfgInvalidIPAddressPrefix    = "NetcfgInvalidIPAddressPrefix"
	NetcfgInvalidSubnet             = "NetcfgInvalidSubnet"
	NetcfgInvalidVirtualNetworkSite = "NetcfgInvalidVirtualNetworkSite"
	InvalidResourceLocation         = "InvalidResourceLocation"
	InvalidCIDRNotation             = "InvalidCIDRNotation"
	InvalidRequestFormat            = "InvalidRequestFormat"
<<<<<<< HEAD
	KeyNotFound                     = "KeyNotFound"
=======
	InvalidParameters               = "InvalidParameters"
>>>>>>> 98707f21
)

func NewAzureError(err error) error {
	var kind, reason string
	if err == nil {
		return nil
	}
	ae := AzureError{
		Original: err,
	}

	if det, ok := err.(autorest.DetailedError); ok {

		ae.Code = det.StatusCode.(int)
		if e, ok := det.Original.(*azure.RequestError); ok {
			kind = e.ServiceError.Code
			reason = e.ServiceError.Message
		} else if e, ok := det.Original.(azure.RequestError); ok {
			kind = e.ServiceError.Code
			reason = e.ServiceError.Message
		} else if e, ok := det.Original.(*azure.ServiceError); ok {
			kind = e.Code
			reason = e.Message
			if e.Code == "Failed" && len(e.AdditionalInfo) == 1 {
				if v, ok := e.AdditionalInfo[0]["code"]; ok {
					kind = v.(string)
				}
			}
		} else if _, ok := det.Original.(*errors.StatusError); ok {
			kind = "StatusError"
			reason = "StatusError"
		} else if _, ok := det.Original.(*json.UnmarshalTypeError); ok {
			kind = NotFoundErrorCode
			reason = NotFoundErrorCode
		}

	} else if _, ok := err.(azure.AsyncOpIncompleteError); ok {
		kind = "AsyncOpIncomplete"
		reason = "AsyncOpIncomplete"
	} else if verr, ok := err.(validation.Error); ok {
		kind = "ValidationError"
		reason = verr.Message
	} else if err.Error() == InvalidServerName {
		kind = InvalidServerName
		reason = InvalidServerName
	} else if err.Error() == AlreadyExists {
		kind = AlreadyExists
		reason = AlreadyExists
	} else if err.Error() == AccountNameInvalid {
		kind = AccountNameInvalid
		reason = AccountNameInvalid
	}
	ae.Reason = reason
	ae.Type = kind

	return &ae
}

func NewAzureErrorAzureError(err error) *AzureError {
	return NewAzureError(err).(*AzureError)
}

type AzureError struct {
	Type     string
	Reason   string
	Code     int
	Original error
}

func (e AzureError) Error() string {
	return e.Original.Error()
}

type AdminSecretNotFound struct {
	Name string
}

func (e AdminSecretNotFound) Error() string {
	return fmt.Sprintf("admin secret '%s' not found", e.Name)
}

func NewAdminSecretNotFoundError(name string) *AdminSecretNotFound {
	return &AdminSecretNotFound{name}
}<|MERGE_RESOLUTION|>--- conflicted
+++ resolved
@@ -30,11 +30,8 @@
 	InvalidResourceLocation         = "InvalidResourceLocation"
 	InvalidCIDRNotation             = "InvalidCIDRNotation"
 	InvalidRequestFormat            = "InvalidRequestFormat"
-<<<<<<< HEAD
 	KeyNotFound                     = "KeyNotFound"
-=======
 	InvalidParameters               = "InvalidParameters"
->>>>>>> 98707f21
 )
 
 func NewAzureError(err error) error {
