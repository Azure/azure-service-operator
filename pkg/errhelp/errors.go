// Copyright (c) Microsoft Corporation.
// Licensed under the MIT License.

package errhelp

import (
	"encoding/json"
	"fmt"
	"strings"

	"github.com/Azure/go-autorest/autorest"
	"github.com/Azure/go-autorest/autorest/azure"
	"github.com/Azure/go-autorest/autorest/validation"
	"k8s.io/apimachinery/pkg/api/errors"
)

const (
	AccountNameInvalid                  = "AccountNameInvalid"
	AlreadyExists                       = "AlreadyExists"
	AsyncOpIncompleteError              = "AsyncOpIncomplete"
	BadRequest                          = "BadRequest"
	CannotParseError                    = "CannotParseError"
	ConflictingServerOperation          = "ConflictingServerOperation"
	ContainerOperationFailure           = "ContainerOperationFailure"
	CreationPending                     = "CreationPending"
	FailoverGroupBusy                   = "FailoverGroupBusy"
	Forbidden                           = "Forbidden"
	InvalidAccessPolicy                 = "InvalidAccessPolicy"
	InvalidCIDRNotation                 = "InvalidCIDRNotation"
	InvalidFailoverGroupRegion          = "InvalidFailoverGroupRegion"
	InvalidParameters                   = "InvalidParameters"
	InvalidRequestFormat                = "InvalidRequestFormat"
	InvalidResourceLocation             = "InvalidResourceLocation"
	InvalidServerName                   = "InvalidServerName"
	InvalidResourceReference            = "InvalidResourceReference"
	KeyNotFound                         = "KeyNotFound"
	LocationNotAvailableForResourceType = "LocationNotAvailableForResourceType"
	ProvisioningDisabled                = "ProvisioningDisabled"
	NetcfgInvalidIPAddressPrefix        = "NetcfgInvalidIPAddressPrefix"
	NetcfgInvalidSubnet                 = "NetcfgInvalidSubnet"
	NetcfgInvalidVirtualNetworkSite     = "NetcfgInvalidVirtualNetworkSite"
	NotFoundErrorCode                   = "NotFound"
	NoSuchHost                          = "no such host"
	ParentNotFoundErrorCode             = "ParentResourceNotFound"
	QuotaExceeded                       = "QuotaExceeded"
	ResourceGroupNotFoundErrorCode      = "ResourceGroupNotFound"
	RegionDoesNotAllowProvisioning      = "RegionDoesNotAllowProvisioning"
	ResourceNotFound                    = "ResourceNotFound"
	RequestConflictError                = "Conflict"
	ValidationError                     = "ValidationError"
	SubscriptionDoesNotHaveServer       = "SubscriptionDoesNotHaveServer"
	NotSupported                        = "NotSupported"
	SecretNotFound                      = "SecretNotFound"
	RequestDisallowedByPolicy           = "RequestDisallowedByPolicy"
	ServiceBusy                         = "ServiceBusy"
	NameNotAvailable                    = "NameNotAvailable"
<<<<<<< HEAD
	PublicIPIdleTimeoutIsOutOfRange     = "PublicIPIdleTimeoutIsOutOfRange"
	InvalidRequestContent               = "InvalidRequestContent"
	InternalServerError                 = "InternalServerError"
=======

	NetworkAclsValidationFailure = "NetworkAclsValidationFailure"

	PublicIPIdleTimeoutIsOutOfRange = "PublicIPIdleTimeoutIsOutOfRange"
>>>>>>> bf4decd5
)

func NewAzureError(err error) error {
	var kind, reason string
	if err == nil {
		return nil
	}
	ae := AzureError{
		Original: err,
	}

	switch v := err.(type) {
	case autorest.DetailedError:
		ae.Code = v.StatusCode.(int)

		switch e := v.Original.(type) {
		case *azure.RequestError:
			if e.ServiceError != nil {
				kind = e.ServiceError.Code
				reason = e.ServiceError.Message
			} else {
				kind = CannotParseError
				reason = CannotParseError
			}
		case azure.RequestError:
			if e.ServiceError != nil {
				kind = e.ServiceError.Code
				reason = e.ServiceError.Message
			} else {
				kind = CannotParseError
				reason = CannotParseError
			}
		case *azure.ServiceError:
			kind = e.Code
			reason = e.Message
			if e.Code == "Failed" && len(e.AdditionalInfo) == 1 {
				if v, ok := e.AdditionalInfo[0]["code"]; ok {
					kind = v.(string)
				}
			}
		case *errors.StatusError:
			kind = "StatusError"
			reason = "StatusError"
		case *json.UnmarshalTypeError:
			kind = NotFoundErrorCode
			reason = NotFoundErrorCode
		}

	case azure.AsyncOpIncompleteError:
		kind = "AsyncOpIncomplete"
		reason = "AsyncOpIncomplete"
	case validation.Error:
		kind = "ValidationError"
		reason = v.Message
	default:
		switch e := err.Error(); e {
		case InvalidServerName, AlreadyExists, AccountNameInvalid:
			kind = e
			reason = e
		default:
			contains := []string{
				InvalidAccessPolicy,
				LocationNotAvailableForResourceType,
			}
			for _, val := range contains {
				if strings.Contains(e, val) {
					kind = val
					reason = val
					break
				}
			}
		}

	}

	ae.Reason = reason
	ae.Type = kind

	return &ae
}

func NewAzureErrorAzureError(err error) *AzureError {
	return NewAzureError(err).(*AzureError)
}

type AzureError struct {
	Type     string
	Reason   string
	Code     int
	Original error
}

func (e AzureError) Error() string {
	return e.Original.Error()
}

type AdminSecretNotFound struct {
	Name string
}

func (e AdminSecretNotFound) Error() string {
	return fmt.Sprintf("admin secret '%s' not found", e.Name)
}

func NewAdminSecretNotFoundError(name string) *AdminSecretNotFound {
	return &AdminSecretNotFound{name}
}<|MERGE_RESOLUTION|>--- conflicted
+++ resolved
@@ -54,16 +54,10 @@
 	RequestDisallowedByPolicy           = "RequestDisallowedByPolicy"
 	ServiceBusy                         = "ServiceBusy"
 	NameNotAvailable                    = "NameNotAvailable"
-<<<<<<< HEAD
 	PublicIPIdleTimeoutIsOutOfRange     = "PublicIPIdleTimeoutIsOutOfRange"
 	InvalidRequestContent               = "InvalidRequestContent"
 	InternalServerError                 = "InternalServerError"
-=======
-
 	NetworkAclsValidationFailure = "NetworkAclsValidationFailure"
-
-	PublicIPIdleTimeoutIsOutOfRange = "PublicIPIdleTimeoutIsOutOfRange"
->>>>>>> bf4decd5
 )
 
 func NewAzureError(err error) error {
