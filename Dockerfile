--- conflicted
+++ resolved
@@ -12,12 +12,9 @@
 # Copy the go source
 COPY main.go main.go
 COPY api/ api/
-<<<<<<< HEAD
 COPY resourcemanager/ resourcemanager/
-=======
-COPY aztestcreator/ aztestcreator/
->>>>>>> e6a6dadb
 COPY controllers/ controllers/
+COPY helpers/ helpers/
 
 # Build
 RUN CGO_ENABLED=0 GOOS=linux GOARCH=amd64 GO111MODULE=on go build -a -o manager main.go
