--- conflicted
+++ resolved
@@ -13,13 +13,7 @@
 COPY . ./
 
 # Generate CRD manifests with controller-gen
-<<<<<<< HEAD
-ADD hack ./hack/
-RUN go get sigs.k8s.io/controller-tools/cmd/controller-gen@v0.2.0
-RUN $(go env GOPATH)/bin/controller-gen object:headerFile=./hack/boilerplate.go.txt paths=./api/...
-=======
 RUN make generate
->>>>>>> edf37c90
 
 # Build
 RUN CGO_ENABLED=0 GOOS=linux GOARCH=amd64 GO111MODULE=on go build -a -o manager main.go
