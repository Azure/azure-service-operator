--- conflicted
+++ resolved
@@ -44,16 +44,12 @@
 
 # Run tests with existing cluster
 test-existing-controllers: generate fmt vet manifests
-<<<<<<< HEAD
-	TEST_USE_EXISTING_CLUSTER=true TEST_CONTROLLER_WITH_MOCKS=false REQUEUE_AFTER=20 go test -tags all -parallel 5 -v ./controllers/... -timeout 30m
-=======
 	TEST_USE_EXISTING_CLUSTER=true TEST_CONTROLLER_WITH_MOCKS=false REQUEUE_AFTER=20 go test -tags all -parallel 3 -v ./controllers/... -timeout 45m
 
 
 unit-tests:
 	go test ./pkg/resourcemanager/keyvaults/unittest/
 
->>>>>>> 343e9110
 
 # Run tests with existing cluster
 test-existing-managers: generate fmt vet manifests
