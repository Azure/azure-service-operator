version: '3.7'

run: when_changed
output: prefixed

vars:
  GENERATOR_APP: aso-gen
  GENERATOR_ROOT: ./hack/generator/
  GENERATOR_PACKAGE: github.com/Azure/azure-service-operator/hack/generator

  CONTROLLER_APP: aso-controller
  CONTROLLER_ROOT: ./hack/generated/
  CONTROLLER_PACKAGE: github.com/Azure/azure-service-operator/hack/generated

  SCRIPTS_ROOT: ./scripts

  VERSION: 
    # Version tags for the v2 controller must start with "v2", e.g. "v2.0.0-alpha.0".
    sh: "{{.SCRIPTS_ROOT}}/build-version.py v2"

  CONTROLLER_DOCKER_IMAGE: azureserviceoperator:{{.VERSION}}
  PUBLIC_REGISTRY: mcr.microsoft.com/k8s/
  LOCAL_REGISTRY_CONTROLLER_DOCKER_IMAGE: localhost:5000/azureserviceoperator:latest

  CROSSPLANE_APP: crossplane-gen
  CROSSPLANE_ROOT: ./hack/crossplane/

  # the 'api' dir contains generated code so we want to exclude it
  # for go-fmt the root dir must be excluded (it recurses)
  GENERATED_DIRS_TO_FMT_CMD: go list -f '{{"{{.Dir}}"}}' ./...  | grep -vE '/_apis(/|$)|/generated$' | tr '\n' ' '

  # how long to let tests against live resources run for
  LIVE_TEST_TIMEOUT: 2h

tasks:
  default:
    desc: Perform all fast local pre-commit tasks.
    deps:
    - generator:quick-checks
    - controller:quick-checks
    - crossplane:generate-crds
    - crossplane:quick-checks

  ci:
    desc: Run all CI checks.
    deps: 
    - generator:ci
    - controller:ci
    - crossplane:ci

  ci-live:
    desc: Run all CI checks with live Azure resources. Requires that auth environment variables are set.
    deps: 
    - generator:ci
    - controller:ci-live

  ############### Generator targets ###############
  generator:quick-checks:
    deps: [header-check, specifier-check, generator:format-code, generator:test]
    # Lint is forced to the end because it expects the code is formatted
    cmds:
    - task: generator:lint

  generator:ci:
    deps: [header-check, specifier-check, generator:lint-full, generator:test-cover]

  generator:test:
    desc: Run {{.GENERATOR_APP}} unit tests.
    dir: "{{.GENERATOR_ROOT}}"
    cmds:
    - go test ./... -tags=noexit -run '{{default ".*" .TEST_FILTER}}'

  generator:update-golden-tests:
    desc: Update {{.GENERATOR_APP}} golden test outputs.
    dir: "{{.GENERATOR_ROOT}}"
    cmds:
    - go test ./pkg/codegen -run ^TestGolden$ -update

  generator:format-code:
    desc: Ensure all code is correctly formatted.
    dir: "{{.GENERATOR_ROOT}}"
    cmds: 
    - gofmt -l -s -w .

  generator:lint:
    desc: Run {{.GENERATOR_APP}} fast lint checks.
    dir: "{{.GENERATOR_ROOT}}"
    cmds:
    - golangci-lint run -v

  generator:lint-full:
    desc: Run {{.GENERATOR_APP}} all lint checks.
    dir: "{{.GENERATOR_ROOT}}"
    cmds:
    - golangci-lint run -v --fast=false

  generator:test-cover:
    desc: Run {{.GENERATOR_APP}} unit tests and output coverage.
    dir: "{{.GENERATOR_ROOT}}"
    cmds:
    - go test ./... -tags=noexit -race -covermode atomic -coverprofile=generator-coverage.out -coverpkg=./... -run '{{default ".*" .TEST_FILTER}}'

  generator:build:
    desc: Generate the {{.GENERATOR_APP}} binary.
    dir: "{{.GENERATOR_ROOT}}"
    sources: ["**/*.go", "go.mod", "go.sum"]
    cmds:
    - go build -ldflags "-X {{.GENERATOR_PACKAGE}}/pkg/codegen.Version={{.VERSION}}" -o ./bin/{{.GENERATOR_APP}}

  generator:diagrams:
    desc: Regenerate all GraphViz diagrams
    dir: "./docs/design/images"
    sources: ["*/*.dot"]
    cmds:
    - "for f in **/*.dot; do dot -Tpng -o${f%.dot}.png $f; done"

  ############### Controller targets ###############
  controller:quick-checks:
    deps: [header-check, specifier-check, controller:format-code, controller:test]
    # Lint is forced to the end because it expects the code is formatted
    cmds:
      - task: controller:lint

  controller:ci:
    deps: [header-check, specifier-check, controller:lint-full, controller:test-integration-envtest-cover]

  controller:ci-live:
    deps: [header-check, specifier-check, controller:lint-full, controller:test-integration-envtest-live]

  controller:lint:
    desc: Run fast lint checks.
    deps: [controller:generate-crds]
    dir: "{{.CONTROLLER_ROOT}}"
    cmds: 
    - golangci-lint run -v ./...

  controller:lint-full:
    desc: Run all lint checks.
    deps: [controller:generate-crds]
    dir: "{{.CONTROLLER_ROOT}}"
    cmds: 
    - golangci-lint run -v --fast=false ./...

  controller:format-code:
    desc: Ensure all code is correctly formatted.
    dir: "{{.CONTROLLER_ROOT}}"
    cmds: 
    - gofmt -l -s -w $({{.GENERATED_DIRS_TO_FMT_CMD}})

  controller:test:
    desc: Run {{.CONTROLLER_APP}} unit tests.
    dir: "{{.CONTROLLER_ROOT}}"
    deps: [controller:generate-crds]
    cmds:
    - go test -short -tags=noexit -run '{{default ".*" .TEST_FILTER}}' ./...

  controller:test-cover:
    desc: Run {{.CONTROLLER_APP}} unit tests and output coverage.
    dir: "{{.CONTROLLER_ROOT}}"
    deps: [controller:generate-crds]
    cmds: 
    - go test -short -tags=noexit -race -covermode atomic -coverprofile=controller-coverage.out -coverpkg="./..." -run '{{default ".*" .TEST_FILTER}}' ./...

  controller:build:
    desc: Generate the {{.CONTROLLER_APP}} binary.
    dir: "{{.CONTROLLER_ROOT}}"
    sources:
    # excluding the ./apis directory here
    - "go.mod"
    - "go.sum"
    - "*.go"
    - "controllers/**/*.go"
    - "pkg/**/*.go"
    cmds:
    - CGO_ENABLED=0 GOOS=linux GOARCH=amd64 go build -ldflags "-X {{.CONTROLLER_PACKAGE}}/pkg/version.BuildVersion={{.VERSION}}" -o ./bin/{{.CONTROLLER_APP}}

  controller:docker-build:
    desc: Builds the {{.CONTROLLER_APP}} Docker image.
    dir: "{{.CONTROLLER_ROOT}}"
    deps: [controller:build]
    sources:
    - Dockerfile
    - ./bin/{{.CONTROLLER_APP}}
    cmds:
    - docker build . -t {{.CONTROLLER_DOCKER_IMAGE}}

  controller:docker-build-and-save:
    desc: Builds the {{.CONTROLLER_APP}} Docker image and saves it using docker save.
    dir: "{{.CONTROLLER_ROOT}}"
    deps: [controller:docker-build]
    cmds:
    - docker save {{.CONTROLLER_DOCKER_IMAGE}} > bin/$(echo '{{.CONTROLLER_DOCKER_IMAGE}}' | sed -e 's/:/_/g').tar

  controller:docker-push-remote:
    desc: Pushes the {{.CONTROLLER_APP}} Docker image to the remote repository specified by the DOCKER_PUSH_TARGET variable.
    dir: "{{.CONTROLLER_ROOT}}"
    deps: [controller:docker-build]
    cmds:
    - 'if [ -z "{{.DOCKER_PUSH_TARGET}}" ]; then echo "Error: DOCKER_PUSH_TARGET must be set"; exit 1; fi'
    - docker tag {{.CONTROLLER_DOCKER_IMAGE}} "{{.DOCKER_PUSH_TARGET}}/{{.CONTROLLER_DOCKER_IMAGE}}"
    - docker push "{{.DOCKER_PUSH_TARGET}}/{{.CONTROLLER_DOCKER_IMAGE}}"

  controller:docker-push-local:
    desc: Pushes the controller container image to a local registry
    deps: [controller:docker-build]
    dir: "{{.CONTROLLER_ROOT}}"
    cmds:
    - docker tag {{.CONTROLLER_DOCKER_IMAGE}} {{.LOCAL_REGISTRY_CONTROLLER_DOCKER_IMAGE}}
    - docker push {{.LOCAL_REGISTRY_CONTROLLER_DOCKER_IMAGE}}

  controller:test-integration-envtest:
    desc: Run integration tests with envtest using record/replay.
    dir: "{{.CONTROLLER_ROOT}}"
    deps: [controller:generate-kustomize]
    cmds:
    # -race fails at the moment in controller-runtime
    - go test -run '{{default ".*" .TEST_FILTER}}' ./...

  controller:test-integration-envtest-cover:
    desc: Run integration tests with envtest using record/replay and output coverage.
    dir: "{{.CONTROLLER_ROOT}}"
    deps: [controller:generate-kustomize]
    cmds:
    # -race fails at the moment in controller-runtime
    - go test -covermode atomic -coverprofile=coverage-integration-envtest.out -coverpkg="./..." -run '{{default ".*" .TEST_FILTER}}' ./...

  controller:test-integration-envtest-live:
    desc: Run integration tests with envtest against live data and output coverage.
    dir: "{{.CONTROLLER_ROOT}}"
    deps: [controller:generate-kustomize, cleanup-azure-resources]
    cmds:
    # -race fails at the moment in controller-runtime
    - RECORD_REPLAY=0 go test -timeout {{.LIVE_TEST_TIMEOUT}} -covermode atomic -coverprofile=coverage-integration-envtest-live.out -coverpkg="./..." -run '{{default ".*" .TEST_FILTER}}' ./...

  controller:generate-types:
    desc: Run {{.GENERATOR_APP}} to generate input files for controller-gen for {{.CONTROLLER_APP}}.
    dir: "{{.GENERATOR_ROOT}}"
    deps: [generator:build]
    sources:
      - ./bin/{{.GENERATOR_APP}}
      - azure-arm.yaml
    cmds:
      - ./bin/{{.GENERATOR_APP}} gen-types azure-arm.yaml

  controller:generate-crds:
    desc: Run controller-gen to generate {{.CONTROLLER_APP}} CRD files.
    deps: [controller:generate-types]
    dir: "{{.CONTROLLER_ROOT}}"
    sources:
    - "_apis/**/*_gen.go" # depends on all generated types
    cmds:
    - mkdir -p ./_apis
    - find ./_apis -type f -name "zz_generated.*" -delete
    - if [ -d "./config/crd/bases" ]; then find "./config/crd/bases" -type f -delete; fi
    # must CD into _apis as it is ignored by default (this is on purpose to not kill gopls!)
    - cd _apis && controller-gen object:headerFile=../../boilerplate.go.txt paths="./..." || true
    - cd _apis && controller-gen {{.CRD_OPTIONS}} rbac:roleName=manager-role webhook paths="./..." output:crd:artifacts:config=../config/crd/bases output:webhook:artifacts:config=../config/webhook output:rbac:artifacts:config=../config/rbac
    vars:
      CRD_OPTIONS: "crd:crdVersions=v1,allowDangerousTypes=true"

  controller:generate-genruntime-deepcopy:
    desc: Run controller-gen to generate {{.CONTROLLER_APP}} CRD files.
    dir: "{{.CONTROLLER_ROOT}}"
    sources:
      - "pkg/genruntime/**/*.go"
    cmds:
      - find ./pkg/genruntime -type f -name "zz_generated.*" -delete
      - cd pkg/genruntime && controller-gen object:headerFile=../../../boilerplate.go.txt paths="./..." || true

  controller:generate-kustomize:
    desc: Run {{.GENERATOR_APP}} to generate the Kustomize file for registering CRDs.
    deps: [controller:generate-crds, controller:generate-genruntime-deepcopy]
    sources:
      - "{{.GENERATOR_ROOT}}bin/{{.GENERATOR_APP}}"
      - "{{.CONTROLLER_ROOT}}config/crd/bases/**/*.yaml"
    generates:
      - "{{.CONTROLLER_ROOT}}config/crd/kustomization.yaml"
    cmds:
      - "{{.GENERATOR_ROOT}}bin/{{.GENERATOR_APP}} gen-kustomize {{.CONTROLLER_ROOT}}config/crd"

  controller:run-kustomize:
    desc: Generates the CRD & configuration bundle.
    deps: [controller:generate-kustomize]
    dir: "{{.CONTROLLER_ROOT}}"
    cmds:
<<<<<<< HEAD
    - kustomize build config/default | sed -e 's@localhost:5000/azureserviceoperator:latest@{{.CONTROLLER_DOCKER_IMAGE}}@g' > bin/azureserviceoperator_{{.VERSION}}.yaml
=======
    - kustomize build config/default | sed -e 's@localhost:5000/azureserviceoperator:latest@{{.PUBLIC_REGISTRY}}{{.CONTROLLER_DOCKER_IMAGE}}@g' > bin/azureserviceoperator_{{.VERSION}}.yaml
>>>>>>> 74b52790

  controller:kind-delete:
    desc: Deletes a kind cluster
    cmds:
      - "kind delete cluster --name=asov2"

  controller:kind-create:
    desc: Creates a kind cluster
    cmds:
      - "export KIND_CLUSTER_NAME=asov2 && {{.SCRIPTS_ROOT}}/kind-with-registry.sh"

  controller:install:
    desc: Installs the controller, webhooks, and CRDs into the default kubectl cluster
    deps: [controller:generate-kustomize]
    cmds:
      - "cd {{.CONTROLLER_ROOT}} && kustomize build config/default  | kubectl apply -f -" # TODO: may need | sed "s_${CONFIG_REGISTRY}_${REGISTRY}/${IMG}_" at some point
      - "{{.SCRIPTS_ROOT}}/deploy_testing_secret.sh"

  controller:install-cert-manager:
    desc: Installs cert manager
    cmds:
      - "kubectl create namespace cert-manager"
      - "kubectl label namespace cert-manager cert-manager.io/disable-validation=true"
      - "kubectl apply -f https://github.com/jetstack/cert-manager/releases/download/v1.1.0/cert-manager.yaml"  # TODO: Bump this version?


  ############### Crossplane targets ###############
  crossplane:quick-checks:
    deps: [header-check, specifier-check, crossplane:format-code]
    # Lint is forced to the end because it expects the code is formatted
    cmds:
      # - task: crossplane:lint

# TODO: We currently have no tests
#  crossplane:test:
#    desc: Run {{.CROSSPLANE_APP}} unit tests.
#    dir: "{{.CROSSPLANE_ROOT}}"
#    cmds:
#      - go test ./... -tags=noexit

#  crossplane:update-golden-tests:
#    desc: Update {{.CROSSPLANE_APP}} golden test outputs.
#    dir: "{{.CROSSPLANE_ROOT}}"
#    cmds:
#      - go test ./pkg/codegen -run ^TestGolden$ -update

  crossplane:format-code:
    desc: Ensure all code is correctly formatted.
    dir: "{{.CROSSPLANE_ROOT}}"
    cmds:
      - gofmt -l -s -w .

  # TODO: No non-generated code in this directory at the moment
  # crossplane:lint:
  #   desc: Run {{.CROSSPLANE_APP}} fast lint checks.
  #   dir: "{{.CROSSPLANE_ROOT}}"
  #   cmds:
  #     - golangci-lint run -v

  crossplane:generate-crds:
    desc: Run controller-gen to generate {{.CROSSPLANE_APP}} CRD files.
    deps: [crossplane:generate-types]
    dir: "{{.CROSSPLANE_ROOT}}"
    sources:
      - "_apis/**/*_gen.go" # depends on all generated types
    cmds:
      - mkdir -p ./_apis
      - find ./_apis -type f -name "zz_generated.*" -delete
      - if [ -d "./config/crd/bases" ]; then find "./config/crd/bases" -type f -delete; fi
      # must CD into _apis as it is ignored by default (this is on purpose to not kill gopls!)
      - cd _apis && controller-gen object:headerFile=../../boilerplate.go.txt paths="./..." || true
      - cd _apis && controller-gen {{.CRD_OPTIONS}} rbac:roleName=manager-role webhook paths="./..." output:crd:artifacts:config=../config/crd/bases output:webhook:artifacts:config=../config/webhook
    vars:
      CRD_OPTIONS: "crd:crdVersions=v1,allowDangerousTypes=true"

  crossplane:generate-types:
    desc: Run {{.GENERATOR_APP}} to generate input files for controller-gen for {{.CROSSPLANE_APP}}.
    dir: "{{.GENERATOR_ROOT}}"
    deps: [generator:build]
    sources:
      - ./bin/{{.GENERATOR_APP}}
      - azure-crossplane.yaml
    cmds:
      - ./bin/{{.GENERATOR_APP}} gen-types azure-crossplane.yaml

  crossplane:ci:
    deps: [header-check, specifier-check, crossplane:generate-crds]

  ############### Shared targets ###############

  cleanup-azure-resources:
    desc: Removes any old resources created by integration tests.
    # This finds all resource groups which match the specified pattern (asotest*)
    # and are older than a day (86400 seconds). This is a bit horrible but it works...
    # [*]: this must match what is specified in raw_client.go
    cmds:
      - |
        rgs=`az group list --query '[*].{Name: name, CreatedAt: tags.CreatedAt}' \
          | jq -r '.[] | select(.Name | test("^asotest")) | select(.CreatedAt == null or now-(.CreatedAt | fromdate) > 86400) | .Name'`; \
        for rgname in ${rgs[@]} ; do \
          echo "$rgname will be deleted"; \
          az group delete --name $rgname --no-wait --yes; \
        done

  header-check:
    desc: Ensure all files have an appropriate license header.
    cmds: [python3 ./scripts/check_headers.py]

  specifier-check:
    desc: Check that format specifiers %v and %+v are not used
    # Both %v and %+v result in all the values from structs being dumped into the string. If that 
    # struct happens to contain a secret or sensitive information, it ends up dumped out in an 
    # uncontrolled way, potentially leading to a security issue or a problem with PII disclosure.
    # The buried risk here is that while %v might be safe now, a future change to the struct might
    # introduce a disclosure later on. 
    cmds:
      - cmd: echo "==> Checking format specifiers <=="
        silent: true
      - cmd: '! git grep -e "%+v" -e "%v" --break --heading --line-number -I "*.go"'<|MERGE_RESOLUTION|>--- conflicted
+++ resolved
@@ -283,11 +283,7 @@
     deps: [controller:generate-kustomize]
     dir: "{{.CONTROLLER_ROOT}}"
     cmds:
-<<<<<<< HEAD
-    - kustomize build config/default | sed -e 's@localhost:5000/azureserviceoperator:latest@{{.CONTROLLER_DOCKER_IMAGE}}@g' > bin/azureserviceoperator_{{.VERSION}}.yaml
-=======
     - kustomize build config/default | sed -e 's@localhost:5000/azureserviceoperator:latest@{{.PUBLIC_REGISTRY}}{{.CONTROLLER_DOCKER_IMAGE}}@g' > bin/azureserviceoperator_{{.VERSION}}.yaml
->>>>>>> 74b52790
 
   controller:kind-delete:
     desc: Deletes a kind cluster
