version: "2"
domain: microsoft.com
repo: github.com/Azure/azure-service-operator
resources:
- group: azure
  version: v1
  kind: Eventhub
- group: azure
  version: v1
  kind: ResourceGroup
- group: azure
  version: v1
  kind: EventhubNamespace
- group: azure
  version: v1
<<<<<<< HEAD
=======
  kind: SqlServer
- group: azure
  version: v1
  kind: SqlDatabase
- group: azure
  version: v1
  kind: SqlFirewallRule
- group: azure
  version: v1
>>>>>>> 13fd6322
  kind: KeyVault
- group: azure
  version: v1
  kind: ConsumerGroup<|MERGE_RESOLUTION|>--- conflicted
+++ resolved
@@ -13,8 +13,6 @@
   kind: EventhubNamespace
 - group: azure
   version: v1
-<<<<<<< HEAD
-=======
   kind: SqlServer
 - group: azure
   version: v1
@@ -24,7 +22,6 @@
   kind: SqlFirewallRule
 - group: azure
   version: v1
->>>>>>> 13fd6322
   kind: KeyVault
 - group: azure
   version: v1
