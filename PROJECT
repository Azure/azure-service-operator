--- conflicted
+++ resolved
@@ -13,7 +13,6 @@
   kind: EventhubNamespace
 - group: azure
   version: v1
-<<<<<<< HEAD
   kind: SqlServer
 - group: azure
   version: v1
@@ -21,6 +20,6 @@
 - group: azure
   version: v1
   kind: SqlFirewallRule
-=======
-  kind: KeyVault
->>>>>>> daf42476
+- group: azure
+  version: v1
+  kind: KeyVault