--- conflicted
+++ resolved
@@ -40,8 +40,7 @@
   kind: AzureSqlAction
 - group: azure
   version: v1alpha1
-<<<<<<< HEAD
-  kind: AzureDataLakeGen2FileSystem
-=======
   kind: AzureSqlFailoverGroup
->>>>>>> 2fe1223a
+- group: azure
+  version: v1alpha1
+  kind: AzureDataLakeGen2FileSystem