version: "2"
domain: microsoft.com
repo: github.com/Azure/azure-service-operator
resources:
- group: azure
  version: v1
  kind: Eventhub
- group: azure
  version: v1
  kind: ResourceGroup
- group: azure
  version: v1
  kind: EventhubNamespace
- group: azure
  version: v1
<<<<<<< HEAD
  kind: KeyVault
- group: azure
  version: v1
  kind: ConsumerGroup
=======
  kind: SqlServer
- group: azure
  version: v1
  kind: SqlDatabase
- group: azure
  version: v1
  kind: SqlFirewallRule
- group: azure
  version: v1
  kind: KeyVault
>>>>>>> 3a4112c1
<|MERGE_RESOLUTION|>--- conflicted
+++ resolved
@@ -13,12 +13,6 @@
   kind: EventhubNamespace
 - group: azure
   version: v1
-<<<<<<< HEAD
-  kind: KeyVault
-- group: azure
-  version: v1
-  kind: ConsumerGroup
-=======
   kind: SqlServer
 - group: azure
   version: v1
@@ -29,4 +23,6 @@
 - group: azure
   version: v1
   kind: KeyVault
->>>>>>> 3a4112c1
+- group: azure
+  version: v1
+  kind: ConsumerGroup