--- conflicted
+++ resolved
@@ -37,8 +37,7 @@
   kind: ConsumerGroup
 - group: azure
   version: v1
-<<<<<<< HEAD
-  kind: AdlsGen2
-=======
   kind: SqlAction
->>>>>>> ec0dc258
+- group: azure
+  version: v1
+  kind: AdlsGen2