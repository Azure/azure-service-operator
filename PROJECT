--- conflicted
+++ resolved
@@ -48,19 +48,14 @@
   version: v1alpha1
   kind: PostgreSQLDatabase
 - group: azure
-<<<<<<< HEAD
-  version: v1alpha1
-=======
->>>>>>> e8f97bc2
   kind: PostgreSQLVNetRule
   version: v1alpha1
 - group: azure
-<<<<<<< HEAD
-=======
   kind: PostgreSQLFirewallRule
->>>>>>> e8f97bc2
   version: v1alpha1
+- group: azure
   kind: PostgreSQLVNetRule
+  version: v1alpha1
 - group: azure
   version: v1alpha1
   kind: APIMgmtAPI
@@ -123,14 +118,10 @@
   kind: AzureSqlFailoverGroup
 - group: azure
   version: v1alpha2
-<<<<<<< HEAD
   kind: BlobContainer
 - group: azure
   version: v1alpha1
   kind: AzureDisk
-=======
 - group: azure
   kind: MySQLServer
-  version: v1alpha2
-version: "2"
->>>>>>> e8f97bc2
+  version: v1alpha2