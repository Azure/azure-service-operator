--- conflicted
+++ resolved
@@ -55,11 +55,10 @@
   kind: PostgreSQLFirewallRule
 - group: azure
   version: v1alpha1
-<<<<<<< HEAD
   kind: ApimService
-=======
+- group: azure
+  version: v1alpha1
   kind: VirtualNetwork
->>>>>>> 130f6f61
 - group: azure
   version: v1alpha1
   kind: AppInsights