domain: microsoft.com
repo: github.com/Azure/azure-service-operator
resources:
- group: azure
  kind: StorageAccount
  version: v1alpha1
- group: azure
  kind: CosmosDB
  version: v1alpha1
- group: azure
  kind: RedisCache
  version: v1alpha1
- group: azure
  kind: Eventhub
  version: v1alpha1
- group: azure
  kind: ResourceGroup
  version: v1alpha1
- group: azure
  kind: EventhubNamespace
  version: v1alpha1
- group: azure
  kind: AzureSqlServer
  version: v1alpha1
- group: azure
  kind: AzureSqlDatabase
  version: v1alpha1
- group: azure
  kind: AzureSqlFirewallRule
  version: v1alpha1
- group: azure
  kind: KeyVault
  version: v1alpha1
- group: azure
  kind: ConsumerGroup
  version: v1alpha1
- group: azure
  kind: AzureSqlAction
  version: v1alpha1
- group: azure
  kind: BlobContainer
  version: v1alpha1
- group: azure
  kind: PostgreSQLServer
  version: v1alpha1
- group: azure
  kind: PostgreSQLDatabase
  version: v1alpha1
- group: azure
  kind: PostgreSQLVNetRule
  version: v1alpha1
- group: azure
  kind: PostgreSQLFirewallRule
  version: v1alpha1
- group: azure
  kind: APIMgmtAPI
  version: v1alpha1
- group: azure
  kind: ApimService
  version: v1alpha1
- group: azure
  kind: VirtualNetwork
  version: v1alpha1
- group: azure
  kind: AzurePublicIPAddress
  version: v1alpha1
- group: azure
  kind: AzureNetworkInterface
  version: v1alpha1
- group: azure
  kind: AppInsights
  version: v1alpha1
- group: azure
  kind: KeyVaultKey
  version: v1alpha1
- group: azure
  kind: AzureSQLVNetRule
  version: v1alpha1
- group: azure
  kind: MySQLServer
  version: v1alpha1
- group: azure
  kind: MySQLDatabase
  version: v1alpha1
- group: azure
  kind: MySQLFirewallRule
  version: v1alpha1
- group: azure
  kind: MySQLVNetRule
  version: v1alpha1
- group: azure
  kind: AzureVirtualMachine
  version: v1alpha1
- group: azure
  kind: AzureSQLManagedUser
  version: v1alpha1
- group: azure
  kind: AzureLoadBalancer
  version: v1alpha1
- group: azure
  kind: AzureVMScaleSet
  version: v1alpha1
- group: azure
  kind: AzureSqlServer
  version: v1beta1
- group: azure
  kind: AzureSqlDatabase
  version: v1beta1
- group: azure
  kind: AzureSqlFirewallRule
  version: v1beta1
- group: azure
  kind: AzureSqlFailoverGroup
  version: v1beta1
- group: azure
  kind: BlobContainer
  version: v1alpha2
- group: azure
  kind: MySQLServer
  version: v1alpha2
- group: azure
<<<<<<< HEAD
  kind: RedisCacheFirewallRule
=======
  kind: AzureVirtualMachineExtension
>>>>>>> cda645d5
  version: v1alpha1
version: "2"<|MERGE_RESOLUTION|>--- conflicted
+++ resolved
@@ -119,10 +119,9 @@
   kind: MySQLServer
   version: v1alpha2
 - group: azure
-<<<<<<< HEAD
   kind: RedisCacheFirewallRule
-=======
+  version: v1alpha1
+- group: azure
   kind: AzureVirtualMachineExtension
->>>>>>> cda645d5
   version: v1alpha1
 version: "2"