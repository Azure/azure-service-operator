version: "2"
domain: microsoft.com
repo: github.com/Azure/azure-service-operator
resources:
- group: azure
  version: v1
  kind: Eventhub
- group: azure
  version: v1
  kind: ResourceGroup
- group: azure
  version: v1
  kind: EventhubNamespace
- group: azure
  version: v1
<<<<<<< HEAD
  kind: KeyVault
=======
  kind: SqlServer
- group: azure
  version: v1
  kind: SqlDatabase
- group: azure
  version: v1
  kind: SqlFirewallRule
>>>>>>> 5a5cc442
<|MERGE_RESOLUTION|>--- conflicted
+++ resolved
@@ -13,14 +13,10 @@
   kind: EventhubNamespace
 - group: azure
   version: v1
-<<<<<<< HEAD
-  kind: KeyVault
-=======
   kind: SqlServer
 - group: azure
   version: v1
   kind: SqlDatabase
 - group: azure
   version: v1
-  kind: SqlFirewallRule
->>>>>>> 5a5cc442
+  kind: SqlFirewallRule