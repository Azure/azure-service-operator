--- conflicted
+++ resolved
@@ -88,8 +88,7 @@
   kind: MySQLFirewallRule
 - group: azure
   version: v1alpha1
-<<<<<<< HEAD
   kind: MySQLVNetRule
-=======
-  kind: AzureVirtualMachine
->>>>>>> 6179c653
+- group: azure
+  version: v1alpha1
+  kind: AzureVirtualMachine