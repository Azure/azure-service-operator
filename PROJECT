version: "2"
domain: microsoft.com
repo: github.com/Azure/azure-service-operator
resources:
- group: azure
  version: v1
  kind: Eventhub
- group: azure
  version: v1
  kind: ResourceGroup
- group: azure
  version: v1
  kind: EventhubNamespace
- group: azure
  version: v1
<<<<<<< HEAD
  kind: ConsumerGroup
=======
  kind: KeyVault
>>>>>>> f5fd2cbb
<|MERGE_RESOLUTION|>--- conflicted
+++ resolved
@@ -13,8 +13,7 @@
   kind: EventhubNamespace
 - group: azure
   version: v1
-<<<<<<< HEAD
-  kind: ConsumerGroup
-=======
   kind: KeyVault
->>>>>>> f5fd2cbb
+- group: azure
+  version: v1
+  kind: ConsumerGroup