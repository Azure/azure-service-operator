version: "2"
domain: microsoft.com
repo: github.com/Azure/azure-service-operator
resources:
- group: azure
<<<<<<< HEAD
  version: v1
  kind: Storage
- group: azure
  version: v1
  kind: CosmosDB
- group: azure
  version: v1
  kind: RedisCache
- group: azure
  version: v1
=======
  version: v1alpha1
  kind: Storage
- group: azure
  version: v1alpha1
  kind: CosmosDB
- group: azure
  version: v1alpha1
  kind: RedisCache
- group: azure
  version: v1alpha1
>>>>>>> 90b092f8
  kind: Eventhub
- group: azure
  version: v1alpha1
  kind: ResourceGroup
- group: azure
  version: v1alpha1
  kind: EventhubNamespace
- group: azure
<<<<<<< HEAD
  version: v1
  kind: SqlServer
- group: azure
  version: v1
  kind: SqlDatabase
- group: azure
  version: v1
  kind: SqlFirewallRule
- group: azure
  version: v1
  kind: KeyVault
- group: azure
  version: v1
  kind: ConsumerGroup
- group: azure
  version: v1
  kind: SqlAction
=======
  version: v1alpha1
  kind: AzureSqlServer
- group: azure
  version: v1alpha1
  kind: AzureSqlDatabase
- group: azure
  version: v1alpha1
  kind: AzureSqlFirewallRule
- group: azure
  version: v1alpha1
  kind: KeyVault
- group: azure
  version: v1alpha1
  kind: ConsumerGroup
- group: azure
  version: v1alpha1
  kind: AzureSqlAction
>>>>>>> 90b092f8
<|MERGE_RESOLUTION|>--- conflicted
+++ resolved
@@ -3,18 +3,6 @@
 repo: github.com/Azure/azure-service-operator
 resources:
 - group: azure
-<<<<<<< HEAD
-  version: v1
-  kind: Storage
-- group: azure
-  version: v1
-  kind: CosmosDB
-- group: azure
-  version: v1
-  kind: RedisCache
-- group: azure
-  version: v1
-=======
   version: v1alpha1
   kind: Storage
 - group: azure
@@ -25,7 +13,6 @@
   kind: RedisCache
 - group: azure
   version: v1alpha1
->>>>>>> 90b092f8
   kind: Eventhub
 - group: azure
   version: v1alpha1
@@ -34,25 +21,6 @@
   version: v1alpha1
   kind: EventhubNamespace
 - group: azure
-<<<<<<< HEAD
-  version: v1
-  kind: SqlServer
-- group: azure
-  version: v1
-  kind: SqlDatabase
-- group: azure
-  version: v1
-  kind: SqlFirewallRule
-- group: azure
-  version: v1
-  kind: KeyVault
-- group: azure
-  version: v1
-  kind: ConsumerGroup
-- group: azure
-  version: v1
-  kind: SqlAction
-=======
   version: v1alpha1
   kind: AzureSqlServer
 - group: azure
@@ -69,5 +37,4 @@
   kind: ConsumerGroup
 - group: azure
   version: v1alpha1
-  kind: AzureSqlAction
->>>>>>> 90b092f8
+  kind: AzureSqlAction