version: "2"
domain: microsoft.com
repo: github.com/Azure/azure-service-operator
resources:
- group: azure
  version: v1alpha1
  kind: Storage
- group: azure
  version: v1alpha1
  kind: CosmosDB
- group: azure
  version: v1alpha1
  kind: RedisCache
- group: azure
  version: v1alpha1
  kind: Eventhub
- group: azure
  version: v1alpha1
  kind: ResourceGroup
- group: azure
  version: v1alpha1
  kind: EventhubNamespace
- group: azure
  version: v1alpha1
  kind: AzureSqlServer
- group: azure
  version: v1alpha1
  kind: AzureSqlDatabase
- group: azure
  version: v1alpha1
  kind: AzureSqlFirewallRule
- group: azure
  version: v1alpha1
  kind: KeyVault
- group: azure
  version: v1alpha1
  kind: ConsumerGroup
- group: azure
  version: v1alpha1
<<<<<<< HEAD
  kind: SqlAction
- group: azure
  version: v1alpha1
  kind: AdlsGen2
=======
  kind: AzureSqlAction
>>>>>>> 90b092f8
<|MERGE_RESOLUTION|>--- conflicted
+++ resolved
@@ -37,11 +37,4 @@
   kind: ConsumerGroup
 - group: azure
   version: v1alpha1
-<<<<<<< HEAD
-  kind: SqlAction
-- group: azure
-  version: v1alpha1
-  kind: AdlsGen2
-=======
-  kind: AzureSqlAction
->>>>>>> 90b092f8
+  kind: AzureSqlAction