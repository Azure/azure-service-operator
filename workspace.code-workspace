{
	"folders": [
		{
			"path": "."
		},
		{
			"path": "hack/crossplane"
		},
		{
<<<<<<< HEAD
			"path": "hack/generator"
		},
		{
=======
>>>>>>> c33aeb3c
			"path": "v2"
		}
	],
	"settings": {
		"gopls": {
			"formatting.local": "github.com/Azure/azure-service-operator"
		}
	}
}<|MERGE_RESOLUTION|>--- conflicted
+++ resolved
@@ -7,12 +7,6 @@
 			"path": "hack/crossplane"
 		},
 		{
-<<<<<<< HEAD
-			"path": "hack/generator"
-		},
-		{
-=======
->>>>>>> c33aeb3c
 			"path": "v2"
 		}
 	],
